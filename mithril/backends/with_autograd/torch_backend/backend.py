# Copyright 2022 Synnada, Inc.
#
# Licensed under the Apache License, Version 2.0 (the "License");
# you may not use this file except in compliance with the License.
# You may obtain a copy of the License at
#
#     http://www.apache.org/licenses/LICENSE-2.0
#
# Unless required by applicable law or agreed to in writing, software
# distributed under the License is distributed on an "AS IS" BASIS,
# WITHOUT WARRANTIES OR CONDITIONS OF ANY KIND, either express or implied.
# See the License for the specific language governing permissions and
# limitations under the License.

from collections.abc import Callable, Sequence
from typing import Any, overload

import torch
import torch.nn.functional as F  # noqa: N812
from torch._functorch.apis import grad as torch_grad
from torch._functorch.apis import grad_and_value as torch_grad_and_value
from torch._functorch.apis import vmap as torch_vmap
from torch._functorch.eager_transforms import jacfwd as torch_jacfwd
from torch._functorch.eager_transforms import jacrev as torch_jacrev
from torch._functorch.eager_transforms import vjp as torch_vjp

from ....core import Dtype
from ...backend import PadWidthType, ParallelBackend
from ...utils import process_shape
from . import ops, utils
from .parallel import TorchParallel

__all__ = ["TorchBackend"]


class TorchBackend(ParallelBackend[torch.Tensor]):
    """TorchBackend: A backend implementation for the Mithril library.

    This backend provides integration with PyTorch.

    Parameters
    ----------
    device: str, optional
        The device on which to perform computations, default is "cpu".
    precision: int, optional
        The precision of the tensors, either 32 or 64, default is 32.
    """

    backend_type = "torch"
    registered_primitives = {}
    primitive_fn_path = "mithril.backends.with_autograd.torch_backend.ops"

    def __init__(
        self,
        device: str = "cpu",
        precision: int = 32,
        device_mesh: tuple[int, ...] | None = None,
    ) -> None:
        self._device = device
        self._precision = precision
        self._parallel_manager: TorchParallel | None = None

        utils.get_device(device)  # Check if device is valid

        super().__init__(device_mesh=device_mesh)
        if device_mesh is not None:
            self._create_parallel(device_mesh)

        self.array_creation_funcs = ops.array_creation_funcs
        self.primitive_function_dict = ops.primitive_func_dict

        torch.random.manual_seed(self.seed)

    @property
    def is_manualgrad(self) -> bool:
        return False

    @property
    def inf(self):
        return torch.inf

    @property
    def nan(self):
        return torch.nan

    @property
    def DataType(self):  # noqa: N802
        return utils.ArrayType

    @property
    def device(self):
        return utils.get_device(self._device)

    def get_backend_array_type(self):
        return torch.Tensor

    def get_device(self):
        return self._device

    @staticmethod
    def register_primitive(fn: Callable[..., Any]) -> None:
        TorchBackend.registered_primitives[fn.__name__] = fn

    @staticmethod
    def get_available_devices() -> list[str]:
        """Static method to get a list of available devices.

        Parameters
        ----------
        list[str]
            List of available devices.
        """

        return utils.get_available_devices()

    def set_seed(self, seed: int):
        self.seed = seed
        torch.random.manual_seed(seed)

    def to_device(self, data: torch.Tensor, device: str, asynchronous: bool = False):
        """Move data to the specified device.

        Parameters
        ----------
        data: torch.Tensor
            The data to be moved to the specified device.
        device: str
            The target device for the data.
        """
        return data.to(device)

    # def block_until_ready(self, data: ArrayType | None = None) -> None:
    #     getattr(torch, f"{self.device_type.lower()}").synchronize()

    def empty_cache(self) -> None:
        """Empty the cache on the device."""
        if self._device in ["MPS", "CUDA"]:
            getattr(torch, f"{self._device.lower()}").empty_cache()
        else:
            pass
            # print(f"Warning: empty_cache is not implemented for {self.device_type}")

<<<<<<< HEAD
    def _creation_fn_wrapper(
        self, fn: Callable[..., torch.Tensor]
    ) -> Callable[..., torch.Tensor]:
        """
        Wrapper for PyTorch tensor creation functions.

        Parameters
        ----------
        fn: Callable
            The original tensor creation function.

        Returns
        -------
        Callable
            A wrapped function that creates tensors with specified dtype and device.

        Notes
        -----
        This wrapper ensures that tensors are created with the correct dtype
        and on the specified device.
        """

        array_creation_fn = partial(
            utils.creation_fn_wrapper_inner,
            fn=fn,
            device=self._device,
            precision=self.precision,
        )
        array_creation_fn = partial(self._parallelize, fn=array_creation_fn)

        return array_creation_fn

    def _conversion_fn_wrapper(
        self, fn: Callable[..., torch.Tensor]
    ) -> Callable[..., torch.Tensor]:
        """
        Wrapper for PyTorch tensor conversion functions.

        Parameters
        ----------
        fn: Callable
            The original tensor conversion function.

        Returns
        -------
        Callable
            A wrapped function that converts tensors with specified dtype and device.

        Notes
        -----
        Wrapper handles the conversion of tensors between different dtypes and devices.
        """

        array_conversion_fn = partial(
            utils.conversion_fn_wrapper_inner,
            fn=fn,
            device=self._device,
            precision=self.precision,
        )
        array_conversion_fn = partial(self._parallelize, fn=array_conversion_fn)

        return array_conversion_fn

    def _parallelize(
        self,
        *args: Any,
        fn: Callable[..., torch.Tensor],
        device_mesh: tuple[int] | None,
        **kwargs: Any,
    ) -> DTensor | torch.Tensor:
        """
        Parallelizes the function's return tensor across devices.

        Parameters
        ----------
        fn : Callable
            The function whose return tensor will be parallelized.
        device_mesh : tuple[int, ...], optional
            A tuple specifying the device mesh for parallelization.
            If not provided, the default device mesh is used.

        Returns
        -------
        Callable
            Returns tensor parallelized across the specified device mesh.
        """
        tensor: torch.Tensor = fn(*args, **kwargs)
        if self._parallel_manager is None:
            # TODO: raise device_mesh should be None
            return tensor

        return self._parallel_manager.parallelize(
            tensor, self.base_device_mesh, device_mesh
        )

    def register_callable(
=======
    def _register_callable(
>>>>>>> 7293b6e6
        self, fn: Callable[..., torch.Tensor], fn_name: str, jit: bool = False
    ):
        """
        Register a callable function with the backend.

        Parameters
        ----------
        fn: Callable
            The function to be registered.
        """
        assert (
            self._parallel_manager is not None
        ), "Parallel manager is not initialized!"

        fn_name = str(id(self)) + fn_name
        self._parallel_manager.register_callable(
            fn, fn_name, self.base_device_mesh, jit
        )

    def _create_parallel(self, device_mesh: tuple[int, ...]):
        assert isinstance(device_mesh, tuple), "Device mesh must be tuple or None!"
        assert isinstance(
            self._raw_device_mesh, tuple
        ), "Device mesh must be tuple or None!"

        self._parallel_manager = TorchParallel(
            self.n_devices, device=self._device.split(":")[0]
        )
        self.base_device_mesh = self._parallel_manager.init_device_mesh(
            self._raw_device_mesh
        )

    def _run_callable(self, *primals: Any, fn_name: str):
        assert (
            self._parallel_manager is not None
        ), "Parallel manager is not initialized!"

        fn_name = str(id(self)) + fn_name
        return self._parallel_manager.run_callable(*primals, fn_name=fn_name)

    def __getstate__(self) -> object:
        state = self.__dict__.copy()
        # _parallel_manager is not picklable, not going to write it into pickle file
        # We can recreate it using the device mesh
        if "_parallel_manager" in state:
            del state["_parallel_manager"]
        return state

    def __setstate__(self, state: dict[Any, Any]) -> None:
        self.__dict__.update(state)
        # Recreate the parallel manager
        if self._raw_device_mesh is not None:
            self._create_parallel(self._raw_device_mesh)
        else:
            self._parallel_manager = None

    def array(
        self,
        input: Any,
        *,
        dtype: Dtype | None = None,
        device_mesh: tuple[int, ...] | None = None,
    ) -> torch.Tensor:
        _dtype = utils.determine_dtype(input, dtype, self.precision)

        array = torch.tensor(input, dtype=utils.dtype_map[_dtype], device=self._device)
        if self._parallel_manager is not None:
            array = self._parallel_manager.parallelize(
                array, self.base_device_mesh, device_mesh
            )

        return array

    def zeros(
        self,
        *shape: int | tuple[int, ...] | list[int],
        dtype: Dtype | None = None,
        device_mesh: tuple[int, ...] | None = None,
    ) -> torch.Tensor:
        _dtype = self._process_dtype(dtype)
        _shape = process_shape(shape)

        array = torch.zeros(_shape, dtype=_dtype, device=self._device)
        if self._parallel_manager is not None:
            array = self._parallel_manager.parallelize(
                array, self.base_device_mesh, device_mesh
            )

        return array

    def ones(
        self,
        *shape: int | tuple[int, ...] | list[int],
        dtype: Dtype | None = None,
        device_mesh: tuple[int, ...] | None = None,
    ) -> torch.Tensor:
        _dtype = self._process_dtype(dtype)
        _shape = process_shape(shape)

        array = torch.ones(_shape, dtype=_dtype, device=self._device)
        if self._parallel_manager is not None:
            array = self._parallel_manager.parallelize(
                array, self.base_device_mesh, device_mesh
            )
        return array

    def ones_like(
        self,
        input: torch.Tensor,
        *,
        dtype: Dtype | None = None,
        device_mesh: tuple[int, ...] | None = None,
    ) -> torch.Tensor:
        _dtype = self._process_dtype(dtype) if dtype is not None else None

        array = torch.ones_like(input, dtype=_dtype, device=self._device)
        if self._parallel_manager is not None:
            array = self._parallel_manager.parallelize(
                array, self.base_device_mesh, device_mesh
            )
        return array

    def zeros_like(
        self,
        input: torch.Tensor,
        *,
        dtype: Dtype | None = None,
        device_mesh: tuple[int, ...] | None = None,
    ) -> torch.Tensor:
        _dtype = self._process_dtype(dtype) if dtype is not None else None

        array = torch.zeros_like(input, dtype=_dtype, device=self._device)
        if self._parallel_manager is not None:
            array = self._parallel_manager.parallelize(
                array, self.base_device_mesh, device_mesh
            )
        return array

    def randn(
        self,
        *shape: int | tuple[int, ...] | list[int],
        dtype: Dtype | None = None,
        device_mesh: tuple[int, ...] | None = None,
        prng_key: Any = None,
    ) -> torch.Tensor:
        _dtype = self._process_dtype(dtype)
        _shape = process_shape(shape)

        # TODO: PRNG key is not used
        array = torch.randn(_shape, dtype=_dtype, device=self._device)
        if self._parallel_manager is not None:
            array = self._parallel_manager.parallelize(
                array, self.base_device_mesh, device_mesh
            )
        return array

    def rand(
        self,
        *shape: int | tuple[int, ...] | list[int],
        dtype: Dtype | None = None,
        device_mesh: tuple[int, ...] | None = None,
        prng_key: Any = None,
    ) -> torch.Tensor:
        _dtype = self._process_dtype(dtype)
        _shape = process_shape(shape)

        array = torch.rand(_shape, dtype=_dtype, device=self._device)
        if self._parallel_manager is not None:
            array = self._parallel_manager.parallelize(
                array, self.base_device_mesh, device_mesh
            )
        return array

    def randint(
        self,
        low: int,
        high: int,
        *shape: int | tuple[int, ...] | list[int],
        dtype: Dtype | None = None,
        device_mesh: tuple[int, ...] | None = None,
        prng_key: Any = None,
    ) -> torch.Tensor:
        _dtype = self._process_dtype(dtype, int)
        _shape = process_shape(shape)

        array = torch.randint(low, high, _shape, dtype=_dtype, device=self._device)
        if self._parallel_manager is not None:
            array = self._parallel_manager.parallelize(
                array, self.base_device_mesh, device_mesh
            )
        return array

    def rand_uniform(
        self,
        low: int | float | bool | torch.Tensor,
        high: int | float | bool | torch.Tensor,
        *shape: int | tuple[int, ...] | list[int],
        dtype: Dtype | None = None,
        device_mesh: tuple[int, ...] | None = None,
        prng_key: Any = None,
    ) -> torch.Tensor:
        return (low - high) * self.rand(
            *shape, dtype=dtype, device_mesh=device_mesh
        ) + high

    def _arange(
        self,
        start: int | float,
        stop: int | float,
        step: int | float,
        dtype: Dtype | None = None,
        device_mesh: tuple[int, ...] | None = None,
        **kwargs: int | float,
    ) -> torch.Tensor:
        default_type = (
            float if any(isinstance(x, float) for x in (start, stop, step)) else int
        )
        _dtype = self._process_dtype(dtype, default_type)

        array = torch.arange(start, stop, step, dtype=_dtype, device=self._device)
        if self._parallel_manager is not None:
            array = self._parallel_manager.parallelize(
                array, self.base_device_mesh, device_mesh
            )

        return array

    def linspace(
        self,
        start: int | float | bool | torch.Tensor,
        stop: int | float | bool | torch.Tensor,
        steps: int,
        dtype: Dtype | None = None,
        device_mesh: tuple[int, ...] | None = None,
    ) -> torch.Tensor:
        _dtype = self._process_dtype(dtype)

        array = torch.linspace(start, stop, steps, dtype=_dtype, device=self._device)
        if self._parallel_manager is not None:
            array = self._parallel_manager.parallelize(
                array, self.base_device_mesh, device_mesh
            )
        return array

    def flatten(
        self, input: torch.Tensor, start_dim: int = 0, end_dim: int = -1
    ) -> torch.Tensor:
        return torch.flatten(input, start_dim=start_dim, end_dim=end_dim)

    def abs(self, input: torch.Tensor) -> torch.Tensor:
        return torch.abs(input)

    def sign(self, input: torch.Tensor) -> torch.Tensor:
        return torch.sign(input)

    def sin(self, input: torch.Tensor) -> torch.Tensor:
        return torch.sin(input)

    def cos(self, input: torch.Tensor) -> torch.Tensor:
        return torch.cos(input)

    def tanh(self, input: torch.Tensor) -> torch.Tensor:
        return torch.tanh(input)

    def relu(self, input: torch.Tensor) -> torch.Tensor:
        return torch.relu(input)

    def leaky_relu(
        self, input: torch.Tensor, slope: float | torch.Tensor
    ) -> torch.Tensor:
        return F.leaky_relu(input, negative_slope=slope)  # type: ignore

    def sigmoid(self, input: torch.Tensor) -> torch.Tensor:
        return torch.sigmoid(input)

    def softplus(self, input: torch.Tensor) -> torch.Tensor:
        return F.softplus(input)

    def softmax(self, input: torch.Tensor, dim: int = -1) -> torch.Tensor:
        return ops.softmax(input, axis=dim)

    def log(self, input: torch.Tensor) -> torch.Tensor:
        return torch.log(input)

    def isnan(self, input: torch.Tensor) -> torch.Tensor:
        return torch.isnan(input)

    def stop_gradient(self, input: torch.Tensor) -> torch.Tensor:
        return input.detach()

    def squeeze(self, input: torch.Tensor) -> torch.Tensor:
        return torch.squeeze(input)

    def reshape(self, input: torch.Tensor, shape: tuple[int, ...]) -> torch.Tensor:
        return torch.reshape(input, shape)

    def sort(
        self, input: torch.Tensor, axis: int = -1, descending: bool = False
    ) -> torch.Tensor:
        return torch.sort(input, dim=axis, descending=descending).values

    def expand_dims(self, input: torch.Tensor, axis: int) -> torch.Tensor:
        return torch.unsqueeze(input, axis)

    def stack(self, inputs: list[torch.Tensor], axis: int = 0) -> torch.Tensor:
        return torch.stack(inputs, dim=axis)

    def cat(
        self, inputs: tuple[torch.Tensor, ...] | list[torch.Tensor], axis: int = 0
    ) -> torch.Tensor:
        return ops.concat(*inputs, axis=axis)

    def pad(self, input: torch.Tensor, pad_width: PadWidthType) -> torch.Tensor:
        _pad: list[int] = []
        assert isinstance(pad_width, tuple | list | int)

        # Standardize torch's pad with other backends
        # torch's pad takes Sequence[int] or Tuple[int, ...]
        # other backends takes PadWidthType

        # If pad comes with PadWidthType, flat and convert it to
        # torch's pad format.
        if isinstance(pad_width, int):
            # if int is given, pad all dimensions
            for _ in range(len(input.shape)):
                _pad.extend([pad_width, pad_width])

        elif isinstance(pad_width[0], tuple):
            # if pad is given with tuple[tuple[int, int], ...]
            # pad all befores and afters in each dims
            for pad_dim in pad_width[::-1]:
                assert isinstance(pad_dim, tuple)
                _pad.extend(pad_dim)
        else:
            # if pad is given with tuple[int, int]
            # pad all befores and afters in all dims
            for _ in range(len(input.shape)):
                _pad.extend(pad_width)  # type: ignore

        return F.pad(input, _pad)

    def all(self, input: torch.Tensor) -> torch.Tensor:
        return torch.all(input)

    def any(self, input: torch.Tensor) -> torch.Tensor:
        return torch.any(input)

    def atleast_1d(
        self, inputs: torch.Tensor | tuple[torch.Tensor, ...]
    ) -> torch.Tensor | tuple[torch.Tensor, ...]:
        if isinstance(inputs, tuple):
            return torch.atleast_1d(*inputs)
        else:
            return torch.atleast_1d(inputs)

    def atleast_2d(
        self, inputs: torch.Tensor | tuple[torch.Tensor, ...]
    ) -> torch.Tensor | tuple[torch.Tensor, ...]:
        if isinstance(inputs, tuple):
            return torch.atleast_2d(*inputs)
        else:
            return torch.atleast_2d(inputs)

    def transpose(
        self, input: torch.Tensor, axes: tuple[int, ...] | list[int] | None = None
    ) -> torch.Tensor:
        return ops.transpose(input, axes)

    def unique(
        self, input: torch.Tensor, **kwargs: Any
    ) -> tuple[torch.Tensor, torch.Tensor | None, torch.Tensor | None]:
        return torch.unique(input, **kwargs)

    def where(
        self, cond: torch.Tensor, input1: torch.Tensor, input2: torch.Tensor
    ) -> torch.Tensor:
        return ops.where(cond, input1, input2)

    def topk(self, input: torch.Tensor, k: int) -> torch.Tensor:
        return torch.topk(input, k)[0]  # TODO: Returns different tuple type???

    def multinomial(
        self, probs: torch.Tensor, num_samples: int, replacement: bool = False
    ) -> torch.Tensor:
        return torch.multinomial(probs, num_samples, replacement)

    def jit(self, *args: Any, **kwargs: Any):
        backend = "inductor"
        if "mps" in self._device:
            backend = "aot_eager"
        return torch.compile(*args, backend=backend, **kwargs)

    def grad(self, fn: Callable[..., torch.Tensor]):
        return torch_grad(fn)

    def value_and_grad(
        self, fn: Callable[..., torch.Tensor]
    ) -> Callable[..., tuple[dict[str, torch.Tensor], dict[str, torch.Tensor]]]:
        return torch_grad_and_value(fn)

    @overload
    def vjp(
        self,
        fn: Callable[..., tuple[Sequence[torch.Tensor], Sequence[torch.Tensor]]],
        primals: list[torch.Tensor],
        *,
        cotangents: tuple[torch.Tensor, ...],
        has_aux: bool = True,
    ) -> tuple[Sequence[torch.Tensor], list[torch.Tensor], Sequence[torch.Tensor]]: ...

    @overload
    def vjp(
        self,
        fn: Callable[..., tuple[dict[str, torch.Tensor], dict[str, torch.Tensor]]],
        primals: dict[str, torch.Tensor],
        *,
        cotangents: dict[str, torch.Tensor],
        has_aux: bool = True,
    ) -> tuple[
        dict[str, torch.Tensor], dict[str, torch.Tensor], dict[str, torch.Tensor]
    ]: ...

    @overload
    def vjp(
        self,
        fn: Callable[..., Sequence[torch.Tensor]],
        primals: list[torch.Tensor],
        *,
        cotangents: tuple[torch.Tensor, ...],
        has_aux: bool = False,
    ) -> tuple[Sequence[torch.Tensor], list[torch.Tensor], Sequence[torch.Tensor]]: ...

    @overload
    def vjp(
        self,
        fn: Callable[..., dict[str, torch.Tensor]],
        primals: dict[str, torch.Tensor],
        *,
        cotangents: dict[str, torch.Tensor],
        has_aux: bool = False,
    ) -> tuple[
        dict[str, torch.Tensor], dict[str, torch.Tensor], dict[str, torch.Tensor]
    ]: ...

    @overload
    def vjp(
        self,
        fn: Callable[..., Sequence[torch.Tensor]],
        primals: list[torch.Tensor],
        *,
        cotangents: None,
        has_aux: bool = False,
    ) -> tuple[Sequence[torch.Tensor], Callable, Sequence[torch.Tensor]]: ...

    @overload
    def vjp(
        self,
        fn: Callable[..., dict[str, torch.Tensor]],
        primals: dict[str, torch.Tensor],
        *,
        cotangents: None,
        has_aux: bool = False,
    ) -> tuple[dict[str, torch.Tensor], Callable, dict[str, torch.Tensor]]: ...

    def vjp(
        self,
        fn: Callable[
            ...,
            dict[str, torch.Tensor]
            | Sequence[torch.Tensor]
            | tuple[Sequence[torch.Tensor], Sequence[torch.Tensor]]
            | tuple[dict[str, torch.Tensor], dict[str, torch.Tensor]],
        ],
        primals: dict[str, torch.Tensor] | list[torch.Tensor],
        *,
        cotangents: dict[str, torch.Tensor] | tuple[torch.Tensor, ...] | None = None,
        has_aux: bool = False,
    ) -> tuple[
        dict[str, torch.Tensor] | Sequence[torch.Tensor] | torch.Tensor,
        dict[str, torch.Tensor] | list[torch.Tensor] | Callable,
        dict[str, torch.Tensor] | Sequence[torch.Tensor] | torch.Tensor,
    ]:
        _primals: list | dict | torch.Tensor = primals
        if isinstance(primals, dict | torch.Tensor):
            _primals = [primals]
        output, vjp, *aux = torch_vjp(fn, *_primals, has_aux=has_aux)
        if has_aux:
            (aux,) = aux
        else:
            aux = {} if isinstance(cotangents, dict) else []
        if cotangents is not None:
            vjp = vjp(cotangents)
            if isinstance(cotangents, dict):
                # Torch vjp returns tuple[dict] for dict type returns.
                # So we should unpack vjp result.
                (vjp,) = vjp
        return output, vjp, aux

    def vmap(  # type: ignore  # mypy bug
        self, fn: Callable[..., dict[str, torch.Tensor]]
    ) -> Callable[..., dict[str, torch.Tensor]]:
        return torch_vmap(fn)

    def jacrev(self, fn: Callable[..., dict[str, torch.Tensor]]) -> Callable:
        return torch_jacrev(fn)

    def jacfwd(self, fn: Callable[..., dict[str, torch.Tensor]]) -> Callable:
        return torch_jacfwd(fn)

    def _process_dtype(
        self,
        dtype: Dtype | None = None,
        default_type: type[float] | type[int] | type[bool] = float,
    ) -> torch.dtype:
        if isinstance(dtype, Dtype):
            return utils.dtype_map[dtype.name]
        elif dtype is None:
            return utils.dtype_map[default_type.__name__ + str(self.precision)]
        else:
            raise ValueError(f"Invalid dtype {dtype}")<|MERGE_RESOLUTION|>--- conflicted
+++ resolved
@@ -140,106 +140,7 @@
             pass
             # print(f"Warning: empty_cache is not implemented for {self.device_type}")
 
-<<<<<<< HEAD
-    def _creation_fn_wrapper(
-        self, fn: Callable[..., torch.Tensor]
-    ) -> Callable[..., torch.Tensor]:
-        """
-        Wrapper for PyTorch tensor creation functions.
-
-        Parameters
-        ----------
-        fn: Callable
-            The original tensor creation function.
-
-        Returns
-        -------
-        Callable
-            A wrapped function that creates tensors with specified dtype and device.
-
-        Notes
-        -----
-        This wrapper ensures that tensors are created with the correct dtype
-        and on the specified device.
-        """
-
-        array_creation_fn = partial(
-            utils.creation_fn_wrapper_inner,
-            fn=fn,
-            device=self._device,
-            precision=self.precision,
-        )
-        array_creation_fn = partial(self._parallelize, fn=array_creation_fn)
-
-        return array_creation_fn
-
-    def _conversion_fn_wrapper(
-        self, fn: Callable[..., torch.Tensor]
-    ) -> Callable[..., torch.Tensor]:
-        """
-        Wrapper for PyTorch tensor conversion functions.
-
-        Parameters
-        ----------
-        fn: Callable
-            The original tensor conversion function.
-
-        Returns
-        -------
-        Callable
-            A wrapped function that converts tensors with specified dtype and device.
-
-        Notes
-        -----
-        Wrapper handles the conversion of tensors between different dtypes and devices.
-        """
-
-        array_conversion_fn = partial(
-            utils.conversion_fn_wrapper_inner,
-            fn=fn,
-            device=self._device,
-            precision=self.precision,
-        )
-        array_conversion_fn = partial(self._parallelize, fn=array_conversion_fn)
-
-        return array_conversion_fn
-
-    def _parallelize(
-        self,
-        *args: Any,
-        fn: Callable[..., torch.Tensor],
-        device_mesh: tuple[int] | None,
-        **kwargs: Any,
-    ) -> DTensor | torch.Tensor:
-        """
-        Parallelizes the function's return tensor across devices.
-
-        Parameters
-        ----------
-        fn : Callable
-            The function whose return tensor will be parallelized.
-        device_mesh : tuple[int, ...], optional
-            A tuple specifying the device mesh for parallelization.
-            If not provided, the default device mesh is used.
-
-        Returns
-        -------
-        Callable
-            Returns tensor parallelized across the specified device mesh.
-        """
-        tensor: torch.Tensor = fn(*args, **kwargs)
-        if self._parallel_manager is None:
-            # TODO: raise device_mesh should be None
-            return tensor
-
-        return self._parallel_manager.parallelize(
-            tensor, self.base_device_mesh, device_mesh
-        )
-
     def register_callable(
-=======
-    def _register_callable(
->>>>>>> 7293b6e6
         self, fn: Callable[..., torch.Tensor], fn_name: str, jit: bool = False
     ):
         """
