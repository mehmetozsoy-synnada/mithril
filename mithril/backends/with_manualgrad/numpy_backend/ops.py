# Copyright 2022 Synnada, Inc.
#
# Licensed under the Apache License, Version 2.0 (the "License");
# you may not use this file except in compliance with the License.
# You may obtain a copy of the License at
#
#     http://www.apache.org/licenses/LICENSE-2.0
#
# Unless required by applicable law or agreed to in writing, software
# distributed under the License is distributed on an "AS IS" BASIS,
# WITHOUT WARRANTIES OR CONDITIONS OF ANY KIND, either express or implied.
# See the License for the specific language governing permissions and
# limitations under the License.
import copy
import logging
<<<<<<< HEAD
import os
=======
import math
>>>>>>> 65335728
from collections.abc import Callable, Iterator, Sequence
from functools import partial
from itertools import combinations_with_replacement
from typing import Any

import numpy as np
import scipy.linalg as slin  # type: ignore[import-untyped]
from scipy.special import erf  # type: ignore[import-untyped]

from .... import core
from ....utils.type_utils import is_tuple_int
from ...utils import NestedFloatOrIntOrBoolList
from ..common_primitives import (
    add,
    buffer,
    cartesian_diff,
    common_primitive_func_dict,
    divide,
    equal,
    floor_divide,
    greater,
    greater_equal,
    item,
    length,
    less,
    less_equal,
    logical_and,
    logical_not,
    logical_or,
    matrix_multiplication,
    minus,
    multiplication,
    not_equal,
    padding_converter_1d,
    padding_converter_2d,
    permute_tensor,
    power,
    reshape,
    scalar_item,
    sequence_slice,
    shift_left,
    shift_right,
    square,
    squared_error,
    stride_converter,
    subtract,
    swapaxes,
    tensor_item,
    tensor_slice,
    to_list,
    to_tuple,
    transpose,
    tuple_converter,
    union,
)
from .utils import (
    CacheType,
    calc_prob_matrix,
    calculate_binary_class_weight,
    calculate_cross_entropy_class_weights,
    find_optimal_sigmas,
    get_submatrices1d,
    get_submatrices2d,
    get_type,
    handle_data_dtype,
    handle_data_precision,
    log_sigmoid,
    log_softmax,
    make_array,
    write_into_cache,
)

<<<<<<< HEAD
os.environ["NPY_PROMOTION_STATE"] = "legacy"

=======
>>>>>>> 65335728
AxisType = None | int | Sequence[int]

__all__ = [
    "partial",
    "exp",
    "sqrt",
    "sin",
    "cos",
    "abs",
    "sign",
    "log",
    "robust_power",
    "robust_sqrt",
    "robust_log",
    "stable_reciprocal",
    "relu",
    "leaky_relu",
    "tanh",
    "sigmoid",
    "softplus",
    "gelu",
    "softmax",
    "reduce_mean",
    "reduce_sum",
    "reduce_max",
    "reduce_min",
    "reduce_prod",
    "variance",
    "conv1d",
    "conv1d_bias",
    "conv2d",
    "conv2d_bias",
    "max_pool1d",
    "max_pool2d",
    "scaled_dot_product_attention",
    "cross_entropy",
    "cross_entropy_with_logits",
    "cross_entropy_with_log_probs",
    "binary_cross_entropy",
    "binary_cross_entropy_with_logits",
    "quantile_loss",
    "hinge_loss",
    "quad_hinge_loss",
    "kl_divergence",
    "absolute_error",
    "primitive_accuracy",
    "auc_core",
    "transposed_diag",
    "broadcast_to",
    "ones_with_zero_diag",
    "eye",
    "squeeze",
    "to_tensor",
    "tensor_to_list",
    "primitive_embedding",
    "where",
    "concat",
    "arange",
    "flatten",
    "stop_gradient",
    "shape",
    "size",
    "norm_modifier",
    "distance_matrix",
    "polynomial_features",
    "tsne_p_joint",
    "cholesky",
    "gpr_alpha",
    "eigvalsh",
    "gpr_v_outer",
    "isnan",
    "nan_to_num",
    "greater",
    "greater_equal",
    "less",
    "less_equal",
    "equal",
    "not_equal",
    "logical_not",
    "logical_or",
    "logical_and",
    "logical_xor",
    "matrix_multiplication",
    "multiplication",
    "divide",
    "floor_divide",
    "shift_left",
    "shift_right",
    "minus",
    "add",
    "subtract",
    "power",
    "squared_error",
    "transpose",
    "square",
    "tensor_slice",
    "buffer",
    "permute_tensor",
    "reshape",
    "item",
    "scalar_item",
    "tensor_item",
    "swapaxes",
    "sequence_slice",
    "union",
    "length",
    "cartesian_diff",
    "to_tuple",
    "to_list",
    "padding_converter_1d",
    "padding_converter_2d",
    "stride_converter",
    "tuple_converter",
    "make_array",
    "common_primitive_func_dict",
    "reduce_argmin",
    "reduce_argmax",
    "unique",
    "trapezoid",
    "pad",
    "split",
]


# TODO: Type annotations of numpy functions are written as np.ndarray[Any, Any] for now,
# However, it can be annotated more precisely in some functions
# (example: np.ndarray[tuple[int, int, *tuple[int, ...]], np.dtype[np.float32]]).
# Above example annotates given arg will have at least two dimensions and
# it has np.float32 dtype. This kind of annotations can be added in the future.


# Ops
def exp(
    input: np.ndarray[Any, Any], cache: CacheType | None = None
) -> np.ndarray[Any, Any]:
    output = np.exp(input)
    return output


def sqrt(
    input: np.ndarray[Any, Any], cache: CacheType | None = None
) -> np.ndarray[Any, Any]:
    output = np.sqrt(input)
    return output


def sin(
    input: np.ndarray[Any, Any], cache: CacheType | None = None
) -> np.ndarray[Any, Any]:
    output = np.sin(input)
    return output


def cos(
    input: np.ndarray[Any, Any], cache: CacheType | None = None
) -> np.ndarray[Any, Any]:
    output = np.cos(input)
    return output


def abs(
    input: np.ndarray[Any, Any], cache: CacheType | None = None
) -> np.ndarray[Any, Any]:
    return np.abs(input)


def sign(
    input: np.ndarray[Any, Any], cache: CacheType | None = None
) -> np.ndarray[Any, Any]:
    return np.sign(input)


def log(
    input: np.ndarray[Any, Any], cache: CacheType | None = None
) -> np.ndarray[Any, Any]:
    return np.log(input)


def unique(
    input: np.ndarray[Any, Any], cache: CacheType | None = None
) -> np.ndarray[Any, Any]:
    return np.unique(input)


def trapezoid(
    y: np.ndarray[Any, Any], x: np.ndarray[Any, Any] | None = None
) -> np.float64 | np.ndarray[Any, Any]:
    return np.trapezoid(y, x)


def robust_power(
    base: np.ndarray[Any, Any],
    exponent: np.ndarray[Any, Any],
    threshold: np.ndarray[tuple[()], Any],
    cache: CacheType | None = None,
) -> np.ndarray[Any, Any]:
    # Broadcasting threshold for shape calculations
    threshold = np.resize(threshold, exponent.shape)
    # cond = (base < threshold) & (exponent < 1.0)
    cond = (exponent < (1 - np.log(threshold) / np.log(np.abs(base)))) & (
        np.abs(base) < threshold
    )
    if cache is not None:
        cache["cond"] = cond
    dummy_result = np.zeros_like(cond, dtype=base.dtype)
    if np.any(cond):
        dummy_result[cond] = ((1 / threshold) * np.abs(base))[cond]
    dummy_result[~cond] = (np.abs(base) ** exponent)[~cond]
    return dummy_result


# NOTE: We wrote the stabilized log in order to avoid
# undefined points (log(0) = -inf in this case),
# further testing should be done about performance
def robust_sqrt(
    input: np.ndarray[Any, Any],
    cutoff: np.ndarray[tuple[()], Any],
    cache: CacheType | None = None,
) -> np.ndarray[Any, Any]:
    input = np.abs(input)
    inds = input < cutoff
    output = np.zeros_like(input)
    output[~inds] = np.sqrt(input[~inds])
    output[inds] = input[inds] * np.reciprocal(np.sqrt(cutoff))
    return output


def robust_log(
    input: np.ndarray[Any, Any],
    cutoff: np.ndarray[tuple[()], Any],
    cache: CacheType | None = None,
) -> np.ndarray[Any, Any]:
    input = np.abs(input)
    inds = input < cutoff
    y_c = np.log(cutoff)
    output = np.zeros_like(input)
    output[~inds] = np.log(input[~inds])
    # Handle the values smaller than cutoff.
    output[inds] = y_c + (input[inds] / cutoff) - 1.0
    return output


# NOTE: We wrote stable reciprocal in order to handle
# undefined points (f(0) = inf in this case),
# futher testing should be done.
def stable_reciprocal(
    input: np.ndarray[Any, Any],
    cutoff: np.ndarray[tuple[()], Any],
    cache: CacheType | None = None,
) -> np.ndarray[Any, Any]:
    inds = np.abs(input) < cutoff
    y_c = np.reciprocal(cutoff)
    output = np.zeros_like(input)
    output[~inds] = np.reciprocal(input[~inds])
    # Handle the values smaller than cutoff.
    output[inds] = (
        np.sign(input[inds]) + (1 - np.sign(np.abs(input[inds])))
    ) * 2 * y_c + (-input[inds] / np.square(cutoff))
    return output


# Non linearity funcs
def relu(
    input: np.ndarray[Any, Any], cache: CacheType | None = None
) -> np.ndarray[Any, Any]:
    return np.maximum(np.array(0.0, dtype=input.dtype), input)


def leaky_relu(
    input: np.ndarray[Any, Any],
    slope: float | np.ndarray[Any, Any],
    cache: CacheType | None = None,
):
    return np.maximum(np.array(0.0, dtype=input.dtype), input) + slope * np.minimum(
        np.array(0.0, dtype=input.dtype), input
    )


def tanh(
    input: np.ndarray[Any, Any], cache: CacheType | None = None
) -> np.ndarray[Any, Any]:
    return np.tanh(input)


def sigmoid(
    input: np.ndarray[Any, Any], cache: CacheType | None = None
) -> np.ndarray[Any, Any]:
    # For numerical stability implement sigmoid with respect to the
    # sign of input.
    mask = input >= 0
    sig = np.zeros_like(input)
    sig[mask] = 1.0 / (1.0 + np.exp(-input[mask]))
    sig[~mask] = np.exp(input[~mask]) / (1.0 + np.exp(input[~mask]))
    return sig


def softplus(
    input: np.ndarray[Any, Any], cache: CacheType | None = None
) -> np.ndarray[Any, Any]:
    # See: https://stackoverflow.com/questions/44230635/avoid-overflow-with-softplus-function-in-python
    return np.log1p(np.exp(-np.abs(input))) + np.maximum(input, 0.0)


def gelu(
<<<<<<< HEAD
    input: np.ndarray[Any, Any], cache: CacheType | None = None
) -> np.ndarray[Any, Any]:
    return input * (1 + erf(input / np.sqrt(2))) / 2
=======
    input: np.ndarray, approximate: bool, cache: CacheType | None = None
) -> np.ndarray:
    if approximate:
        return (
            0.5
            * input
            * (1 + np.tanh(math.sqrt(2 / math.pi) * (input + 0.044715 * input**3)))
        )
    else:
        return input * (1 + erf(input / np.sqrt(2))) / 2
>>>>>>> 65335728


def softmax(
    input: np.ndarray[Any, Any], *, axis: int = -1, cache: CacheType | None = None
) -> np.ndarray[Any, Any]:
    write_into_cache(cache, "axis", axis)
    input_tensor = input - np.max(input, axis=axis, keepdims=True)
    e = np.exp(input_tensor)
    s = np.sum(e, axis=axis, keepdims=True)
    return e / s


# Reduction ops
def reduce_mean(
    input: np.ndarray[Any, Any],
    *,
    axis: int | tuple[int, ...] | None = None,
    keepdim: bool = False,
    cache: CacheType | None = None,
) -> np.ndarray[Any, Any]:
    return np.mean(input, axis=axis, keepdims=keepdim)


def reduce_sum(
    input: np.ndarray[Any, Any],
    *,
    axis: int | tuple[int, ...] | None = None,
    keepdim: bool = False,
    cache: CacheType | None = None,
) -> np.ndarray[Any, Any]:
    return np.sum(input, axis=axis, keepdims=keepdim)


def reduce_max(
    input: np.ndarray[Any, Any],
    *,
    axis: int | tuple[int, ...] | None = None,
    keepdim: bool = False,
    cache: CacheType | None = None,
) -> np.ndarray[Any, Any]:
    return np.max(input, axis=axis, keepdims=keepdim)


def reduce_argmax(
    input: np.ndarray[Any, Any],
    *,
    axis: int | None = None,
    keepdim: bool = False,
    cache: CacheType | None = None,
) -> np.ndarray[Any, Any]:
    return np.argmax(input, axis=axis, keepdims=keepdim)


def reduce_min(
    input: np.ndarray[Any, Any],
    *,
    axis: int | tuple[int, ...] | None = None,
    keepdim: bool = False,
    cache: CacheType | None = None,
) -> np.ndarray[Any, Any]:
    return np.min(input, axis=axis, keepdims=keepdim)


def reduce_argmin(
    input: np.ndarray[Any, Any],
    *,
    axis: int | None = None,
    keepdim: bool = False,
    cache: CacheType | None = None,
) -> np.ndarray[Any, Any]:
    return np.argmin(input, axis=axis, keepdims=keepdim)


def reduce_prod(
    input: np.ndarray[Any, Any],
    *,
    axis: int | tuple[int, ...] | None = None,
    keepdim: bool = False,
    cache: CacheType | None = None,
) -> np.ndarray[Any, Any]:
    return np.prod(input, axis=axis, keepdims=keepdim)


def variance(
    input: np.ndarray[Any, Any],
    *,
    axis: int | tuple[int, ...] | None = None,
    keepdim: bool = False,
    correction: float = 0.0,
    cache: CacheType | None = None,
) -> np.ndarray[Any, Any]:
    return np.var(input, axis=axis, ddof=correction, keepdims=keepdim)


# NN ops
def conv1d(
<<<<<<< HEAD
    input: np.ndarray[Any, Any],
    kernel: np.ndarray[Any, Any],
=======
    input: np.ndarray,
    weight: np.ndarray,
>>>>>>> 65335728
    *,
    stride: int = 1,
    padding: tuple[int, int] = (1, 1),
    dilation: int = 1,
    cache: CacheType | None = None,
) -> np.ndarray[Any, Any]:
    if dilation != 1:
        raise NotImplementedError(
            f"Dilation of {dilation} is not supported. "
            f"Currently, the Numpy backend for conv2d only supports a dilation of 1."
        )
    n, c, w = input.shape
    *_, w_k = weight.shape
    out_w = (w - w_k + sum(padding)) // stride + 1
    submatrices = get_submatrices1d(input, (n, c, out_w), w_k, padding, stride)
    return np.einsum("niwl,oil->now", submatrices, weight)


def conv1d_bias(
<<<<<<< HEAD
    input: np.ndarray[Any, Any],
    kernel: np.ndarray[Any, Any],
    bias: np.ndarray[Any, Any],
=======
    input: np.ndarray,
    weight: np.ndarray,
    bias: np.ndarray,
>>>>>>> 65335728
    *,
    stride: int = 1,
    padding: tuple[int, int] = (1, 1),
    dilation: int = 1,
    cache: CacheType | None = None,
) -> np.ndarray[Any, Any]:
    return (
        conv1d(
            input=input,
            weight=weight,
            stride=stride,
            padding=padding,
            dilation=dilation,
            cache=cache,
        )
        + bias
    )


def conv2d(
<<<<<<< HEAD
    input: np.ndarray[Any, Any],
    kernel: np.ndarray[Any, Any],
=======
    input: np.ndarray,
    weight: np.ndarray,
>>>>>>> 65335728
    *,
    stride: tuple[int, int] = (1, 1),
    padding: tuple[int, int] | tuple[tuple[int, int], tuple[int, int]] = (1, 1),
    dilation: tuple[int, int] = (1, 1),
    cache: CacheType | None = None,
) -> np.ndarray[Any, Any]:
    if dilation != (1, 1):
        raise NotImplementedError(
            f"Dilation of {dilation} is not supported. "
            f"Numpy backend for conv2d only supports a dilation of (1, 1)."
        )

    _padding: tuple[tuple[int, int], tuple[int, int]]
    if is_tuple_int(padding):
        _padding = ((padding[0], padding[0]), (padding[1], padding[1]))
    else:
        _padding = padding  # type: ignore

    n, c, h, w = input.shape
    _, _, h_k, w_k = weight.shape
    out_h = (h - h_k + sum(_padding[0])) // stride[0] + 1
    out_w = (w - w_k + sum(_padding[1])) // stride[1] + 1
    submatrices = get_submatrices2d(
        input, (n, c, out_h, out_w), h_k, w_k, _padding, stride[0]
    )
    return np.einsum("nihwkl,oikl->nohw", submatrices, weight)


def conv2d_bias(
<<<<<<< HEAD
    input: np.ndarray[Any, Any],
    kernel: np.ndarray[Any, Any],
    bias: np.ndarray[Any, Any],
=======
    input: np.ndarray,
    weight: np.ndarray,
    bias: np.ndarray,
>>>>>>> 65335728
    *,
    stride: tuple[int, int] = (1, 1),
    padding: tuple[int, int] | tuple[tuple[int, int], tuple[int, int]] = (1, 1),
    dilation: tuple[int, int] = (1, 1),
    cache: CacheType | None = None,
) -> np.ndarray[Any, Any]:
    return (
        conv2d(
            input=input,
            weight=weight,
            stride=stride,
            padding=padding,
            dilation=dilation,
            cache=cache,
        )
        + bias
    )


def max_pool1d(
    input: np.ndarray[Any, Any],
    kernel_size: int,
    stride: int,
    *,
    padding: tuple[int, int] = (0, 0),
    dilation: int = 1,
    cache: CacheType | None = None,
) -> np.ndarray[Any, Any]:
    if dilation != 1:
        raise NotImplementedError(
            f"Dilation of {dilation} is not supported. "
            f"Currently, the Numpy backend for Maxpool1d only supports a dilation of 1."
        )

    n, c, w = input.shape
    out_w = (w - kernel_size + sum(padding)) // stride + 1
    submatrices = get_submatrices1d(input, (n, c, out_w), kernel_size, padding, stride)
    return np.nanmax(submatrices, axis=3)


def max_pool2d(
    input: np.ndarray[Any, Any],
    kernel_size: tuple[int, int],
    stride: tuple[int, int],
    *,
    padding: tuple[int, int] | tuple[tuple[int, int], tuple[int, int]] = (0, 0),
    dilation: tuple[int, int] = (1, 1),
    cache: CacheType | None = None,
) -> np.ndarray[Any, Any]:
    """Implements torch.nn.functional.max_pool2d in Numpy"""

    if dilation != (1, 1):
        raise NotImplementedError(
            f"Dilation of {dilation} is not supported. "
            "Numpy backend for Maxpool2d only supports a dilation of (1, 1)."
        )

    normalized_padding: tuple[tuple[int, int], tuple[int, int]]
    if is_tuple_int(padding):
        normalized_padding = ((padding[0], padding[0]), (padding[1], padding[1]))
    else:
        normalized_padding = padding  # type: ignore

    n, c, h, w = input.shape
    out_h = (h - kernel_size[0] + sum(normalized_padding[0])) // stride[0] + 1
    out_w = (w - kernel_size[1] + sum(normalized_padding[1])) // stride[1] + 1
    submatrices = get_submatrices2d(
        input,
        (n, c, out_h, out_w),
        kernel_size[0],
        kernel_size[1],
        normalized_padding,
        stride[0],
    )
    return np.nanmax(submatrices, axis=(4, 5))


def scaled_dot_product_attention(
    query: np.ndarray[Any, Any],
    key: np.ndarray[Any, Any],
    value: np.ndarray[Any, Any],
    attn_mask: np.ndarray[Any, Any] | None = None,
    *,
    dropout_p: float = 0.0,
    is_causal: bool = False,
    scale: bool | None = None,
    cache: CacheType | None = None,
):
    if dropout_p != 0.0:
        raise RuntimeError(
            "Currently Numpy scaled_dot_product_attention only support dropout_p 0"
        )

    L, S = query.shape[-2], key.shape[-2]
    scale_factor = 1 / np.sqrt(query.shape[-1]) if scale is None else scale
    write_into_cache(cache, "scale_factor", scale_factor)
    attn_bias = np.zeros((L, S), dtype=query.dtype)
    if is_causal:
        assert attn_mask is None
        temp_mask = np.tril(np.ones((L, S), dtype=bool))
        attn_bias = np.where(temp_mask, attn_bias, float("-inf"))
        attn_bias.astype(query.dtype)

    if attn_mask is not None:
        if attn_mask.dtype == bool:
            attn_bias = np.where(attn_mask, attn_bias, float("-inf"))
        else:
            attn_bias += attn_mask
    attn_weight = query @ np.swapaxes(key, -2, -1) * scale_factor
    write_into_cache(cache, "attn_weight_soft_out", attn_weight)
    attn_weight += attn_bias
    attn_weight = softmax(attn_weight, axis=-1)
    write_into_cache(cache, "attn_weight_soft_out", attn_weight)
    return attn_weight @ value


# Loss funcs
def cross_entropy(
    input: np.ndarray[Any, Any],
    target: np.ndarray[Any, Any],
    weights: list[float] | bool,
    cutoff: np.ndarray[Any, Any],
    *,
    categorical: bool = True,
    robust: bool = False,
    cache: CacheType | None = None,
) -> np.ndarray[Any, Any]:
    _weights = calculate_cross_entropy_class_weights(
        input, target, categorical, weights
    )
    write_into_cache(cache, "weights", _weights)
    log: partial[np.ndarray[Any, Any]] | Callable[..., np.ndarray[Any, Any]] = (
        partial(robust_log, cutoff=cutoff, cache=None) if robust else np.log
    )
    if categorical:
        if not np.issubdtype(target.dtype, np.integer):
            raise ValueError(
                f"Cross entropy got unexpected type for target '{target.dtype}'."
            )

        return (
            -log(np.take_along_axis(input, target[:, None], axis=1)[:, 0])
            * _weights[target]
        )
    return -np.sum(target * log(input) * _weights, axis=1)


def cross_entropy_with_logits(
    input: np.ndarray[Any, Any],
    target: np.ndarray[Any, Any],
    weights: list[float] | bool,
    cutoff: np.ndarray[Any, Any],
    *,
    categorical: bool = True,
    robust: bool = False,
    cache: CacheType | None = None,
) -> np.ndarray[Any, Any]:
    log: partial[np.ndarray[Any, Any]] | Callable[..., np.ndarray[Any, Any]] = (
        partial(robust_log, cutoff=cutoff, cache=None) if robust else np.log
    )
    _weights = calculate_cross_entropy_class_weights(
        input, target, categorical, weights
    )
    write_into_cache(cache, "weights", _weights)
    if categorical:
        if not np.issubdtype(target.dtype, np.integer):
            raise ValueError(
                f"Cross entropy got unexpected type for target '{target.dtype}'."
            )

        logits_max = np.max(input, axis=1, keepdims=True)
        input_norm = input - logits_max
        label_logits = np.take_along_axis(input_norm, target[:, None], axis=1)[:, 0]
        log_normalizers = log(np.sum(np.exp(input_norm), axis=1))
        return (log_normalizers - label_logits) * _weights[target]

    return -np.sum(target * log_softmax(input, log, robust, axis=1) * _weights, axis=1)


def cross_entropy_with_log_probs(
    input: np.ndarray[Any, Any],
    target: np.ndarray[Any, Any],
    weights: list[float] | bool,
    *,
    categorical: bool = True,
    cache: CacheType | None = None,
) -> np.ndarray[Any, Any]:
    _weights = calculate_cross_entropy_class_weights(
        input, target, categorical, weights
    )
    write_into_cache(cache, "weights", _weights)
    if categorical:
        if not np.issubdtype(target.dtype, np.integer):
            raise ValueError(
                f"Crossentropy got unexpected type for target '{target.dtype}'"
            )

        return (
            -np.take_along_axis(input, target[:, None], axis=1)[:, 0] * _weights[target]
        )
    return -np.sum(target * input * _weights, axis=1)


def binary_cross_entropy(
    input: np.ndarray[Any, Any],
    target: np.ndarray[Any, Any],
    cutoff: np.ndarray[Any, Any],
    *,
    pos_weight: bool | float = 1.0,
    robust: bool = False,
    cache: CacheType | None = None,
) -> np.ndarray[Any, Any]:
    log: partial[np.ndarray[Any, Any]] | Callable[..., np.ndarray[Any, Any]] = (
        partial(robust_log, cutoff=cutoff, cache=None) if robust else np.log
    )
    if isinstance(pos_weight, bool) and pos_weight:
        pos_weight = float(calculate_binary_class_weight(target))
    write_into_cache(cache, "pos_weight", pos_weight)
    return -pos_weight * target * log(input) - (1 - target) * log(1 - input)


def binary_cross_entropy_with_logits(
    input: np.ndarray[Any, Any],
    target: np.ndarray[Any, Any],
    cutoff: np.ndarray[Any, Any],
    *,
    pos_weight: bool | float = 1.0,
    robust: bool = False,
    cache: CacheType | None = None,
) -> np.ndarray[Any, Any]:
    log: partial[np.ndarray[Any, Any]] | Callable[..., np.ndarray[Any, Any]] = (
        partial(robust_log, cutoff=cutoff, cache=None) if robust else np.log
    )

    if isinstance(pos_weight, bool):
        _pos_weight = (
            calculate_binary_class_weight(sigmoid(target)) if pos_weight else 1.0
        )
    else:
        _pos_weight = pos_weight

    if _pos_weight != 1.0:
        write_into_cache(cache, "pos_weight", _pos_weight)
        log_weight = (_pos_weight - 1) * (target) + 1
        loss = (1 - target) * input - (log_weight * log_sigmoid(input, log, robust))
    else:
        loss = (1 - target) * input - log_sigmoid(input, log, robust)

    return loss


def quantile_loss(
    input: np.ndarray[Any, Any],
    target: np.ndarray[Any, Any],
    quantile: np.ndarray[Any, Any],
    cache: CacheType | None = None,
) -> np.ndarray[Any, Any]:
    error = target - input
    return np.maximum(quantile * error, (quantile - 1) * error)


def hinge_loss(
    input: np.ndarray[Any, Any],
    target: np.ndarray[Any, Any],
    cache: CacheType | None = None,
) -> np.ndarray[Any, Any]:
    base_hinge = 1.0 - target * input
    write_into_cache(cache, "base_hinge", base_hinge)
    return np.maximum(0.0, base_hinge)


def quad_hinge_loss(
    input: np.ndarray[Any, Any],
    target: np.ndarray[Any, Any],
    cache: CacheType | None = None,
) -> np.ndarray[Any, Any]:
    return hinge_loss(input, target) ** 2


def kl_divergence(
    input: np.ndarray[Any, Any],
    target: np.ndarray[Any, Any],
    cutoff: np.ndarray[Any, Any],
    cache: CacheType | None = None,
) -> np.ndarray[Any, Any]:
    log_input1 = robust_log(input, cutoff)
    log_input2 = robust_log(target, cutoff)
    partial_result = log_input2 - log_input1
    write_into_cache(cache, "partial_result", partial_result)
    return target * partial_result


def absolute_error(
    input: np.ndarray[Any, Any],
    target: np.ndarray[Any, Any],
    cache: CacheType | None = None,
) -> np.ndarray[Any, Any]:
    diff = input - target
    write_into_cache(cache, "diff", diff)
    return np.abs(diff)


def primitive_accuracy(
    input1: np.ndarray[Any, Any],
    input2: np.ndarray[Any, Any],
    *,
    cache: CacheType | None = None,
) -> np.ndarray[Any, Any]:
    prediction = np.argmax(input1, axis=1).reshape(input1.shape[0], 1)
    return np.mean(prediction == input2)


def auc_core(
    input: np.ndarray[Any, Any],
    label: np.ndarray[Any, Any],
    *,
    cache: CacheType | None = None,
) -> np.ndarray[Any, Any]:
    if input.ndim > 1:
        raise ValueError(f"Input should be 1D array, but given '{input.ndim}D'")
    if label.ndim > 1:
        raise ValueError(f"Label should be 1D array, but given '{label.ndim}D'")

    n_positive = (label == 1).sum()
    n_negative = len(label) - n_positive
    sorted_input = np.sort(input)
    tprs = []
    fprs = []

    # TODO: This is very inefficient, improve it.
    for threshold in np.flip(np.unique(sorted_input)):
        input_c = input.copy()
        input_c[input_c >= threshold] = 1
        input_c[input_c < threshold] = 0

        true_positives = np.sum((input_c == 1) & (label == 1))
        false_positives = np.sum((input_c == 1) & (label == 0))

        fprs.append(false_positives / n_negative)
        tprs.append(true_positives / n_positive)

    tprs = np.stack(tprs)
    fprs = np.stack(fprs)

    return np.stack([tprs, fprs])


def transposed_diag(
    input: np.ndarray[Any, Any], *, cache: CacheType | None = None
) -> np.ndarray[Any, Any]:
    return np.diag(input)[:, np.newaxis]


def broadcast_to(
    input: np.ndarray[Any, Any], shape: tuple[int, ...], cache: CacheType | None = None
) -> np.ndarray[Any, Any]:
    return np.broadcast_to(input, shape)


def ones_with_zero_diag(
    *args: Any, precision: int, cache: CacheType | None = None
) -> np.ndarray[Any, Any]:
    n, m = args
    output = np.ones((n, m)) - np.eye(n, m) if m is not None else np.ones(n) - np.eye(n)

    return handle_data_precision(output, precision=precision)


def eye(*args, precision: int, cache: CacheType | None = None) -> np.ndarray[Any, Any]:
    return handle_data_precision(np.eye(*args), precision=precision)


def squeeze(
    input: np.ndarray[Any, Any], *, cache: CacheType | None = None
) -> np.ndarray[Any, Any]:
    return np.squeeze(input)


def to_tensor(
    *input: NestedFloatOrIntOrBoolList, precision: int, cache: CacheType | None = None
) -> np.ndarray[Any, Any]:
    return np.array(input[0], dtype=get_type(input[0], precision=precision))


<<<<<<< HEAD
def tensor_to_list(input: np.ndarray[Any, Any], cache: CacheType | None = None):
=======
def tensor_to_list(input: np.ndarray, cache: CacheType | None = None):
>>>>>>> 65335728
    return input.tolist()


def primitive_embedding(
<<<<<<< HEAD
    input: np.ndarray[Any, Any],
    embedding_matrix: np.ndarray[Any, Any],
    *,
    cache: CacheType | None = None,
) -> np.ndarray[Any, Any]:
    return embedding_matrix[input]
=======
    input: np.ndarray, weight: np.ndarray, *, cache: CacheType | None = None
) -> np.ndarray:
    return weight[input]
>>>>>>> 65335728


def where(
    cond: np.ndarray[Any, Any],
    input1: np.ndarray[Any, Any],
    input2: np.ndarray[Any, Any],
    *,
    cache: CacheType | None = None,
) -> np.ndarray[Any, Any]:
    return np.where(cond, input1, input2)


def concat(
    *inputs: np.ndarray[Any, Any], axis: int | None = 0, cache: CacheType | None = None
) -> np.ndarray[Any, Any]:
    return np.concatenate([np.array(v) for v in inputs], axis=axis)


def arange(
    *args: int | float, precision: int, cache: CacheType | None = None
) -> np.ndarray[Any, Any]:
    return handle_data_precision(np.arange(*args), precision)


def flatten(
    input: np.ndarray[Any, Any],
    *,
    start_dim: int = 0,
    end_dim: int = -1,
    cache: CacheType | None = None,
) -> np.ndarray[Any, Any]:
    """Flattens a Numpy array akin to torch.flatten"""
    if end_dim == -1 or end_dim == len(input.shape):
        end_dim = len(input.shape) + 1
    end_dim = (
        int(end_dim == -1 or end_dim == len(input.shape)) * (len(input.shape) + 1)
        + int(end_dim != -1 and end_dim != len(input.shape)) * end_dim
    )
    prod = np.prod(input.shape[start_dim : end_dim + 1]).astype(int)
    shape = input.shape[:start_dim] + (prod,) + input.shape[end_dim + 1 :]
    return np.reshape(input, shape)


def stop_gradient(
    input: np.ndarray[Any, Any], cache: CacheType | None = None
) -> np.ndarray[Any, Any]:
    return input


def shape(
    input: np.ndarray[Any, Any], cache: CacheType | None = None
) -> tuple[int, ...]:
    return input.shape


def size(
    input: np.ndarray[Any, Any],
    dim: int | tuple[int, ...] | None,
    cache: CacheType | None = None,
) -> int | tuple[int]:
    if dim is None:
        return input.size
    if isinstance(dim, int):
        return input.shape[dim]
    else:
        return tuple(input.shape[idx] for idx in dim)


def norm_modifier(
    input: np.ndarray[Any, Any], cache: CacheType | None = None
) -> np.ndarray[Any, Any]:
    inner_term = ((input - 1.0) % 8) / 8 - 0.5
    write_into_cache(cache, "inner_term", inner_term)
    return 4.0 * (1.0 - 2.0 * np.abs(inner_term)) + 1.0


def distance_matrix(
    left: np.ndarray[Any, Any],
    right: np.ndarray[Any, Any],
    norm: np.ndarray[Any, Any],
    cache: CacheType | None = None,
) -> np.ndarray[Any, Any]:
    diffs = left[:, None, :] - right[None, :, :]
    write_into_cache(cache, "diffs", diffs)
    abs_diffs = np.abs(diffs)
    write_into_cache(cache, "abs_diffs", abs_diffs)
    powered_abs_diffs = abs_diffs**norm
    write_into_cache(cache, "powered_abs_diffs", powered_abs_diffs)
    return np.sum(powered_abs_diffs, axis=2)


def polynomial_features(
    input: np.ndarray[tuple[int, int], Any],
    *,
    degree: int = 2,
    cache: CacheType | None = None,
) -> np.ndarray[Any, Any]:
    samples, dims = input.shape
    identity = np.eye(dims + 1, dims + 1, dtype=int)
    data = np.hstack((np.ones((samples, 1), dtype=input.dtype), input))
    write_into_cache(cache, "data", data)
    powers: Iterator[int] = map(sum, combinations_with_replacement(identity, degree))
    # Skip first element of powers. This is the bias term.
    next(powers)
    write_into_cache(
        cache,
        "powers",
        copy.deepcopy(powers),  # type: ignore
    )  # Copy iterator before it is iterated.
    return np.hstack([(data**p).prod(1)[:, np.newaxis] for p in powers])


def tsne_p_joint(
    squared_distances: np.ndarray[Any, Any],
    target_perplexity: np.ndarray[Any, Any],
    threshold: np.ndarray[Any, Any],
    *,
    cache: CacheType | None = None,
) -> np.ndarray[Any, Any]:
    """Given a data matrix X, gives joint probabilities matrix.
    Parameters
    ----------
    squared_distances : np.ndarray[Any, Any]
        Square of distance matrix of Input data.
    target_perplexity : float
        Desired perplexity value.
    Returns
    -------
    np.ndarray
        Matrix with entries p_ij: joint probabilities.
    """
    # NOTE: There is no gradient function for this primitive model because this
    # function is performed only once throughout training!!!

    # Get the negative euclidian distances matrix for our data
    negative_dist_sq = (-1) * squared_distances
    # Find optimal sigma for each row of this distances matrix
    # TODO: fix types
    sigmas = find_optimal_sigmas(negative_dist_sq, target_perplexity, threshold)  # type: ignore
    # Calculate the probabilities based on these optimal sigmas
    p_conditional = calc_prob_matrix(negative_dist_sq, sigmas)
    # Go from conditional to joint probabilities matrix in a symmetrical manner.
    return (p_conditional + p_conditional.T) / (2.0 * p_conditional.shape[0])


def cholesky(
    input1: np.ndarray[Any, Any], *, cache: CacheType | None = None
) -> np.ndarray[Any, Any] | None:
    try:
        return np.linalg.cholesky(input1)
    except np.linalg.LinAlgError as e:
        logging.info(str(e))
    return None


def gpr_alpha(
    label_mu_diff: np.ndarray[Any, Any],
    L: np.ndarray[Any, Any],
    K_term: np.ndarray[Any, Any],
    *,
    cache: CacheType | None = None,
) -> np.ndarray[Any, Any]:
    if L is not None:
        alpha = slin.solve_triangular(
            L.T,
            slin.solve_triangular(L, label_mu_diff, lower=True),
            lower=False,
        )
    else:
        alpha = np.linalg.solve(K_term, label_mu_diff)
    return alpha


def eigvalsh(
    K_term: np.ndarray[Any, Any],
    L: np.ndarray[Any, Any],
    threshold: float,
    *,
    cache: CacheType | None = None,
) -> np.ndarray[Any, Any]:
    if L is not None:
        return np.diag(L)
    else:
        return np.clip(np.linalg.eigvalsh(K_term), threshold, None)


def gpr_v_outer(
    K: np.ndarray[Any, Any],
    K_term: np.ndarray[Any, Any],
    L: np.ndarray[Any, Any],
    *,
    cache: CacheType | None = None,
) -> np.ndarray[Any, Any]:
    if L is not None:
        v = slin.solve_triangular(L, K, lower=True)
        v_outer = v.T @ v
    else:
        v_outer = K.T @ np.linalg.lstsq(K_term, K)[0]
    return v_outer


def isnan(input: np.ndarray[Any, Any], *, cache: CacheType | None = None):
    return np.isnan(input)


def nan_to_num(
    input: np.ndarray[Any, Any],
    nan: float,
    posinf: float | None,
    neginf: float | None,
    *,
    cache: CacheType | None = None,
):
    return np.nan_to_num(input, nan=nan, posinf=posinf, neginf=neginf)


def astype(
    input: np.ndarray[Any, Any], dtype: core.Dtype | int
) -> np.ndarray[Any, Any]:
    return handle_data_dtype(input, dtype)


def dtype(input: np.ndarray[Any, Any]) -> core.Dtype:
    return getattr(core, str(input.dtype))


def logical_xor(
    left: np.ndarray[Any, Any],
    right: np.ndarray[Any, Any],
    cache: CacheType | None = None,
) -> np.ndarray[Any, Any]:
    return np.logical_xor(left, right)


def split(
    input: np.ndarray[Any, Any],
    split_size: int | list[int],
    axis: int = 0,
    cache: CacheType | None = None,
):
    return np.stack(np.split(input, split_size, axis=axis))


def pad(
    input: np.ndarray[Any, Any],
    pad_width: tuple[tuple[int, int], ...],
    cache: CacheType | None = None,
):
    return np.pad(input, pad_width)


array_creation_funcs = [
    "arange",
    "to_tensor",
    "make_array",
    "eye",
    "ones_with_zero_diag",
]
primitive_func_dict = {
    key: fn for key, fn in globals().items() if callable(fn)
} | common_primitive_func_dict<|MERGE_RESOLUTION|>--- conflicted
+++ resolved
@@ -13,11 +13,7 @@
 # limitations under the License.
 import copy
 import logging
-<<<<<<< HEAD
-import os
-=======
 import math
->>>>>>> 65335728
 from collections.abc import Callable, Iterator, Sequence
 from functools import partial
 from itertools import combinations_with_replacement
@@ -90,11 +86,6 @@
     write_into_cache,
 )
 
-<<<<<<< HEAD
-os.environ["NPY_PROMOTION_STATE"] = "legacy"
-
-=======
->>>>>>> 65335728
 AxisType = None | int | Sequence[int]
 
 __all__ = [
@@ -399,13 +390,8 @@
 
 
 def gelu(
-<<<<<<< HEAD
-    input: np.ndarray[Any, Any], cache: CacheType | None = None
-) -> np.ndarray[Any, Any]:
-    return input * (1 + erf(input / np.sqrt(2))) / 2
-=======
-    input: np.ndarray, approximate: bool, cache: CacheType | None = None
-) -> np.ndarray:
+    input: np.ndarray[Any, Any], approximate: bool, cache: CacheType | None = None
+) -> np.ndarray[Any, Any]:
     if approximate:
         return (
             0.5
@@ -414,7 +400,6 @@
         )
     else:
         return input * (1 + erf(input / np.sqrt(2))) / 2
->>>>>>> 65335728
 
 
 def softmax(
@@ -511,13 +496,8 @@
 
 # NN ops
 def conv1d(
-<<<<<<< HEAD
-    input: np.ndarray[Any, Any],
-    kernel: np.ndarray[Any, Any],
-=======
-    input: np.ndarray,
-    weight: np.ndarray,
->>>>>>> 65335728
+    input: np.ndarray[Any, Any],
+    weight: np.ndarray[Any, Any],
     *,
     stride: int = 1,
     padding: tuple[int, int] = (1, 1),
@@ -537,15 +517,9 @@
 
 
 def conv1d_bias(
-<<<<<<< HEAD
-    input: np.ndarray[Any, Any],
-    kernel: np.ndarray[Any, Any],
+    input: np.ndarray[Any, Any],
+    weight: np.ndarray[Any, Any],
     bias: np.ndarray[Any, Any],
-=======
-    input: np.ndarray,
-    weight: np.ndarray,
-    bias: np.ndarray,
->>>>>>> 65335728
     *,
     stride: int = 1,
     padding: tuple[int, int] = (1, 1),
@@ -566,13 +540,8 @@
 
 
 def conv2d(
-<<<<<<< HEAD
-    input: np.ndarray[Any, Any],
-    kernel: np.ndarray[Any, Any],
-=======
-    input: np.ndarray,
-    weight: np.ndarray,
->>>>>>> 65335728
+    input: np.ndarray[Any, Any],
+    weight: np.ndarray[Any, Any],
     *,
     stride: tuple[int, int] = (1, 1),
     padding: tuple[int, int] | tuple[tuple[int, int], tuple[int, int]] = (1, 1),
@@ -602,15 +571,9 @@
 
 
 def conv2d_bias(
-<<<<<<< HEAD
-    input: np.ndarray[Any, Any],
-    kernel: np.ndarray[Any, Any],
+    input: np.ndarray[Any, Any],
+    weight: np.ndarray[Any, Any],
     bias: np.ndarray[Any, Any],
-=======
-    input: np.ndarray,
-    weight: np.ndarray,
-    bias: np.ndarray,
->>>>>>> 65335728
     *,
     stride: tuple[int, int] = (1, 1),
     padding: tuple[int, int] | tuple[tuple[int, int], tuple[int, int]] = (1, 1),
@@ -995,27 +958,17 @@
     return np.array(input[0], dtype=get_type(input[0], precision=precision))
 
 
-<<<<<<< HEAD
 def tensor_to_list(input: np.ndarray[Any, Any], cache: CacheType | None = None):
-=======
-def tensor_to_list(input: np.ndarray, cache: CacheType | None = None):
->>>>>>> 65335728
     return input.tolist()
 
 
 def primitive_embedding(
-<<<<<<< HEAD
-    input: np.ndarray[Any, Any],
-    embedding_matrix: np.ndarray[Any, Any],
-    *,
-    cache: CacheType | None = None,
-) -> np.ndarray[Any, Any]:
-    return embedding_matrix[input]
-=======
-    input: np.ndarray, weight: np.ndarray, *, cache: CacheType | None = None
-) -> np.ndarray:
+    input: np.ndarray[Any, Any],
+    weight: np.ndarray[Any, Any],
+    *,
+    cache: CacheType | None = None,
+) -> np.ndarray[Any, Any]:
     return weight[input]
->>>>>>> 65335728
 
 
 def where(
