--- conflicted
+++ resolved
@@ -786,16 +786,8 @@
     output_gradient: np.ndarray[Any, Any],
     cache: CacheType,
     idx: int,
-<<<<<<< HEAD
-    *inputs: np.ndarray[Any, Any],
-) -> np.ndarray[Any, Any]:
-    input, *_ = inputs
-    s = input / np.sqrt(2)
-    erf_prime = lambda x: (2 / np.sqrt(np.pi)) * np.exp(-(x**2))  # noqa: E731
-    grad = 0.5 + 0.5 * erf(s) + ((0.5 * input * erf_prime(s)) / np.sqrt(2))
-=======
-    *inputs: np.ndarray,
-) -> np.ndarray:
+    *inputs: np.ndarray[Any, Any],
+) -> np.ndarray[Any, Any]:
     input, approximate, *_ = inputs
     if approximate:
         tanh_term = np.tanh(np.sqrt(2 / np.pi) * (input + 0.044715 * input**3))
@@ -806,7 +798,6 @@
         s = input / np.sqrt(2)
         erf_prime = lambda x: (2 / np.sqrt(np.pi)) * np.exp(-(x**2))  # noqa: E731
         grad = 0.5 + 0.5 * erf(s) + ((0.5 * input * erf_prime(s)) / np.sqrt(2))
->>>>>>> 65335728
     return grad * output_gradient
 
 
