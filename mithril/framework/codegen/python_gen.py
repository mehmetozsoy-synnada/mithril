# Copyright 2022 Synnada, Inc.
#
# Licensed under the Apache License, Version 2.0 (the "License");
# you may not use this file except in compliance with the License.
# You may obtain a copy of the License at
#
#     http://www.apache.org/licenses/LICENSE-2.0
#
# Unless required by applicable law or agreed to in writing, software
# distributed under the License is distributed on an "AS IS" BASIS,
# WITHOUT WARRANTIES OR CONDITIONS OF ANY KIND, either express or implied.
# See the License for the specific language governing permissions and
# limitations under the License.

import ast
import importlib
import keyword
from collections.abc import Callable
from functools import partial
from posixpath import basename, splitext
from typing import Any, Generic, Literal, Protocol, overload

from ...backends.backend import ParallelBackend
from ...utils.func_utils import prepare_function_args
from ..common import (
    DataEvalType,
    DataType,
    EvaluateAllType,
    EvaluateGradientsType,
    EvaluateType,
    ParamsEvalType,
)
from ..logical import PrimitiveModel
from ..physical.model import PhysicalModel
from ..utils import GeneratedFunction
from .code_gen import CodeGen
from .utils import (
    convert_to_ast_arg,
    convert_to_ast_kwarg,
    partial_array_creation_func,
)

FinalCost = "final_cost"


<<<<<<< HEAD
class RawEvaluateType(Protocol, Generic[DataType]):
    def __call__(
        self,
        params: ParamsEvalType[DataType] | None,
        data: DataEvalType[DataType] | None,
        cache: DataEvalType[DataType] | None,
    ) -> DataEvalType[DataType]: ...


class RawGradientType(Protocol, Generic[DataType]):
    def __call__(
        self,
        params: ParamsEvalType[DataType],
        gradients: ParamsEvalType[DataType],
        data: DataEvalType[DataType],
        cache: DataEvalType[DataType],
    ) -> ParamsEvalType[DataType]: ...


class ManualGradWrapperFn(Protocol, Generic[DataType]):
    @overload
    def __call__(
        self,
        params: ParamsEvalType[DataType],
        data: DataEvalType[DataType],
        output_gradients: ParamsEvalType[DataType],
        include_output: Literal[True],
    ) -> tuple[DataEvalType[DataType], ParamsEvalType[DataType]]: ...

    @overload
    def __call__(
        self,
        params: ParamsEvalType[DataType],
        data: DataEvalType[DataType],
        output_gradients: ParamsEvalType[DataType],
        include_output: Literal[False],
    ) -> ParamsEvalType[DataType]: ...

    def __call__(
        self,
        params: ParamsEvalType[DataType],
        data: DataEvalType[DataType],
        output_gradients: ParamsEvalType[DataType],
        include_output: bool,
    ) -> (
        ParamsEvalType[DataType]
        | tuple[DataEvalType[DataType], ParamsEvalType[DataType]]
    ): ...


class PythonCodeGen(CodeGen[Any], Generic[DataType]):
    def __init__(self, pm: PhysicalModel[DataType]) -> None:
=======
class PythonCodeGen[DataType](CodeGen):
    def __init__(self, pm: PhysicalModel[Any]) -> None:
>>>>>>> 74ce5705
        super().__init__(pm)

        self.module = ast.parse("")
        self.defined_partial_fns: set[str] = set()

        self.imports: list[ast.stmt] = []
        self.globals: list[ast.stmt] = []
        self.functions: list[ast.stmt] = []

    def generate_code(self, file_path: str | None = None):
        self.file_path = file_path
        self.imports += self.generate_imports()
        self.functions += self.generate_functions()

        self.module.body = self.imports
        self.module.body += self.globals
        self.module.body += self.functions

        self.module = ast.fix_missing_locations(self.module)
        self.code = ast.unparse(self.module)

        if file_path is not None:
            self.write_code(file_path)

    def generate_functions(self):
        return [self.generate_evaluate()]

    def write_code(self, file_path: str):
        if self.code is None:
            raise Exception(
                "Code is not generated yet! Please call generate_code() first."
            )
        with open(file_path, "w") as file:
            file.write(self.code)

    def compile_code(
        self, jit: bool = False
    ) -> tuple[
        EvaluateType[DataType],
        EvaluateGradientsType[DataType] | None,
        EvaluateAllType[DataType] | None,
    ]:
        eval_fn, grad_fn = self.exec_generated_code()
        return self.post_process_fns(eval_fn, grad_fn, jit)

    def exec_generated_code(
        self,
    ) -> tuple[Callable[..., Any], Callable[..., Any] | None]:
        if self.code is None:
            raise Exception(
                "Code is not generated yet! Please call generate_code() first."
            )

        if self.file_path is not None:
            module_name = splitext(basename(self.file_path))[0]

            module_spec = importlib.util.spec_from_file_location(  # type: ignore
                module_name, self.file_path
            )
            module = importlib.util.module_from_spec(module_spec)  # type: ignore
            module_spec.loader.exec_module(module)  # type: ignore
            eval_fn = module.evaluate
            eval_grad_fn = (
                module.evaluate_gradients
                if hasattr(module, "evaluate_gradients")
                else None
            )
            return eval_fn, eval_grad_fn

        compiled_code = compile(self.code, "<string>", "exec")
        # Execute the compiled code to define the function
        result: dict[str, Any] = {}
        exec(compiled_code, result)
        evaluate_fn = result["evaluate"]
        evaluate_grad_fn = result.get("evaluate_gradients")

        evaluate_metadata = {
            "fn_name": "evaluate",
            "source": self.code,
        }

        evaluate_grad_metadata = {
            "fn_name": "evaluate_gradients",
            "source": self.code,
        }

        eval_fn = GeneratedFunction(evaluate_fn, evaluate_metadata)
        grad_fn = (
            GeneratedFunction(evaluate_grad_fn, evaluate_grad_metadata)
            if evaluate_grad_fn is not None
            else None
        )

        return eval_fn, grad_fn

    def post_process_fns(
        self,
        raw_eval_fn: RawEvaluateType[DataType],
        raw_grad_fn: ManualGradWrapperFn[DataType] | None,
        jit: bool,
    ) -> tuple[
        EvaluateType[DataType],
        EvaluateGradientsType[DataType] | None,
        EvaluateAllType[DataType] | None,
    ]:
        """In this function going to wrap the raw functions with some additional
        functionalities.

        1. If the backend is parallel, going to register the functions to the backend.
        2. If the backend is manualgrad, going to wrap the eval_grad function.
        3. If jit is True, going to compile the functions with jit fn.
        """

        eval_fn: EvaluateType[DataType] | partial[Any] = partial(
            self.compute_evaluate,
            fn=raw_eval_fn,
            cache=self.pm.data_store.data_values,
        )
        grad_fn = None
        evaluate_all_fn = None
        if not self.pm.inference:
            grad_fn, evaluate_all_fn = self.create_gradient_fn(
                raw_eval_fn, raw_evaluate_grad_fn=raw_grad_fn
            )

        if (
            isinstance(self.pm.backend, ParallelBackend)
            and self.pm.backend.n_devices > 1
        ):
            self.pm.backend._register_callable(eval_fn, "eval_fn", jit)
            if not self.pm.inference:
                assert grad_fn is not None, "Gradient function is not defined!"
                assert (
                    evaluate_all_fn is not None
                ), "Evaluate all function is not defined!"

                self.pm.backend._register_callable(grad_fn, "eval_grad_fn", jit)
                self.pm.backend._register_callable(evaluate_all_fn, "eval_all_fn", jit)

        elif jit and not self.pm.backend.is_manualgrad:
            eval_fn = self.pm.backend.jit(eval_fn)
            if not self.pm.inference:
                assert grad_fn is not None, "Gradient function is not defined!"
                assert (
                    evaluate_all_fn is not None
                ), "Evaluate all function is not defined!"

                grad_fn = self.pm.backend.jit(grad_fn)
                evaluate_all_fn = self.pm.backend.jit(evaluate_all_fn)

        return eval_fn, grad_fn, evaluate_all_fn

    def import_backend(self):
        backend = ast.ImportFrom(
            module="mithril",
            names=[
                ast.alias(
                    name=f"{self.pm.backend.type.capitalize()}Backend", asname="Backend"
                )
            ],
            level=0,
        )

        return backend

    def generate_imports(self):
        imports: list[ast.stmt] = []
        # Add import primitive functions
        imports.append(
            ast.ImportFrom(
                module=self.pm.backend.primitive_fn_path,
                names=[ast.alias(name="*", asname=None)],
                level=0,
            )
        )

        # Add registered primitives
        if len(self.pm.backend.registered_primitives.keys()) > 0:
            backend = self.import_backend()
            imports.append(backend)

        for func_name in self.pm.backend.registered_primitives:
            # Add function definition
            assignment_target = ast.Name(id=func_name, ctx=ast.Store())
            assignment_value = ast.Subscript(
                value=ast.Attribute(
                    value=ast.Name(id="Backend", ctx=ast.Load()),
                    attr="registered_primitives",
                    ctx=ast.Load(),
                ),
                slice=ast.Constant(value=func_name),
                ctx=ast.Load(),
            )
            imports.append(
                ast.Assign(targets=[assignment_target], value=assignment_value)
            )

        return imports

    def get_primitive_details(self, output_key: str):
        model = self.pm._flat_graph.get_model(output_key)

        global_input_keys = self.pm._flat_graph.get_source_keys(output_key)
        local_input_keys = list(model._input_keys)

        return model, global_input_keys, local_input_keys

    def call_primitive(
        self,
        model: PrimitiveModel,
        fn: Callable[..., Any],
        l_input_keys: list[str],
        g_input_keys: list[str],
        output_key: str,
        formula_key: str,
    ):
        generated_fn, used_keys = self.create_primitive_call(
            fn, l_input_keys, g_input_keys
        )
        targets, _used_keys = self.create_primitive_call_targets(
            output_key, model, self.pm.inference
        )
        if formula_key in self.pm.backend.array_creation_funcs:
            self.add_partial_function(formula_key)

        return ast.Assign(targets, generated_fn), used_keys | _used_keys  # type: ignore

    def generate_evaluate(self):
        input_body: list[ast.stmt] = []
        function_body: list[ast.stmt] = []
        return_values: list[ast.expr] = []

        used_keys: set[str] = set()
        used_keys |= set(self.pm._flat_graph.output_dict.values())

        unused_keys = self.pm.data_store.unused_keys
        cached_data_keys = self.pm.data_store.cached_data.keys()
        discarded_keys = self.pm.discarded_keys  # TODO: Consider is this necessary?

        # Iterate over Primitive models in topological order to add their formula.
        for output_key in self.pm._flat_graph.topological_order:
            # Staticly infered and unused model will not be added
            if output_key in (cached_data_keys | unused_keys | discarded_keys):
                continue

            model, g_input_keys, l_input_keys = self.get_primitive_details(output_key)
            formula_key = model.formula_key

            primitive_function = (
                self.pm.backend.primitive_function_dict[formula_key]
                if formula_key in self.pm.backend.primitive_function_dict
                else self.pm.backend.registered_primitives[formula_key]
            )

            # Create primitive call
            primitive_call, _used_keys = self.call_primitive(
                model,
                primitive_function,
                l_input_keys,
                g_input_keys,
                output_key,
                formula_key,
            )

            function_body.append(primitive_call)

            used_keys.add(output_key)
            used_keys |= _used_keys

        for key in sorted(used_keys):
            if key in cached_data_keys:
                dict_type = "cache"
            elif key in self.pm.data_store.runtime_static_keys:
                dict_type = "data"
            elif key not in self.pm._flat_graph.all_target_keys:
                dict_type = "params"
            else:
                continue

            self.append_inputs(input_body, key, dict_type)

        # If output node is pruned adjust key name
        for output_key in self.pm.output_keys:
            # TODO: give an api to get outputdict
            return_values.append(
                ast.Name(self.pm._flat_graph.output_dict[output_key], ast.Load())
            )

        return_body: list[ast.stmt] = [
            (
                ast.Return(
                    value=ast.Dict(
                        keys=[
                            ast.Constant(output_key)
                            for output_key in self.pm.output_keys
                        ],
                        values=return_values,
                    )
                )
            )
        ]

        # Define function arguments
        ast_args = [ast.arg("params"), ast.arg("data"), ast.arg("cache")]
        final_args = ast.arguments(
            args=ast_args,
            defaults=[],
            kwonlyargs=[],
            posonlyargs=[],
            kw_defaults=[],
            vararg=None,
            kwarg=None,
        )

        func_def = ast.FunctionDef(
            name="evaluate",
            args=final_args,
            body=input_body + function_body + return_body,
            decorator_list=[],
            returns=None,
            type_comment=None,
            type_params=[],
            lineno=1,
            col_offset=0,
        )

        return ast.fix_missing_locations(func_def)

    def append_inputs(self, input_body: list[ast.stmt], key: str, dict_type: str):
        # In manual_grad type backends, cache contains all the required
        # data (local variables and outputs) for the corresponding function.
        # So if the key is not directly an output of a function get it from
        # cache with the key itself.
        if keyword.iskeyword(key) or key in self.pm.backend.primitive_function_dict:
            val = f"_{key}"
        else:
            val = key

        if dict_type != "cache" or (key not in self.pm._flat_graph.all_target_keys):
            input_body.append(
                ast.Assign(
                    targets=[ast.Name(id=val, ctx=ast.Store())],
                    value=ast.Subscript(
                        value=ast.Name(id=dict_type, ctx=ast.Load()),
                        slice=ast.Constant(value=key),
                        ctx=ast.Load(),
                    ),
                )
            )
        else:
            # If key is an output of a function, then get the corresponding
            # function cache from general cache and then get "output" from there.
            cached_data = self.pm.data_store.cached_data
            data_dict: ast.Subscript | ast.Name
            if key not in cached_data:
                cache_name = key + "_cache"

                data_dict = ast.Subscript(
                    value=ast.Name(id=dict_type, ctx=ast.Load()),
                    slice=ast.Constant(value=cache_name),
                    ctx=ast.Load(),
                )
            else:
                data_dict = ast.Name(id=dict_type, ctx=ast.Load())

            slc = ast.Constant(value="output" if key not in cached_data else key)
            input_body.append(
                ast.Assign(
                    targets=[ast.Name(id=val, ctx=ast.Store())],
                    value=ast.Subscript(value=data_dict, slice=slc, ctx=ast.Load()),
                )
            )

    def create_primitive_call(
        self,
        function: Callable[..., Any],
        local_keys: list[str],
        global_keys: list[str],
        default_args: dict[str, ast.expr] | None = None,
    ) -> tuple[ast.Call, set[str]]:
        """Generates a single function call AST (Abstract Syntax Tree)."""
        if default_args is None:
            default_args = {}

        formula_key = function.__name__
        inputs = {
            key: value for key, value in zip(local_keys, global_keys, strict=False)
        }

        # Prepare function arguments
        fn_args_mapping, fn_kwarg_dict = prepare_function_args(
            self.pm.data, function, inputs, self.pm.backend.array_creation_funcs
        )
        fn_arg_keys = [
            arg_key for arg_keys in fn_args_mapping.values() for arg_key in arg_keys
        ]
        # Convert to AST nodes
        args = [
            convert_to_ast_arg(
                arg_key,
                list(self.pm.backend.primitive_function_dict.keys()),
                defaults=default_args,  # type:ignore
            )
            for arg_key in fn_arg_keys
        ]
        kwargs = [
            convert_to_ast_kwarg(key, name, defaults=default_args)
            for key, name in fn_kwarg_dict.items()
        ]

        generated_fn = ast.Call(
            func=ast.Name(id=formula_key, ctx=ast.Load()),
            args=args,  # type:ignore
            keywords=kwargs,
        )
        used_keys = set(fn_arg_keys) | set(fn_kwarg_dict.values())

        return generated_fn, used_keys

    def create_primitive_call_targets(
        self, output_key: str, model: PrimitiveModel, inference: bool
    ) -> tuple[list[ast.expr], set[str]]:
        if (
            keyword.iskeyword(output_key)
            or output_key in self.pm.backend.primitive_function_dict
        ):
            target_name = "_" + output_key
        else:
            target_name = output_key

        targets: list[ast.expr] = [
            ast.Name(
                id=target_name,
                ctx=ast.Store(),
            )
        ]

        return targets, {target_name}

    def add_partial_function(self, formula_key: str):
        if formula_key in self.defined_partial_fns:
            return

        self.defined_partial_fns.add(formula_key)
        self.globals.append(partial_array_creation_func(self.pm.backend, formula_key))

    def compute_evaluate(
        self,
        params: ParamsEvalType[DataType] | None = None,
        data: DataEvalType[DataType] | None = None,
        cache: DataEvalType[DataType] | None = None,
        *,
        fn: RawEvaluateType[DataType],
    ) -> DataEvalType[DataType]:
        return fn(params, data, cache)

    def create_gradient_fn(
        self,
        # raw_evaluate_fn: RawEvaluateType[DataType],
        # raw_evaluate_grad_fn: ManualGradWrapperFn[DataType] | None,
        raw_evaluate_fn: RawEvaluateType[DataType],
        raw_evaluate_grad_fn: ManualGradWrapperFn[DataType] | None,
    ):
        fn_all: EvaluateAllType[DataType]
        grad_fn: EvaluateGradientsType[DataType]
        if not self.pm.backend.is_manualgrad:
            grad_fn = partial(  # type: ignore
                self.compute_gradients,
                raw_evaluate_fn=raw_evaluate_fn,
                cache=self.pm.data_store.data_values,
                include_output=False,
            )
            # Fix fn_all for mlx support!!
            fn_all = partial(
                self.compute_gradients,
                raw_evaluate_fn=raw_evaluate_fn,
                cache=self.pm.data_store.data_values,
                include_output=True,
            )
            return grad_fn, fn_all
        else:
            assert raw_evaluate_grad_fn is not None, "Gradient function is not defined!"

            fn_all = partial(raw_evaluate_grad_fn, include_output=True)  # type: ignore
            grad_fn = partial(raw_evaluate_grad_fn, include_output=False)  # type: ignore

            return grad_fn, fn_all

    @overload
    def compute_gradients(
        self,
        params: ParamsEvalType[DataType],
        data: DataEvalType[DataType] | None,
        output_gradients: ParamsEvalType[DataType] | None,
        cache: DataEvalType[DataType] | None,
        include_output: Literal[True],
        *,
        raw_evaluate_fn: RawEvaluateType[DataType],
    ) -> tuple[DataEvalType[DataType], ParamsEvalType[DataType]]: ...

    @overload
    def compute_gradients(
        self,
        params: ParamsEvalType[DataType],
        data: DataEvalType[DataType] | None,
        output_gradients: ParamsEvalType[DataType] | None,
        cache: DataEvalType[DataType] | None,
        include_output: Literal[False],
        *,
        raw_evaluate_fn: RawEvaluateType[DataType],
    ) -> ParamsEvalType[DataType]: ...

    def compute_gradients(
        self,
        params: ParamsEvalType[DataType],
        data: DataEvalType[DataType] | None = None,
        output_gradients: ParamsEvalType[DataType] | None = None,
        cache: DataEvalType[DataType] | None = None,
        include_output: bool = False,
        *,
        raw_evaluate_fn: RawEvaluateType[DataType],
    ) -> (
        tuple[DataEvalType[DataType], ParamsEvalType[DataType]]
        | ParamsEvalType[DataType]
    ):
        # Initialize loss output gradients as None. If FinalCost is
        # contained in the compiled model, initialize its gradient
        # with ones. If somehow one wants to set it to another gradient
        # value, must provide it in output_gradients argument which
        # overrides out initial fill.

        if data is None:
            data = {}
        if output_gradients is None:
            output_gradients = {}
        if cache is None:
            cache = {}

        loss_grad = {}
        if FinalCost in self.pm._output_keys:
            loss_grad = {FinalCost: self.pm.backend.ones()}

        # NOTE: FinalCost gradient and output_gradients can not exist at the same time.
        if output_gradients and loss_grad:
            raise Exception(
                "Models with any losses can not take any gradients for other outputs!"
            )

        # Sort gradients with output order
        output_gradients = {
            key: output_gradients[key]
            for key in self.pm.output_keys
            if key in output_gradients
        }

        total_output_gradients = loss_grad | output_gradients
        total_ignore_grad_keys = self.pm.ignore_grad_keys.union(
            {
                key
                for key in self.pm.output_keys
                if (key not in total_output_gradients) and key != FinalCost
            }
        )
        partial_fn: Callable[
            [ParamsEvalType[DataType]],
            tuple[DataEvalType[DataType], DataEvalType[DataType]],
        ] = partial(
            self.filter_ignored_outputs,
            data=data,
            cache=cache,
            ignore_grad_keys=total_ignore_grad_keys,
            raw_evaluate_fn=raw_evaluate_fn,
        )
        output, input_gradients, aux = self.pm.backend.vjp(
            partial_fn,  # type: ignore
            params,
            cotangents=total_output_gradients,
            has_aux=True,
        )
        all_outputs: DataEvalType[DataType] = output | aux

        if include_output:
            return all_outputs, input_gradients
        else:
            return input_gradients

    def filter_ignored_outputs(
        self,
        params: ParamsEvalType[DataType] | None = None,
        data: DataEvalType[DataType] | None = None,
        cache: DataEvalType[DataType] | None = None,
        ignore_grad_keys: set[str] | None = None,
        *,
        raw_evaluate_fn: RawEvaluateType[DataType],
    ) -> tuple[ParamsEvalType[DataType], ParamsEvalType[DataType]]:
        if params is None:
            params = {}
        if data is None:
            data = {}
        if cache is None:
            cache = {}
        # Remove outputs for which gradients are to be ignored.
        if ignore_grad_keys is None:
            ignore_grad_keys = set()

        outputs = raw_evaluate_fn(params, data=data, cache=cache)
        aux = {
            key: outputs.pop(key)  # type: ignore
            for key in list(outputs.keys())
            if key in ignore_grad_keys
        }

        if len(outputs) == 0:
            raise ValueError(
                "To evaluate gradients you must provide gradients for"
                " at least one of the {list(aux.keys())}"
            )

        return outputs, aux  # type: ignore<|MERGE_RESOLUTION|>--- conflicted
+++ resolved
@@ -43,7 +43,6 @@
 FinalCost = "final_cost"
 
 
-<<<<<<< HEAD
 class RawEvaluateType(Protocol, Generic[DataType]):
     def __call__(
         self,
@@ -96,10 +95,6 @@
 
 class PythonCodeGen(CodeGen[Any], Generic[DataType]):
     def __init__(self, pm: PhysicalModel[DataType]) -> None:
-=======
-class PythonCodeGen[DataType](CodeGen):
-    def __init__(self, pm: PhysicalModel[Any]) -> None:
->>>>>>> 74ce5705
         super().__init__(pm)
 
         self.module = ast.parse("")
