# Copyright 2022 Synnada, Inc.
#
# Licensed under the Apache License, Version 2.0 (the "License");
# you may not use this file except in compliance with the License.
# You may obtain a copy of the License at
#
#     http://www.apache.org/licenses/LICENSE-2.0
#
# Unless required by applicable law or agreed to in writing, software
# distributed under the License is distributed on an "AS IS" BASIS,
# WITHOUT WARRANTIES OR CONDITIONS OF ANY KIND, either express or implied.
# See the License for the specific language governing permissions and
# limitations under the License.

from __future__ import annotations

from collections.abc import Callable, Iterator, KeysView, Mapping, Sequence, ValuesView
from copy import copy, deepcopy
from dataclasses import dataclass, field
from enum import Enum
from functools import partial, reduce
from itertools import combinations, cycle, product, zip_longest
from types import EllipsisType, GenericAlias, UnionType
from typing import (
    Any,
    Generic,
    Literal,
    Protocol,
    TypedDict,
    TypeGuard,
    TypeVar,
    Union,
    get_args,
    get_origin,
    overload,
)

from ..core import (
    Constant,
    DataType,
    Dtype,
    constant_type_table,
)
from ..utils.utils import PaddingType
from .utils import (
    align_shapes,
    find_type,
    sort_type,
)

__all__ = [
    "get_shapes",
    "NOT_GIVEN",
    "TBD",
    "IOKey",
    "KeyType",
    "ConnectionType",
    "IOHyperEdge",
    "Connection",
    "ConnectionData",
    "Connections",
    "Tensor",
    "ShapeNode",
    "ShapeRepr",
    "Constraint",
    "create_shape_map",
    "ShapesType",
    "ShapeResultType",
    "get_summary_shapes",
    "get_summary_types",
    "ConstraintSolver",
]


class SingletonObject:
    _instance = None
    """
    A base class for custom objects that ensures a singleton pattern.
    def __new__(cls, *args, **kwargs):
        if cls._instance is None:
            cls._instance = super().__new__(cls, *args, **kwargs)
        return cls._instance
    It ensures that only one instance of any subclass is created (singleton pattern).
    Usage:
        class MySingletonObject(SingletonObject):
            pass
        obj1 = MySingletonObject()
        obj2 = MySingletonObject()
        assert obj1 is obj2  # True, both are the same instance
    """

    def __new__(cls, *args: Any, **kwargs: Any) -> Any:
        if cls._instance is None:
            cls._instance = super().__new__(cls, *args, **kwargs)
        return cls._instance


class NullConnection(SingletonObject):
    """
    A singleton class representing a null connection indicating
    that no connection is specified.
    """

    pass


class Auto(SingletonObject):
    """
    A singleton class representing a configuration
    setting of automatically handled arguments.
    """

    pass


class ToBeDetermined(SingletonObject):
    """
    A singleton class representing a null data indicating
    that no data is provided.
    """

    pass


NOT_GIVEN = NullConnection()
TBD = ToBeDetermined()
AUTO = Auto()


class UpdateType(Enum):
    SHAPE = 1
    TYPE = 2
    VALUE = 3


class KeyType(Enum):
    INPUT = 1
    OUTPUT = 2
    LATENT_INPUT = 3
    INTERNAL = 4
    LATENT_OUTPUT = 5


type FixedValueType = (
    None
    | int
    | tuple[int, ...]
    | list[int]
    | dict[Any, Any]
    | slice
    | Constant
    | tuple[int | None, ...]
    | str
)
type DeferredValueType = (
    float | tuple[float, ...] | list[float] | EllipsisType | ToBeDetermined
)
type TypeValueType = Dtype
type ValueType = FixedValueType | DeferredValueType | TypeValueType
type ScalarType = (
    type[int]
    | type[float]
    | type[bool]
    | type[Sequence[Any]]
    | type[dict[Any, Any]]
    | type[Mapping[Any, Any]]
    | type[Constant]
    | type[slice]
    | type[PaddingType]
    | type[EllipsisType]
    | type[ToBeDetermined]
    | type[str]
    | type[None]
    | type[Dtype]
    | UnionType
    | GenericAlias
)
ScalarValueType = (
    int
    | float
    | bool
    | Sequence[Any]
    | dict[Any, Any]
    | Constant
    | slice
    | PaddingType
    | EllipsisType
    | Dtype
    | ToBeDetermined
    | str
    | None
)
ShapeTemplateType = Sequence[int | str | tuple[str, EllipsisType] | None]
ReduceType = int | tuple[int, ...] | None | ToBeDetermined
MainValueType = (
    int
    | float
    | Sequence[Any]
    | dict[Any, Any]
    | bool
    | None
    | EllipsisType
    | PaddingType
    | Constant
    | slice
    | Dtype
    | ToBeDetermined
)
# Mainvalue type for isintance check
MainValueInstance = (
    int
    | float
    | Sequence  # type: ignore
    | dict  # type: ignore
    | bool
    | None
    | EllipsisType
    | PaddingType
    | Constant
    | slice
    | Dtype
)

TypeVarTensorType = TypeVar(
    "TypeVarTensorType",
    bound=int | float | bool,
    covariant=True,
)
# Availale types for Tensor type ("_type" attribute of Tensor class).
_TensorTypes = type[int] | type[float] | type[bool] | UnionType
ValType = int | float | bool
SequenceValType = (
    Sequence[ValType]
    | Sequence[Sequence[ValType]]
    | Sequence[Sequence[Sequence[ValType]]]
    | Sequence[Sequence[Sequence[Sequence[ValType]]]]
    | Sequence[Sequence[Sequence[Sequence[Sequence[ValType]]]]]
)
ListValType = (
    list[ValType]
    | list[list[ValType]]
    | list[list[list[ValType]]]
    | list[list[list[list[ValType]]]]
    | list[list[list[list[list[ValType]]]]]
)
# Nested Sequence type values for Tensor class.
_TensorValueType = ValType | SequenceValType
# Logical value types for Tensor class (i.e. "value" attribute of
# Tensor class).
TensorValueType = _TensorValueType | Constant

# TODO: This kind of type definitions will be updated as recursive
# definitions when mypy supports recursive types.
TensorToListType = ValType | ListValType

MaxNestedListDepth = 5

ParamsEvalType = dict[str, DataType]
DataEvalType = Mapping[str, DataType | ScalarValueType | str]


class EvaluateType(Protocol, Generic[DataType]):
    def __call__(
        self,
        params: ParamsEvalType[DataType] | None,
        data: DataEvalType[DataType] | None,
    ) -> DataEvalType[DataType]: ...


class EvaluateGradientsType(Protocol, Generic[DataType]):
    def __call__(
        self,
        params: ParamsEvalType[DataType] | None,
        data: DataEvalType[DataType] | None,
        output_gradients: ParamsEvalType[DataType] | None,
    ) -> ParamsEvalType[DataType]: ...


class EvaluateAllType(Protocol, Generic[DataType]):
    def __call__(
        self,
        params: ParamsEvalType[DataType] | None,
        data: DataEvalType[DataType] | None,
        output_gradients: ParamsEvalType[DataType] | None,
    ) -> tuple[DataEvalType[DataType], ParamsEvalType[DataType]]: ...


class AssignedConstraintType(TypedDict):
    fn: str
    keys: list[str]


LossKey = "loss"
FinalCost = "final_cost"

ItemType = TypeVar("ItemType")


def update_equivalence_table(
    item1: ItemType, item2: ItemType, lookup_table: dict[ItemType, set[ItemType]]
) -> None:
    item_set1 = lookup_table.get(item1)
    item_set2 = lookup_table.get(item2)
    if item_set1 is None and item_set2 is None:
        items = {item1, item2}
        lookup_table[item1] = lookup_table[item2] = items
    elif item_set1 is None and item_set2 is not None:
        item_set2.add(item1)
        lookup_table[item1] = item_set2
    elif item_set1 is not None and item_set2 is None:
        item_set1.add(item2)
        lookup_table[item2] = item_set1
    elif item_set1 is not None and item_set2 is not None:
        item_set1 |= item_set2
        for _item in item_set2:
            lookup_table[_item] = item_set1


@dataclass
class ConstraintSolver:
    symbol_store: dict[int, Uniadic] = field(
        default_factory=lambda: {}
    )  # contains valued Uniadics' UniadicRecords
    # TODO: empty_node will not be None when it is created
    # with weak_ref.
    empty_node: ShapeNode | None = field(default_factory=lambda: ShapeRepr().node)
    constraint_map: dict[Constraint, list[IOHyperEdge]] = field(
        default_factory=lambda: {}
    )

    def __call__(self, updates: Updates) -> None:
        self.update_shapes(updates)
        # Here we are updating Updates object because we are
        # using it in DataStore's `update_cached_data`.
        updates |= self.solver_loop(updates.constraints)

    def solver_loop(self, constraints: set[Constraint]) -> Updates:
        updates = Updates()
        while constraints:
            constr = constraints.pop()
            if (not constr.parents) and (constr in self.constraint_map):
<<<<<<< HEAD
=======
                constraint_type = constr.type
>>>>>>> 1edf5c6b
                hyper_edges = self.constraint_map[constr]
                status, newly_added_symbols = constr(hyper_edges)
                if UpdateType.SHAPE in constr.type:
                    self.update_shapes(newly_added_symbols)
                updates |= newly_added_symbols
                new_constraints = newly_added_symbols.constraints

                if status:
                    # Remove all occurences of constraint.
                    self.constraint_map.pop(constr)
                    for hyper_edge in hyper_edges:
                        hyper_edge.remove_constraint(constr)

                constraints |= new_constraints
                constraints.discard(constr)
        return updates

    @staticmethod
    def _combine_nodes(updates: Updates) -> None:
        # Check if any node could be reduced after variadic updates add into
        # node_updates field.
        while updates.node_updates:
            node = updates.node_updates.pop()
            updates |= node.combine()

    def _reduce_uniadic_referees(self, updates: Updates) -> None:
        while updates.uniadic_updates:
            uni = updates.uniadic_updates.pop()
            uni_val = uni.value
            rec = uni.metadata
            for var in list(rec.vars_dict):
                # TODO: Use also pos_val!
                lengths = rec.vars_dict.get(var)
                if lengths is not None:
                    updates |= var.update_possibilities(lengths)
            # Update symbol store.
            if uni_val is not None:
                if valued_uni := self.symbol_store.get(uni_val):
                    # directly take from symbolstore if an uniadic with a same value
                    # already exists
                    valued_uni.match(uni)
                    uni = valued_uni
                    # TODO: Decide if we need to add match updates to updates
                    # (seems like no need)!
                else:
                    self.symbol_store[uni_val] = uni
            rec = uni.metadata
            # Reduce referees of rec to 1.
            # NOTE: Update all vars in these uniadics (UniadicRecord) accordingly.
            for repr, indices in rec.reprs_dict.items():
                for idx in indices:
                    if repr[idx].metadata != rec:
                        raise KeyError("Uniadic record index mismatch.")
                    repr[idx] = uni
            rec.referees = {uni}

    @staticmethod
    def _find_intersection_reprs(repr1: ShapeRepr) -> set[ShapeRepr]:
        intersection_reprs: set[ShapeRepr] = set()
        # Collect visited repr's symbols.
        symbols = repr1.prefix + repr1.suffix

        if repr1.root is not None:
            intersection_reprs = set(repr1.root.reprs)

        elif len(symbols) >= 1:
            intersection_reprs = set(symbols.pop().metadata.reprs_dict.keys())

        # Iterate over reprs symbols.
        for symbol in symbols:
            # Find intersection of all symbols' reprs.
            if intersection_reprs:
                intersection_reprs &= symbol.metadata.reprs_dict.keys()

        return intersection_reprs

    @staticmethod
    def _add_sublists(
        repr1: ShapeRepr,
        intersection_reprs: set[ShapeRepr],
        deletion_nodes: dict[ShapeNode, set[ShapeNode]],
    ) -> Updates:
        updates = Updates()
        for repr2 in intersection_reprs:
            if (repr1.node != repr2.node) and (repr1 in repr2):
                if repr2 in repr1:
                    # Find duplicated nodes and add them to deletion_nodes.
                    update_equivalence_table(repr1.node, repr2.node, deletion_nodes)
                else:
                    updates |= subset_match(repr1, repr2)

        return updates

    def clear(self) -> None:
        self.symbol_store = {}
        self.constraint_map = {}
        self.empty_node = None

    @staticmethod
    def _delete_nodes(deletion_nodes: dict[ShapeNode, set[ShapeNode]]) -> Updates:
        updates = Updates()
        # Delete duplicated nodes
        while deletion_nodes:
            # Select one remaining node from the set.
            remaining = next(iter(deletion_nodes))
            deletion_set = deletion_nodes.pop(remaining)

            for deleted in deletion_set:
                if deleted != remaining:
                    updates |= ConstraintSolver._delete_node(remaining, deleted)
                    # clear deletion_nodes
                    deletion_nodes.pop(deleted)
        return updates

    @staticmethod
    def _delete_node(remaining: ShapeNode, deleted: ShapeNode) -> Updates:
        # Merge remaining node with the node that will be deleted.
        updates = remaining.merge(deleted)
        # Iterate over deleted nodes referees to remove deleted node.
        for ref in deleted.referees:
            if not ref.is_tensor:
                raise ValueError("Non-tensor edges cannot have any shape.")
            assert isinstance(ref._value, Tensor)
            ref._value.shape = remaining
            remaining.referees.add(ref)

        deleted.referees = set()
        deleted.reprs = []
        return updates

    def update_shapes(self, updates: Updates) -> None:
        deletion_nodes: dict[ShapeNode, set[ShapeNode]] = {}
        # Reduce updated nodes' reprs if possible.
        self._combine_nodes(updates)
        # Reduce updated UniadicRecords' referees field.
        self._reduce_uniadic_referees(updates)

        all_reprs = {
            repr
            for update in updates.shape_updates
            for repr in update.shape.reprs  # type: ignore
        }

        # Visit all updated tensors' nodes' reprs.
        assert self.empty_node is not None
        for repr in all_reprs:
            if repr.root is None and repr.prefix == [] and self.empty_node != repr.node:
                # Unify all empty ShapeReprs use same Node
                self._delete_node(self.empty_node, repr.node)

            intersection_reprs = self._find_intersection_reprs(repr)
            # Iterate over intersections.
            updates |= self._add_sublists(repr, intersection_reprs, deletion_nodes)

        updates |= self._delete_nodes(deletion_nodes)

        # Reduce updated nodes' reprs if possible.
        self._combine_nodes(updates)
        # Reduce updated UniadicRecords' referees field.
        self._reduce_uniadic_referees(updates)

    def update_constraint_map(self, new: IOHyperEdge, old: IOHyperEdge) -> None:
        # Replaces old hyperedge with the new one in constraint_map.
        for constr in old.all_constraints:
            old_edges = self.constraint_map[constr]
            new_edges = [new if key is old else key for key in old_edges]
            self.constraint_map[constr] = new_edges

    def match(self, other: ConstraintSolver) -> Updates:
        # This method updates symbol store values.
        # TODO: Do we need to clear other
        updates = Updates()
        for val, uni in other.symbol_store.items():
            if (current_uni := self.symbol_store.get(val)) is not None:
                updates |= current_uni.match(uni)
                other.symbol_store[val] = uni
        self.symbol_store |= other.symbol_store
        self.constraint_map |= other.constraint_map
        return updates


@dataclass
class Updates:
    shape_updates: set[IOHyperEdge] = field(default_factory=lambda: set())
    value_updates: set[IOHyperEdge] = field(default_factory=lambda: set())
    uniadic_updates: set[Uniadic] = field(default_factory=lambda: set())
    node_updates: set[ShapeNode] = field(default_factory=lambda: set())
    constraints: set[Constraint] = field(default_factory=lambda: set())

    def add(
        self,
        symbol: IOHyperEdge | Uniadic | Variadic,
        update_type: UpdateType = UpdateType.SHAPE,
    ) -> None:
        match symbol:
            case Uniadic():
                self._add_uniadic(symbol)
            case Variadic():
                self._add_variadic(symbol)
            case IOHyperEdge():
                match update_type:
                    case UpdateType.SHAPE:
                        self.constraints |= symbol.shape_constraints
                    case UpdateType.TYPE:
                        self.constraints |= symbol.type_constraints
                    case UpdateType.VALUE:
                        self.constraints |= symbol.value_constraints

    def _add_uniadic(self, symbol: Uniadic) -> None:
        self.uniadic_updates.add(symbol)
        for repr in symbol.metadata.reprs_dict:
            for edge in repr.node.referees:
                self.shape_updates.add(edge)
                self.constraints |= edge.shape_constraints

    def _add_variadic(self, symbol: Variadic) -> None:
        for repr in symbol.reprs:
            self.node_updates.add(repr.node)
            for edge in repr.node.referees:
                self.shape_updates.add(edge)
                self.constraints |= edge.shape_constraints

    def __ior__(self, other: Updates) -> Updates:
        self.constraints |= other.constraints
        self.shape_updates |= other.shape_updates
        self.uniadic_updates |= other.uniadic_updates
        self.node_updates |= other.node_updates
        self.value_updates |= other.value_updates
        return self


def get_shapes(
    data_dict: dict[str, IOHyperEdge],
    uniadic_keys: dict[UniadicRecord, str] | None = None,
    varadic_keys: dict[Variadic, str] | None = None,
    symbolic: bool = True,
    verbose: bool = False,
    key_mappings: dict[str, str] | None = None,
) -> dict[str, ShapeTemplateType | list[ShapeTemplateType] | None]:
    if key_mappings is None:
        key_mappings = {}
    if uniadic_keys is None:
        uniadic_keys = {}
    if varadic_keys is None:
        varadic_keys = {}
    shapes: dict[str, ShapeTemplateType | list[ShapeTemplateType] | None] = {}
    for key, data in data_dict.items():
        key_name = key_mappings.get(key, key)
        if data.is_tensor:
            assert data.shape is not None
            shapes[key_name] = data.shape.get_shapes(
                uniadic_keys, varadic_keys, symbolic, verbose
            )
        else:
            shapes[key_name] = None
    return shapes


AllValueType = TensorValueType | ScalarValueType | ToBeDetermined


@overload
def _find_type(value: Constant) -> type[int] | type[float] | type[bool]: ...
@overload
def _find_type(value: Tensor[TypeVarTensorType]) -> type[Tensor[TypeVarTensorType]]: ...
@overload
def _find_type(value: range) -> list[int]: ...
@overload
def _find_type(value: ScalarValueType) -> ScalarType: ...


def _find_type(
    value: Tensor[TypeVarTensorType] | ScalarValueType | range,
) -> type[Tensor[TypeVarTensorType]] | ScalarType | list[int]:
    typ: type
    if isinstance(value, Tensor):
        typ = Tensor[value.type]  # type: ignore
    elif isinstance(value, Constant):
        typ = constant_type_table[value]
    else:
        typ = find_type(value)
    return typ


def check_uniformity(sublist: SequenceValType) -> None:
    """Check if all sublists have the same length."""
    lengths = {len(item) if isinstance(item, Sequence) else -1 for item in sublist}
    if len(lengths) > 1:
        raise ValueError("Inconsistent dimensions found in the list.")


def process_value(
    value: TensorValueType,
) -> tuple[list[int], TensorValueType, type[int] | type[float] | type[bool]]:
    # If value is not a sequence, directly return empty shape, value and
    # its type directly.
    if not isinstance(value, tuple | list | range):
        return (
            [],
            value,
            type(value) if not isinstance(value, Constant) else _find_type(value),
        )  # type: ignore

    # Convert range types into list.
    elif isinstance(value, range):
        value = list(value)
    else:
        # Check for incompatible dimensions.
        check_uniformity(value)

    # Initialize result as an empty sequence of same type as value.
    result: list[Any] | tuple[Any, ...] = list() if isinstance(value, list) else tuple()

    dominant_type: type[bool] | type[int] | type[float] = bool
    for item in value:
        # Recursively determine the shape, value and type of sub items.
        sub_shape, sub_val, sub_type = process_value(item)
        assert not isinstance(sub_val, Constant)

        if isinstance(result, list):
            result.append(sub_val)
        else:
            result += (sub_val,)

        if sub_type is float:
            dominant_type = float
        elif sub_type is int and dominant_type is bool:
            dominant_type = int

    return [len(result)] + sub_shape, result, dominant_type


def find_intersection_type(
    type_1: type | UnionType | GenericAlias | type[Tensor[int | float | bool]],
    type_2: type | UnionType | GenericAlias | type[Tensor[int | float | bool]],
) -> type | UnionType | GenericAlias | type[Tensor[int | float | bool]] | None:
    # If non-generic Tensor type is provided, convert it to generic Tensor type.
    if type_1 is Tensor:
        type_1 = Tensor[int | float | bool]
    if type_2 is Tensor:
        type_2 = Tensor[int | float | bool]

    # ToBeDetermined type can be coerced to all types.
    if type_1 is ToBeDetermined:
        return type_2
    if type_2 is ToBeDetermined:
        return type_1

    # First find direct intersections.
    subtypes_1 = (
        set(get_args(type_1)) if get_origin(type_1) in (UnionType, Union) else {type_1}
    )
    subtypes_2 = (
        set(get_args(type_2)) if get_origin(type_2) in (UnionType, Union) else {type_2}
    )
    intersect = subtypes_1 & subtypes_2

    # Handle coercion of Any (typing.Any) type to all other types.
    if Any in subtypes_1:
        intersect.update(subtypes_2)
        subtypes_1.remove(Any)
    if Any in subtypes_2:
        intersect.update(subtypes_1)
        subtypes_2.remove(Any)

    # if one of the subtypes have list or tuple without an origin (without square
    # brackets, ex: tuple), look for other set if it contains corresponding type
    # with origin (ex: tuple[int, int]) if the set contains it, add that type with
    # origin (since it contains more information)

    for s_types in (subtypes_1, subtypes_2):
        other_set = subtypes_2 if s_types == subtypes_1 else subtypes_1
        for orig_type in (list, tuple, range):
            if orig_type in s_types:
                for typ in other_set:
                    if isinstance(typ, GenericAlias):
                        if typ.__origin__ == orig_type:
                            intersect.add(typ)
                        elif typ.__origin__ == Sequence:
                            if orig_type is range:
                                if find_intersection_type(int, typ.__args__[0]):
                                    intersect.add(range)
                            else:
                                intersect.add(
                                    orig_type[reduce(lambda x, y: x | y, typ.__args__)]  # type: ignore
                                )

    # Take tuple types from remaining sets and find intesection types
    # of all consistent pairs of cartesian product.
    for typ_1 in subtypes_1.difference(intersect):
        # if not isinstance(typ_1, GenericAlias):
        if get_origin(typ_1) is not None:
            args_1 = typ_1.__args__
            for typ_2 in subtypes_2.difference(intersect):
                # if not isinstance(typ_2, GenericAlias):
                if get_origin(typ_2) is not None:
                    args_2 = typ_2.__args__
                    if typ_1.__origin__ == typ_2.__origin__:
                        if len(args_1) == 0 or len(args_2) == 0:
                            # if one of the lengths of the args_1 and args_2 are zero,
                            # this means one of the types with origin are empty list or
                            # tuple, in that case, take the empty one (tuple[()], or
                            # list[()]) as intersection type.
                            common: Any = typ_1.__origin__[()]

                        elif typ_1.__origin__ is tuple:
                            ellipsis_1 = ... in args_1
                            ellipsis_2 = ... in args_2
                            common = False
                            if ellipsis_1 and ellipsis_2:
                                common = find_intersection_type(args_1[0], args_2[0])
                                if common:
                                    common = [common, ...]
                            elif ellipsis_1:
                                # Remove ellipsis and replace it with base type
                                # as many times as length of args_2
                                common = [
                                    find_intersection_type(args_1[0], args_2[i])
                                    for i in range(len(args_2))
                                ]
                            elif ellipsis_2:
                                # Remove ellipsis and replace it with base type
                                # as many times as length of args_1
                                common = [
                                    find_intersection_type(args_1[i], args_2[0])
                                    for i in range(len(args_1))
                                ]
                            elif len(args_1) == len(args_2):
                                common = [
                                    find_intersection_type(args_1[i], args_2[i])
                                    for i in range(len(args_1))
                                ]
                            if common and None not in common:
                                intersect.add(tuple[*common])

                        elif typ_1.__origin__ in (list, Tensor):
                            if len(args_2) > 1 or len(args_1) > 1:
                                raise TypeError(
                                    "args of type list cannot take more than 1 element"
                                )
                            else:
                                common = find_intersection_type(args_1[0], args_2[0])
                            if common:
                                intersect.add(
                                    list[common]
                                    if typ_1.__origin__ is list
                                    else Tensor[common]
                                )
                        # TODO: Below code is duplicate of above code, refactor it.
                        elif typ_1.__origin__ is Sequence:
                            if len(args_2) > 1 or len(args_1) > 1:
                                raise TypeError(
                                    "args of type Sequence cannot take "
                                    "more than 1 element"
                                )
                            else:
                                common = find_intersection_type(args_1[0], args_2[0])
                            if common:
                                intersect.add(Sequence[common])

                    elif Sequence in (typ_1.__origin__, typ_2.__origin__):
                        if typ_1.__origin__ == Sequence:
                            coerced_type = typ_1
                            other_type = typ_2
                        else:
                            coerced_type = typ_2
                            other_type = typ_1

                        other_origin = other_type.__origin__
                        if other_origin is not Tensor:
                            # Sequence type can only be replaced with list or tuple.
                            assert isinstance(other_origin, type(list) | type(tuple))

                            # Replace Sequence with other origin type and resend them
                            # to find_intersection_type.
                            inner_args = reduce(
                                lambda x, y: x | y, coerced_type.__args__
                            )
                            updated_type = (
                                other_origin[inner_args]
                                if other_type.__origin__ is list
                                else other_origin[inner_args, ...]
                            )
                            common = find_intersection_type(updated_type, other_type)
                            if common:
                                intersect.add(common)

    if intersect:
        result = reduce(lambda x, y: x | y, intersect)
        return result
    return None


def is_tensor_type(
    typ: type | UnionType | GenericAlias | type[Tensor[int | float | bool]] | None,
) -> TypeGuard[type[Tensor[int | float | bool]]]:
    return get_origin(typ) is Tensor or typ is Tensor


class Tensor(Generic[TypeVarTensorType]):
    def __init__(
        self,
        value: TensorValueType | ToBeDetermined = TBD,
        type: _TensorTypes = int | float | bool,
        shape: ShapeNode | None = None,
    ):
        if shape is None:
            # If shape is not provided, create a new shape with a Variadic root.
            shape = ShapeRepr(root=Variadic()).node
        self.shape: ShapeNode = shape
        self.type: _TensorTypes = type
        self.referees: set[IOHyperEdge] = set()
        # Initialize value as TBD and then set if any value is provided.
        self.value: TensorValueType | ToBeDetermined = TBD
        if not isinstance(value, ToBeDetermined):
            self.set_value(value)

    def set_type(self, typ: _TensorTypes) -> Updates:
        updates = Updates()
        if self.type != (new_type := find_intersection_type(typ, self.type)):
            if not new_type:
                raise TypeError(
                    f"Acceptable types are {sort_type(self.type)}, but "
                    f"{sort_type(typ)} type is provided!"
                )
            # TODO: Update below assertion!
            assert not (is_tensor_type(new_type) or isinstance(new_type, GenericAlias))
            self.type = new_type
            # Add all referee edges into the updates.
            for edge in self.referees:
                updates.add(edge, UpdateType.TYPE)
        return updates

    def set_value(self, value: TensorValueType) -> Updates:
        if self.value is not TBD and self.value != value:
            raise ValueError(
                f"Value is set before as {self.value}. A value can not be reset."
            )
        updates = Updates()
        # Set value.
        if self.value is TBD:
            # Infer shape, final_value and type from the value.
            shape, val, typ = process_value(value)
            # Set type.
            updates |= self.set_type(typ)
            # Set shape.
            updates |= self.shape.set_values(shape)
            # Add all referee edges into the updates.
            for edge in self.referees:
                updates.add(edge, update_type=UpdateType.VALUE)
                updates.add(edge, update_type=UpdateType.SHAPE)
            self.value = val
        return updates

    def match(self, other: Tensor[int | float | bool]) -> Updates:
        updates = Updates()
        if self is not other:
            updates |= self.set_type(other.type)
            updates |= other.set_type(self.type)
            updates |= self.match_shapes(other.shape)
            if self.value is not TBD or other.value is not TBD:
                valued, non_valued = (
                    (other, self) if other.value is not TBD else (self, other)
                )
                assert not isinstance(valued.value, ToBeDetermined)
                updates |= non_valued.set_value(valued.value)
            # Transfer all referees of other to self and update all
            # Tensors in all edges of other with self.
            self.referees |= other.referees
            for edge in other.referees:
                # TODO: Update here when we have list of tensors in an edge.
                edge._value = self
            other.referees = set()
        return updates

    def match_shapes(self, node: ShapeNode) -> Updates:
        updates = Updates()
        if node is not self.shape:
            updates |= self.shape.merge(node)
            self.shape.referees |= node.referees
            prev_node = node
            for ref in node.referees:
                assert isinstance(ref._value, Tensor)
                ref._value.shape = self.shape
            prev_node.reprs = []
            prev_node.referees = set()
        return updates


class IOHyperEdge:
    _type: type[Tensor[int | float | bool]] | ScalarType
    _value: Tensor[int | float | bool] | ScalarValueType

    def __init__(
        self,
        type: type[Tensor[int | float | bool]] | ScalarType = ToBeDetermined,
        value: Tensor[int | float | bool] | ScalarValueType = TBD,
        key_origin: str | None = None,
        interval: list[float | int] | None = None,
    ) -> None:
        self.key_origin = key_origin
        self.shape_constraints: set[Constraint] = set()
        self.value_constraints: set[Constraint] = set()
        self.type_constraints: set[Constraint] = set()
        self._temp_shape: ShapeRepr | None = None  # set random repr
        self.differentiable: bool = False
        self.interval: list[float | int] | None = interval
        # Initially set type and value as not determined yet.
        self._type = ToBeDetermined
        self._value = TBD
        # Set given type.
        self.set_type(type)
        # If any value is provided, set it.
        if value is not TBD:
            self.set_value(value)

    @property
    def is_polymorphic(self) -> bool:
        # Returns if the edge is of polymorphic type or not.
        if self._type is ToBeDetermined:
            return True
        # Look for possible tensor and scalar types.
        tensor_possible = find_intersection_type(Tensor[int | float | bool], self._type)
        scalar_possible = find_intersection_type(ScalarValueType, self._type)
        return None not in (tensor_possible, scalar_possible)

    @property
    def is_tensor(self) -> bool:
        return get_origin(self._type) is Tensor

    @property
    def is_non_diff(self) -> bool:
        return not self.differentiable

    @property
    def is_valued(self) -> bool:
        return self.value is not TBD

    @property
    def all_constraints(self) -> set[Constraint]:
        return self.shape_constraints | self.type_constraints | self.value_constraints

    @property
    def value(self) -> _TensorValueType | ScalarValueType | ToBeDetermined:
        return self._value.value if isinstance(self._value, Tensor) else self._value

    @property
    def shape(self) -> ShapeNode | None:
        if isinstance(self._value, Tensor):
            return self._value.shape
        return None

    @property
    def value_type(self) -> _TensorTypes | ScalarType:
        if isinstance(self._value, Tensor):
            return self._value.type
        else:
            return self._type  # type: ignore

    @property
    def edge_type(self) -> type[Tensor[int | float | bool]] | ScalarType:
        return self._type

    def _create_and_set_tensor_value(
        self, typ: type[Tensor[int | float | bool]]
    ) -> Updates:
        updates = Updates()
        # Create a new tensor and add self to its referees
        # and shape referees.
        tensor_typ = get_args(typ)[0]
        tensor: Tensor[int | float | bool] = Tensor(type=tensor_typ)
        tensor.referees.add(self)
        tensor.shape.referees.add(self)
        # Set type of the edge to Tensor.
        self._type = typ
        updates.add(self, UpdateType.TYPE)
        self._value = tensor
        return updates

    def _value_compatible(
        self, other_value: Tensor[int | float | bool] | ScalarValueType | ToBeDetermined
    ) -> bool:
        if self._value is not TBD:
            if type(self._value) is not type(other_value):
                return False
            _other_value = (
                other_value.value if isinstance(other_value, Tensor) else other_value
            )
            return self.value is TBD or self.value == _other_value
        return True

    def set_type(self, typ: type[Tensor[int | float | bool]] | ScalarType) -> Updates:
        updates = Updates()
        if self._type != typ:
            new_type = find_intersection_type(self._type, typ)
            # If new_type is not different from the current type, return updates.
            if self._type == new_type:
                return updates
            # None new_type means incompatible types are provided,
            # raise TypeError.
            if new_type is None:
                raise TypeError(
                    f"Acceptable types are {sort_type(self._type)}, but "
                    f"{sort_type(typ)} type is provided!"
                )
            elif is_tensor_type(new_type):
                # new_type is strictly a tensor type.
                if not isinstance(self._value, Tensor):
                    # This is the case when the base type is not determined yet,
                    # meaning it can be of any type. So, if it is requested
                    # to set type to Tensor, we need to create a new Tensor
                    # with a shape of Variadic type.
                    updates |= self._create_and_set_tensor_value(new_type)
                else:
                    # Set type of Tensor object using available_types
                    updates |= self._value.set_type(get_args(new_type)[0])
            # Add self as type update, set new type and update differentiability.
            updates.add(self, UpdateType.TYPE)
            self._type = new_type
            self.differentiable = (self.value is TBD) and bool(
                find_intersection_type(Tensor[float], self._type)
            )
        return updates

    def set_value(
        self, value: Tensor[int | float | bool] | ScalarValueType | ToBeDetermined
    ) -> Updates:
        updates = Updates()
        tensor_possible = find_intersection_type(Tensor[int | float | bool], self._type)
        # If type of self and type of value is not compatible, raise an error.
        if isinstance(value, Tensor) and not (
            self._type is ToBeDetermined or tensor_possible
        ):
            raise ValueError("Can not set Tensor value to a Scalar edge.")
        if not isinstance(value, Tensor) and self.is_tensor:
            raise ValueError("Can not set Scalar value to a Tensor edge.")
        # If any value different than  self._value is provided, raise error.
        if not self._value_compatible(value):
            raise ValueError(
                f"Value is set before as {self.value}. A value can not be reset."
            )

<<<<<<< HEAD
        if isinstance(value, Tensor) or not (
            isinstance(value, ToBeDetermined) or self.value == value
        ):
            # If both values are Tensor, match them.
            if isinstance(self._value, Tensor) and isinstance(value, Tensor):
                updates |= self._value.match(value)
            elif self.edge_type is ToBeDetermined and isinstance(value, Tensor):
                self._value = value
                self._type = Tensor
                # Add self to referees of value and shape.
                self._value.referees.add(self)
                self._value.shape.referees.add(self)
                # Add self as a type update since type has just updated to Tensor.
                updates.add(self, UpdateType.TYPE)
                updates.add(self, UpdateType.SHAPE)
                # TODO: When two edges set to the same tensor value using
                # different Tensor objects, we need to merge their nodes into
                # a single node. In order to track this, we need to add all
                # uniadic symbols of all reprs to the updates.
                for repr in value.shape.reprs:
                    for symbol in repr.prefix + repr.suffix:
                        updates.add(symbol)
=======
        if not (isinstance(value, ToBeDetermined) or self._value == value):
            # Note that two tensor objects having same value are not equal.
            # Tensor values always have to be matched with the existing one
            # or set as the new value.
            if isinstance(value, Tensor):
                if isinstance(self._value, Tensor):
                    # If both values are Tensor, match them.
                    updates |= self._value.match(value)
                elif self.is_polymorphic:
                    self._value = value
                    self._type = Tensor[self._value.type]  # type: ignore
                    # Add self to referees of value and shape.
                    self._value.referees.add(self)
                    self._value.shape.referees.add(self)
                    # Add self as a type update since type has just updated to Tensor.
                    updates.add(self, UpdateType.TYPE)
                    # TODO: When two edges set to the same tensor value using
                    # different Tensor objects, we need to merge their nodes into
                    # a single node. In order to track this, we need to add all
                    # uniadic symbols of all reprs to the updates.
                    for repr in value.shape.reprs:
                        for symbol in repr.prefix + repr.suffix:
                            updates.add(symbol)
>>>>>>> 1edf5c6b
            else:
                updates |= self.set_type(_find_type(value))
                self._value = value
                updates.add(self, UpdateType.VALUE)
                updates.value_updates.add(self)
            # Add self to updates.
            self.differentiable = self.value is TBD
        return updates

    def match(self, other: IOHyperEdge) -> Updates:
        # TODO: Get global Updates object for global consistency.
        updates = Updates()
        if self is not other:
            # TODO: If any valued edge, set_value only since it sets types as well.
            updates |= self.set_type(other._type)
            updates |= other.set_type(self._type)

            if isinstance(self._value, Tensor) and isinstance(other._value, Tensor):
                updates |= self._value.match(other._value)
                self._value.referees.discard(other)
                self._value.shape.referees.discard(other)
                updates.shape_updates.discard(other)

            elif self.is_valued or other.is_valued:
                valued, non_valued = (other, self) if other.is_valued else (self, other)
                updates |= non_valued.set_value(valued._value)
                if non_valued is other:
                    updates.value_updates.discard(other)
                    updates.shape_updates.discard(other)
        # After modifications done, propagate other constraints into self.
        self.shape_constraints |= other.shape_constraints
        self.type_constraints |= other.type_constraints
        self.value_constraints |= other.value_constraints
        # Set other's constraints to empty.
        other.shape_constraints = set()
        other.type_constraints = set()
        other.value_constraints = set()
        # Update differentiability.
        if isinstance(self._value, Tensor) and self._value.value is TBD:
            is_diff = self.differentiable | other.differentiable
            # TODO: Is it required to set other as well?
            self.differentiable = other.differentiable = is_diff
        return updates

    def add_constraint(self, constraint: Constraint) -> None:
        if UpdateType.SHAPE in constraint.type:
            self.shape_constraints.add(constraint)
        if UpdateType.TYPE in constraint.type:
            self.type_constraints.add(constraint)
        if UpdateType.VALUE in constraint.type:
            self.value_constraints.add(constraint)

    def remove_constraint(self, constraint: Constraint) -> None:
        # TODO: check why pop raises!
<<<<<<< HEAD
        if UpdateType.SHAPE in constraint.type:
            self.shape_constraints.discard(constraint)
        if UpdateType.TYPE in constraint.type:
            self.type_constraints.discard(constraint)
        if UpdateType.VALUE in constraint.type:
            self.value_constraints.discard(constraint)
=======
        self.shape_constraints.discard(constraint)
        self.type_constraints.discard(constraint)
>>>>>>> 1edf5c6b


class TemplateBase:
    def __getitem__(
        self,
        key: slice
        | int
        | EllipsisType
        | tuple[slice | int | None | EllipsisType | TemplateBase, ...]
        | IOKey
        | TemplateBase
        | None,
    ) -> ExtendTemplate:
        match key:
            case slice():
                slice_output = ExtendTemplate(
                    connections=[key.start, key.stop, key.step], model="slice"
                )
                output = ExtendTemplate(
                    connections=[self, slice_output], model="indexer"
                )

            case int() | EllipsisType() | None:
                output = ExtendTemplate(connections=[self, key], model="indexer")

            case tuple():
                connections: list[TemplateBase | int | None | EllipsisType] = []
                for item in key:
                    if isinstance(item, slice):
                        slice_output = ExtendTemplate(
                            connections=[item.start, item.stop, item.step],
                            model="slice",
                        )
                        connections.append(slice_output)
                    else:
                        connections.append(item)
                tuple_template = ExtendTemplate(
                    connections=connections,  # type: ignore
                    model="to_tuple",
                    defaults={"n": len(key)},
                )
                output = ExtendTemplate(
                    connections=[self, tuple_template], model="indexer"
                )
        return output

    def __add__(self, other: TemplateConnectionType) -> ExtendTemplate:
        return ExtendTemplate(connections=[self, other], model="add")

    def __radd__(self, other: TemplateConnectionType) -> ExtendTemplate:
        return ExtendTemplate(connections=[other, self], model="add")

    def __sub__(self, other: TemplateConnectionType) -> ExtendTemplate:
        return ExtendTemplate(connections=[self, other], model="sub")

    def __rsub__(self, other: TemplateConnectionType) -> ExtendTemplate:
        return ExtendTemplate(connections=[other, self], model="sub")

    def __mul__(self, other: TemplateConnectionType) -> ExtendTemplate:
        return ExtendTemplate(connections=[self, other], model="mul")

    def __rmul__(self, other: TemplateConnectionType) -> ExtendTemplate:
        return ExtendTemplate(connections=[other, self], model="mul")

    def __truediv__(self, other: TemplateConnectionType) -> ExtendTemplate:
        return ExtendTemplate(connections=[self, other], model="div")

    def __rtruediv__(self, other: TemplateConnectionType) -> ExtendTemplate:
        return ExtendTemplate(connections=[other, self], model="div")

    def __floordiv__(self, other: TemplateConnectionType) -> ExtendTemplate:
        return ExtendTemplate(connections=[self, other], model="fdiv")

    def __rfloordiv__(self, other: TemplateConnectionType) -> ExtendTemplate:
        return ExtendTemplate(connections=[other, self], model="fdiv")

    def __pow__(self, other: TemplateConnectionType) -> ExtendTemplate:
        return ExtendTemplate(
            connections=[self, other], model="pow", defaults={"robust": False}
        )

    def __rpow__(self, other: TemplateConnectionType) -> ExtendTemplate:
        return ExtendTemplate(
            connections=[other, self], model="pow", defaults={"robust": False}
        )

    def __matmul__(self, other: TemplateConnectionType) -> ExtendTemplate:
        return ExtendTemplate(connections=[self, other], model="matmul")

    def __gt__(self, other: TemplateConnectionType) -> ExtendTemplate:
        return ExtendTemplate(connections=[self, other], model="gt")

    def __rgt__(self, other: TemplateConnectionType) -> ExtendTemplate:
        return ExtendTemplate(connections=[other, self], model="gt")

    def __ge__(self, other: TemplateConnectionType) -> ExtendTemplate:
        return ExtendTemplate(connections=[self, other], model="ge")

    def __rge__(self, other: TemplateConnectionType) -> ExtendTemplate:
        return ExtendTemplate(connections=[other, self], model="ge")

    def __lt__(self, other: TemplateConnectionType) -> ExtendTemplate:
        return ExtendTemplate(connections=[self, other], model="lt")

    def __rlt__(self, other: TemplateConnectionType) -> ExtendTemplate:
        return ExtendTemplate(connections=[other, self], model="lt")

    def __le__(self, other: TemplateConnectionType) -> ExtendTemplate:
        return ExtendTemplate(connections=[self, other], model="le")

    def __rle__(self, other: TemplateConnectionType) -> ExtendTemplate:
        return ExtendTemplate(connections=[other, self], model="le")

    def __eq__(self, other: object) -> ExtendTemplate:  # type: ignore[override]
        if isinstance(
            other, int | float | bool | list | Connection | IOKey | tuple | Tensor
        ):
            return ExtendTemplate(connections=[self, other], model="eq")
        else:
            raise ValueError("Unsupported type for equality operation.")

    def __req__(self, other: TemplateConnectionType) -> ExtendTemplate:
        return ExtendTemplate(connections=[other, self], model="eq")

    def __ne__(self, other: object) -> ExtendTemplate:  # type: ignore[override]
        if isinstance(
            other, int | float | bool | list | Connection | IOKey | tuple | Tensor
        ):
            return ExtendTemplate(connections=[self, other], model="ne")
        else:
            raise ValueError("Unsupported type for equality operation.")

    def __rne__(self, other: TemplateConnectionType) -> ExtendTemplate:
        return ExtendTemplate(connections=[other, self], model="ne")

    def __and__(self, other: TemplateConnectionType) -> ExtendTemplate:
        return ExtendTemplate(connections=[self, other], model="and")

    def __rand__(self, other: TemplateConnectionType) -> ExtendTemplate:
        return ExtendTemplate(connections=[other, self], model="and")

    def __or__(self, other: TemplateConnectionType) -> ExtendTemplate:
        return ExtendTemplate(connections=[self, other], model="or")

    def __ror__(self, other: TemplateConnectionType) -> ExtendTemplate:
        return ExtendTemplate(connections=[other, self], model="or")

    def __xor__(self, other: TemplateConnectionType) -> ExtendTemplate:
        return ExtendTemplate(connections=[self, other], model="xor")

    def __rxor__(self, other: TemplateConnectionType) -> ExtendTemplate:
        return ExtendTemplate(connections=[other, self], model="xor")

    def __lshift__(self, other: TemplateConnectionType) -> ExtendTemplate:
        return ExtendTemplate(connections=[self, other], model="lshift")

    def __rlshift__(self, other: TemplateConnectionType) -> ExtendTemplate:
        return ExtendTemplate(connections=[other, self], model="lshift")

    def __rshift__(self, other: TemplateConnectionType) -> ExtendTemplate:
        return ExtendTemplate(connections=[self, other], model="rshift")

    def __rrshift__(self, other: TemplateConnectionType) -> ExtendTemplate:
        return ExtendTemplate(connections=[other, self], model="rshift")

    def __invert__(self) -> ExtendTemplate:
        return ExtendTemplate(connections=[self], model="not")

    def __neg__(self) -> ExtendTemplate:
        return ExtendTemplate(connections=[self], model="minus")

    def abs(self) -> ExtendTemplate:
        return ExtendTemplate(connections=[self], model="abs")

    def len(self) -> ExtendTemplate:
        return ExtendTemplate(connections=[self], model="len")

    @property
    def shape(self) -> ExtendTemplate:
        return ExtendTemplate(connections=[self], model="shape")

    def reshape(
        self, shape: tuple[int | TemplateBase, ...] | TemplateBase
    ) -> ExtendTemplate:
        return ExtendTemplate(connections=[self, shape], model="reshape")

    def size(
        self, dim: int | tuple[int, ...] | TemplateBase | None = None
    ) -> ExtendTemplate:
        return ExtendTemplate(connections=[self, dim], model="size")

    def tensor(self) -> ExtendTemplate:
        return ExtendTemplate(
            connections=[self], model="tensor", defaults={"dtype": None}
        )

    def mean(
        self,
        axis: int | tuple[int, ...] | TemplateBase | None = None,
        keepdim: bool = False,
    ) -> ExtendTemplate:
        return ExtendTemplate(connections=[self, axis, keepdim], model="mean")

    def sum(
        self,
        axis: int | tuple[int, ...] | TemplateBase | None = None,
        keepdim: bool = False,
    ) -> ExtendTemplate:
        return ExtendTemplate(connections=[self, axis, keepdim], model="sum")

    def max(
        self,
        axis: int | tuple[int, ...] | TemplateBase | None = None,
        keepdim: bool = False,
    ) -> ExtendTemplate:
        return ExtendTemplate(connections=[self, axis, keepdim], model="max")

    def min(
        self,
        axis: int | tuple[int, ...] | TemplateBase | None = None,
        keepdim: bool = False,
    ) -> ExtendTemplate:
        return ExtendTemplate(connections=[self, axis, keepdim], model="min")

    def prod(
        self,
        axis: int | tuple[int, ...] | TemplateBase | None = None,
        keepdim: bool = False,
    ) -> ExtendTemplate:
        return ExtendTemplate(connections=[self, axis, keepdim], model="prod")

    def var(
        self,
        axis: int | tuple[int, ...] | TemplateBase | None = None,
        keepdim: bool = False,
        correction: float | None = 0.0,
    ) -> ExtendTemplate:
        return ExtendTemplate(
            connections=[self, axis, keepdim, correction], model="var"
        )

    def sqrt(self) -> ExtendTemplate:
        return ExtendTemplate(
            connections=[self], model="sqrt", defaults={"robust": False}
        )

    def exp(self) -> ExtendTemplate:
        return ExtendTemplate(connections=[self], model="exp")

    def transpose(
        self, axes: tuple[int, ...] | TemplateBase | None = None
    ) -> ExtendTemplate:
        return ExtendTemplate(connections=[self, axes], model="transpose")

    def split(self, split_size: int, axis: int) -> ExtendTemplate:
        return ExtendTemplate(connections=[self, split_size, axis], model="split")

    def item(self) -> ExtendTemplate:
        return ExtendTemplate(connections=[self], model="item")

    def cast(self, dtype: Dtype | None = None) -> ExtendTemplate:
        return ExtendTemplate(connections=[self, dtype], model="cast")

    def dtype(self) -> ExtendTemplate:
        return ExtendTemplate(connections=[self], model="dtype")

    def sin(self) -> ExtendTemplate:
        return ExtendTemplate(connections=[self], model="sin")

    def cos(self) -> ExtendTemplate:
        return ExtendTemplate(connections=[self], model="cos")


class ExtendTemplate(TemplateBase):
    output_connection: ConnectionData | None

    def __init__(
        self,
        connections: list[TemplateConnectionType],
        model: str,
        defaults: dict[str, Any] | None = None,
    ) -> None:
        for connection in connections:
            if isinstance(connection, str):
                raise ValueError(
                    "In extend template operations, 'str' is not a valid type."
                )

        self.connections = connections
        self.model = model

        if defaults is None:
            defaults = {}
        self.defaults = defaults
        self.output_connection = None


@dataclass
class BaseKey:
    value: (
        Tensor[int | float | bool]
        | ScalarValueType
        | TensorValueType
        | ToBeDetermined
        | str
    ) = TBD
    shape: ShapeTemplateType | None = None
    type: UnionType | type | type[Tensor[int | float | bool]] | ScalarType | None = None
    interval: list[float | int] | None = None


class IOKey(TemplateBase):
    def __init__(
        self,
        name: str | None = None,
        value: Tensor[int | float | bool]
        | ScalarValueType
        | ToBeDetermined
        | str = TBD,
        shape: ShapeTemplateType | None = None,
        type: UnionType
        | type
        | type[Tensor[int | float | bool]]
        | ScalarType
        | None = None,
        expose: bool | None = None,
        interval: list[float | int] | None = None,
        connections: set[Connection | str] | None = None,
    ) -> None:
        super().__init__()
        # If shape is provided, type should be Tensor.
        if shape is not None:
            if type is None:
                type = Tensor[int | float | bool]
            elif get_origin(type) is not Tensor:
                raise TypeError("Shape can not be provided for a non-tensor type!")
        elif type is Tensor:
            # Convert to generic Tensor type if Tensor type is provided.
            type = Tensor[int | float | bool]

        self.name = name
        self.expose = expose
        if connections is None:
            connections = set()
        self.connections: set[Connection | str] = connections
        self.data = BaseKey(value, shape, type, interval)
        # TODO: Shape should not be [] also!
        if (
            self.data.value is not TBD
            and self.data.shape is not None
            and self.data.shape != []
        ):
            raise ValueError(
                f"Scalar values are shapeless, shape should be None or []. "
                f"Got {self.data.shape}."
            )

        if self.data.value is not TBD and self.data.type is not None:
            value_type = find_type(self.data.value)
            if find_intersection_type(value_type, self.data.type) is None:
                raise TypeError(
                    f"type of the given value and given type does not match. Given "
                    f"type is {self.data.type} while type of value is {value_type}"
                )


class Connection(TemplateBase):
    def __init__(self, key: str, metadata: IOHyperEdge, is_key_autogenerated: bool):
        self.data = ConnectionData(key, metadata, is_key_autogenerated, self)

    @property
    def key(self) -> str:
        return self.data.key

    @property
    def metadata(self) -> IOHyperEdge:
        return self.data.metadata

    def set_differentiable(self, differentiable: bool = True) -> None:
        self.data.set_differentiable(differentiable)

    def __hash__(self) -> int:
        return hash(id(self))


ShapesType = (
    Mapping[str | Connection, ShapeTemplateType]
    | Mapping[str, ShapeTemplateType]
    | Mapping[Connection, ShapeTemplateType]
)
ShapeResultType = Mapping[str, ShapeTemplateType | list[ShapeTemplateType] | None]


@dataclass
class ConnectionData:
    # TODO: This class updated as mutable. Update docstrings accordingly!
    """Immutable dataclass object which holds model instance, key
    and I/O info. It is immutable because once a model's input-output
    names are defined, changing them is not allowed for proper DAG
    connections.
    """

    key: str
    metadata: IOHyperEdge
    # TODO: remove is_key_autogenerated field
    is_key_autogenerated: bool
    conn: Connection

    def __hash__(self) -> int:
        return hash(id(self))

    def __eq__(self, other: object) -> bool:
        return id(self) == id(other)

    def set_differentiable(self, differentiable: bool = True) -> None:
        # TODO: Move this method to Model class as set_shapes, set_types etc.
        if self.metadata.is_tensor:
            self.metadata.differentiable = differentiable
        elif differentiable:
            if self.metadata.edge_type is not ToBeDetermined:
                raise ValueError("Scalar data can not be set as differentiable.")
            self.metadata.differentiable = differentiable


TemplateConnectionType = (
    TemplateBase
    | int
    | float
    | list[int | float]
    | EllipsisType
    | tuple[slice | int | None | EllipsisType | TemplateBase, ...]
    | None
    | Tensor[int | float | bool]
)


ConnectionType = (
    str
    | MainValueType
    | ExtendTemplate
    | NullConnection
    | IOKey
    | Connection
    | Tensor[int | float | bool]
)

ConnectionInstanceType = (
    str
    | MainValueInstance
    | ExtendTemplate
    | NullConnection
    | IOKey
    | Connection
    | Tensor  # type: ignore
)


class Connections:
    """This class maintains all the connections and their operations in model.
    _input_dict, _output_dict and _internal_dict stores added / updated connections
    and metadata_dict contains all metadata of the connections in _input_dict,
    _output_dict and _internal_dict. Metadata dict is updated in case of metadata
    merger.
    """

    def __init__(self) -> None:
        self._connection_dict: dict[KeyType, dict[str, ConnectionData]] = {
            key_type: {} for key_type in KeyType
        }

        self.metadata_dict: dict[IOHyperEdge, set[ConnectionData]] = {}
        self.connections_dict: dict[IOHyperEdge, set[Connections]] = {}
        self.cins: set[ConnectionData] = set()
        self.couts: set[ConnectionData] = set()

    @property
    def input_keys(self) -> KeysView[str]:
        return self._connection_dict[KeyType.INPUT].keys()

    @property
    def input_connections(self) -> ValuesView[ConnectionData]:
        return self._connection_dict[KeyType.INPUT].values()

    @property
    def output_keys(self) -> KeysView[str]:
        return self._connection_dict[KeyType.OUTPUT].keys()

    @property
    def output_connections(self) -> ValuesView[ConnectionData]:
        return self._connection_dict[KeyType.OUTPUT].values()

    @property
    def internal_keys(self) -> KeysView[str]:
        return self._connection_dict[KeyType.INTERNAL].keys()

    @property
    def internal_connections(self) -> ValuesView[ConnectionData]:
        return self._connection_dict[KeyType.INTERNAL].values()

    @property
    def latent_output_keys(self) -> KeysView[str]:
        return self._connection_dict[KeyType.LATENT_OUTPUT].keys()

    @property
    def latent_output_connections(self) -> ValuesView[ConnectionData]:
        return self._connection_dict[KeyType.LATENT_OUTPUT].values()

    @property
    def latent_input_keys(self) -> KeysView[str]:
        return self._connection_dict[KeyType.LATENT_INPUT].keys()

    @property
    def latent_input_connections(self) -> ValuesView[ConnectionData]:
        return self._connection_dict[KeyType.LATENT_INPUT].values()

    @property
    def all(self) -> dict[str, ConnectionData]:
        return (
            self._connection_dict[KeyType.INTERNAL]
            | self._connection_dict[KeyType.INPUT]
            | self._connection_dict[KeyType.OUTPUT]
            | self._connection_dict[KeyType.LATENT_INPUT]
            | self._connection_dict[KeyType.LATENT_OUTPUT]
        )

    @property
    def io_keys(self) -> KeysView[str]:
        return (
            self._connection_dict[KeyType.INPUT] | self._connection_dict[KeyType.OUTPUT]
        ).keys()

    def add(
        self,
        connection: ConnectionData,
    ) -> None:
        metadata = connection.metadata
        self.metadata_dict.setdefault(metadata, set()).add(connection)
        self.connections_dict.setdefault(metadata, set()).add(self)

    def set_connection_type(
        self,
        connection: ConnectionData,
        con_type: KeyType,
        safe: bool = True,
    ) -> None:
        if safe and con_type == KeyType.OUTPUT and connection.is_key_autogenerated:
            raise KeyError("Connection without a name cannot be set as output")
        key = connection.key
        if connection in self.couts and con_type == KeyType.INTERNAL:
            self.couts.discard(connection)
        if connection in self.cins and con_type != KeyType.INPUT:
            self.cins.discard(connection)
        for _type in KeyType:
            if _type == con_type:
                self._connection_dict[_type][key] = connection
            else:
                self._connection_dict[_type].pop(key, None)

    def remove_connection(self, connection: ConnectionData) -> None:
        for _type in KeyType:
            self._connection_dict[_type].pop(connection.key, None)
            self.cins.discard(connection)
            self.couts.discard(connection)

    def get_data(self, key: str) -> IOHyperEdge:
        return self.get_metadata(key)

    def get_non_diff_keys(self) -> set[str]:
        return {key for key, conn in self.all.items() if conn.metadata.is_non_diff}

    def is_key_non_diff(self, key: str) -> bool:
        return self.get_data(key).is_non_diff

    def get_connection(self, key: str) -> ConnectionData | None:
        internals = self._connection_dict[KeyType.INTERNAL]
        inputs = self._connection_dict[KeyType.INPUT]
        outputs = self._connection_dict[KeyType.OUTPUT]
        latent_inputs = self._connection_dict[KeyType.LATENT_INPUT]
        latent_outputs = self._connection_dict[KeyType.LATENT_OUTPUT]
        return internals.get(
            key,
            inputs.get(
                key, outputs.get(key, latent_inputs.get(key, latent_outputs.get(key)))
            ),
        )

    def get_con_by_metadata(self, key: IOHyperEdge) -> ConnectionData | None:
        conns = self.metadata_dict.get(key)
        if conns is not None:
            return next(iter(conns))
        return conns

    def get_cons_by_metadata(self, key: IOHyperEdge) -> set[ConnectionData] | None:
        return self.metadata_dict.get(key)

    def get_metadata(self, key: str) -> IOHyperEdge:
        if (con := self.get_connection(key)) is not None:
            return con.metadata
        raise KeyError(f"Key '{key}' is not found in connections.")

    def get_key_origin(self, key: str) -> str | None:
        return self.get_metadata(key).key_origin

    def get_shape_node(self, key: str) -> ShapeNode:
        edge = self.get_metadata(key)
        if not edge.is_tensor:
            raise ValueError("'Only Tensor type connections has shape!'")
        assert edge.shape is not None
        return edge.shape

    def set_value(self, con: ConnectionData, value: MainValueType) -> None:
        self.get_data(con.key).set_value(value)

    def extract_metadata(self, key: str | Connection) -> IOHyperEdge:
        if isinstance(key, Connection):
            # Extract the key from the Connection object.
            metadata = key.metadata
        else:
            metadata = self.get_metadata(key)
        return metadata

    def get_extracted_connection(self, key: str | Connection) -> ConnectionData:
        if (result := self.get_con_by_metadata(self.extract_metadata(key))) is None:
            raise KeyError("Connection is not found!")
        return result


class Uniadic:
    def __init__(self, value: int | set[int] | None = None) -> None:
        # TODO: we could accept *value as input to initialize Uniadic.
        self.metadata = UniadicRecord()
        self.metadata.update_possible_values(value)
        self.metadata.referees.add(self)

    @property
    def value(self) -> int | None:
        return self.metadata.value

    @property
    def possible_values(self) -> set[int] | None:
        return self.metadata.possible_values

    @property
    def reprs(self) -> KeysView[ShapeRepr]:
        return self.metadata.reprs

    def __hash__(self) -> int:
        return hash(id(self))

    def __eq__(self, other: Uniadic) -> bool:  # type: ignore
        return id(self.metadata) == id(other.metadata)

    def set_value(self, value: int | set[int] | None) -> bool:  # Do we need set_value
        prev_value = self.metadata.possible_values
        new_value = self.metadata.update_possible_values(value)
        return prev_value != new_value

    def update_possible_values(self, values: int | set[int] | None) -> Updates:
        updates = Updates()
        prev_values = self.metadata.possible_values
        new_values = self.metadata.update_possible_values(values)
        if prev_values != new_values:
            updates.add(self)
        return updates

    def match(self, other: Uniadic) -> Updates:
        updates = Updates()
        if self.metadata != other.metadata:
            if self.value == other.value and (
                len(self.metadata.reprs_dict) > 0 and len(other.metadata.reprs_dict) > 0
            ):
                updates.add(self)
            else:
                main_pos_val = copy(self.possible_values)
                updates |= self.update_possible_values(other.possible_values)
                updates |= other.update_possible_values(main_pos_val)
            self.metadata.match(other.metadata)
        return updates

    def __and__(self, other: Uniadic) -> set[int] | None:
        match (self.possible_values, other.possible_values):
            case (None, _ as pos) | (_ as pos, None):
                return pos
            case _:
                return self.possible_values & other.possible_values  # type: ignore

    # def __and__(self, other: Uniadic) -> set[int] | None:
    #     match (self.possible_values, other.possible_values):
    #         case (None, _ as pos) | (_ as pos, None):
    #             return pos
    #         case (int() as _number, set() as pos) | (set() as pos, int() as _number):
    #             return pos & {_number}
    #         case _:
    #             return self.possible_values & other.possible_values


@dataclass
class UniadicRecord:
    possible_values: set[int] | None = None
    referees: set[Uniadic] = field(default_factory=lambda: set())
    reprs_dict: dict[ShapeRepr, set[int]] = field(default_factory=lambda: {})
    vars_dict: dict[Variadic, set[int]] = field(default_factory=lambda: {})

    @property
    def reprs(self) -> KeysView[ShapeRepr]:
        return self.reprs_dict.keys()

    @property
    def value(self) -> int | None:
        if self.possible_values is not None and len(self.possible_values) == 1:
            return next(iter(self.possible_values))
        else:
            return None

    def __deepcopy__(self, memo: dict[int, Any]) -> UniadicRecord:
        if id(self) in memo:
            return memo[id(self)]
        new_instance = self.__class__.__new__(self.__class__)
        memo[id(self)] = new_instance
        # First copy referee Uniadics.
        deepcopy(self.referees, memo)
        for k, v in self.__dict__.items():
            setattr(new_instance, k, deepcopy(v, memo))
        return new_instance

    def update_possible_values(self, values: int | set[int] | None) -> set[int] | None:
        # TODO: Check if all elements of set are int!
        if isinstance(values, int):
            values = {values}
        if values == set():
            raise ValueError("Possible value set could not be empty!")
        elif values is None:
            return self.possible_values
        elif self.possible_values is None:
            self.possible_values = values
        elif len(intersect := self.possible_values & values) > 0:
            self.possible_values = intersect
        else:
            raise ValueError("Possible values mismatch!")
        return self.possible_values

    def match(self, other: UniadicRecord) -> int | None:
        if id(self) != id(other):
            self.update_possible_values(other.possible_values)
            # TODO: Is it required to check other.referees!
            # if not other.referees:
            #     raise ValueError("Encountered a removed UniadicRecord!")
            for uniadic in other.referees:
                # Update all referees' metadata
                uniadic.metadata = self
                self.referees.add(uniadic)
            for repr, indices in other.reprs_dict.items():
                self.reprs_dict.setdefault(repr, set()).update(indices)
            for var, pos_set in other.vars_dict.items():
                self.vars_dict.setdefault(var, set()).update(pos_set)
                var.uni_metadata_set.discard(other)
                var.uni_metadata_set.add(self)
            other.reprs_dict = {}
            other.referees = set()
            return self.value
        return None

    def __hash__(self) -> int:
        return hash(id(self))


def intersect_values(
    values1: set[int] | None, values2: set[int] | None
) -> set[int] | None:
    if values1 is None and values2 is None:
        return None
    elif values1 is None:
        return values2
    elif values2 is None:
        return values1
    else:
        return values1 & values2


@dataclass
class Equivalences:
    uniadics: set[Uniadic] = field(default_factory=lambda: set())
    values: set[int] | None = None

    def __contains__(self, other: Equivalences) -> bool:
        for uni in other.uniadics:
            # TODO: list makes this comparison N2 complexity.
            # Note that set looks for hash values but we have
            # __eq__ method for Uniadic class.
            if uni not in list(self.uniadics):
                return False
        if other.values is not None:
            if self.values is None:
                return True
            return self.values.issubset(other.values)
        return True

    def add_uniadic(self, uni: Uniadic) -> tuple[bool, bool]:
        self.uniadics.add(uni)
        return self.intersect_values(uni.possible_values)

    def intersect_values(self, values: set[int] | None) -> tuple[bool, bool]:
        # Returns tuple[is_applicable, is_updated]
        prev_val = None if self.values is None else set(self.values)
        self.values = intersect_values(self.values, values)
        return self.values != set(), prev_val != self.values


@dataclass
class PossibleValues:
    # Expresses Variadic's single possible value in terms of Possible Uniadics.
    uniadics: tuple[Uniadic, ...] = ()
    # Expresses required condition of given Possible Uniadics in Disjunctive Normal Form
    dnf_list: list[DNF] = field(default_factory=lambda: [])

    def __post_init__(self) -> None:
        # TODO: Check applicability
        self._is_applicable: bool = True
        self.dnf_lookup_table: dict[Uniadic, Equivalences] = {}
        self.update_dnf()

    @property
    def is_applicable(self) -> bool:
        return self._is_applicable

    def check_is_subset(self, other: PossibleValues) -> bool:
        # If any Uniadics differ, return False
        for other_uni, self_uni in zip(other.uniadics, self.uniadics, strict=False):
            if other_uni != self_uni:
                look_up = self.dnf_lookup_table.get(self_uni)
                if look_up is None or other_uni not in look_up.uniadics:
                    return False

        # if self.uniadics != other.uniadics:
        #     return False

        for uni, equ in other.dnf_lookup_table.items():
            if (self_equ := self.dnf_lookup_table.get(uni)) is None:
                for _uni, val in self.dnf_lookup_table.items():
                    if uni.metadata == _uni.metadata:
                        self_equ = val
            if self_equ is None or equ not in self_equ:
                return False
        return True

    # def merge(self, other: PossibleValues) -> tuple[bool, bool]:
    #     # Add other's dnf_list and uniadics equality to dnf_list
    #     if self == other or self.check_is_subset(other):
    #         return True, False
    #     # TODO: Check if other has same info but different object
    #     self.dnf_list += other.dnf_list + [
    #         DNF([AND({u1: u2})])
    #         for u1, u2 in zip(self.uniadics, other.uniadics, strict=True)
    #     ]

    #     # Update dnf
    #     return self.update_dnf(), True

    def merge(self, other: PossibleValues) -> tuple[bool, Updates]:
        # Add other's dnf_list and uniadics equality to dnf_list
        updates = Updates()
        if self == other or self.check_is_subset(other):
            return True, updates
        # TODO: Check if other has same info but different object
        for u1, u2 in zip(self.uniadics, other.uniadics, strict=True):
            if u1.metadata != u2.metadata:
                updates.add(u2)
        self.dnf_list += other.dnf_list + [
            DNF([AND({u1: u2})])
            for u1, u2 in zip(self.uniadics, other.uniadics, strict=True)
        ]

        # Update dnf
        return self.update_dnf(), updates

    def update_dnf(self) -> bool:
        while True:
            is_updated = False
            for dnf in self.dnf_list:
                is_applicable, _is_updated, new_dnfs = dnf.update(self.dnf_lookup_table)
                self.dnf_list += new_dnfs
                is_updated |= _is_updated
                if not is_applicable:
                    # TODO: DELETE PossibleValues from all Uniadics in this
                    # PossibleValues.
                    self._is_applicable = False
                    return False
            if not is_updated:
                break
        return True

    def get_all_uniadics(self) -> set[Uniadic]:
        # TODO: add all ANDs Uniadics into lookup table, then remove this method and
        # directly call self.lookup_table.keys()
        uniadics: set[Uniadic] = set()
        for dnf in self.dnf_list:
            for item in dnf.item_list:
                for key, value in item.uni_table.items():
                    uniadics.add(key)
                    if isinstance(value, Uniadic):
                        uniadics.add(value)
        return uniadics


@dataclass
class AND:
    uni_table: dict[Uniadic, Uniadic | int]

    def check(self, lookup_table: dict[Uniadic, Equivalences]) -> bool:
        result = True
        local_lookup: dict[Uniadic, set[int] | None] = {}
        for key, value in self.uni_table.items():
            if key in lookup_table:
                local_lookup |= {
                    _key: lookup_table[key].values
                    for _key in lookup_table[key].uniadics
                }
            else:
                local_lookup[key] = key.possible_values

            if isinstance(value, Uniadic):
                if value in lookup_table:
                    local_lookup |= {
                        _key: lookup_table[value].values
                        for _key in lookup_table[value].uniadics
                    }
                else:
                    local_lookup[value] = value.possible_values
                eq_val = local_lookup[value]
            else:
                eq_val = {value}
            result &= intersect_values(local_lookup[key], eq_val) != set()
            # TODO: break if false?
        return result

    def is_equal(self, other: AND) -> bool:
        if len(self.uni_table) != len(other.uni_table):
            return False
        for uni1, val1 in self.uni_table.items():
            for uni2, val2 in self.uni_table.items():
                if uni1 == uni2 and val1 == val2:
                    break
            else:
                return False
        return True


@dataclass
class DNF:
    item_list: list[AND]

    def update(
        self, lookup_table: dict[Uniadic, Equivalences]
    ) -> tuple[bool, bool, list[DNF]]:
        current_len = len(self.item_list)
        # Returns tuple[is_applicable, is_updated]
        self.item_list = [item for item in self.item_list if item.check(lookup_table)]
        if len(self.item_list) == 0:
            return current_len != 0, current_len != len(self.item_list), []
        elif len(self.item_list) == 1:
            # Update lookup table
            for key, value in self.item_list[0].uni_table.items():
                if key not in lookup_table:
                    lookup_table[key] = Equivalences()
                is_applicable, is_updated = lookup_table[key].add_uniadic(key)
                if isinstance(value, Uniadic):
                    if value in lookup_table:
                        _is_applicable, _is_updated = lookup_table[
                            key
                        ].intersect_values(lookup_table[value].values)
                        is_applicable &= _is_applicable
                        is_updated |= _is_updated
                        for uni in lookup_table[value].uniadics:
                            lookup_table[uni] = lookup_table[key]
                            lookup_table[key].uniadics.add(uni)
                    else:
                        lookup_table[value] = lookup_table[key]
                    _is_applicable, _is_updated = lookup_table[key].add_uniadic(value)
                else:
                    _is_applicable, _is_updated = lookup_table[key].intersect_values(
                        {value}
                    )
                is_applicable &= _is_applicable
                is_updated |= _is_updated
                if not is_applicable:
                    return is_applicable, is_updated, []
            return is_applicable, is_updated, []

        # Extract common terms in ANDs
        uniadics: dict[Uniadic, Uniadic | int] = {}
        for idx, item in enumerate(self.item_list):
            if idx == 0:
                uniadics |= item.uni_table
            elif intersect := (uniadics.keys() & item.uni_table.keys()):
                uniadics = {
                    uni: uniadics[uni]
                    for uni in intersect
                    if uniadics[uni] == item.uni_table[uni]
                }
            else:
                uniadics = {}
                break

        new_dnfs = []
        for uni, value in uniadics.items():
            new_dnfs.append(DNF([AND({uni: value})]))
            # get rid of this uni in all ANDs
            for _item in self.item_list:
                _item.uni_table.pop(uni, None)

        return True, new_dnfs != [], new_dnfs


@dataclass
class Variadic:
    reprs: set[ShapeRepr] = field(default_factory=lambda: set())
    # Key indicates the length of possible values length is unique.
    possibles: dict[int, PossibleValues] | None = None
    uni_metadata_set: set[UniadicRecord] = field(default_factory=lambda: set())

    def __deepcopy__(self, memo: dict[int, Any]) -> Variadic:
        if id(self) in memo:
            return memo[id(self)]
        new_instance = self.__class__.__new__(self.__class__)
        memo[id(self)] = new_instance
        # First copy shape reprs.
        deepcopy(self.reprs, memo)
        for k, v in self.__dict__.items():
            setattr(new_instance, k, deepcopy(v, memo))
        return new_instance

    def _match(
        self,
        new_root: Variadic | None,
        new_prefix: list[Uniadic],
        new_suffix: list[Uniadic],
    ) -> Updates:
        for repr in self.reprs:
            if repr.root != new_root:
                # Update reprs_dict indices for new suffix and new_prefix.
                for idx, uniadic in enumerate(new_prefix):
                    uniadic.metadata.reprs_dict.setdefault(repr, set()).add(
                        len(repr.prefix) + idx
                    )
                for idx, uniadic in enumerate(new_suffix[::-1]):
                    uniadic.metadata.reprs_dict.setdefault(repr, set()).add(
                        -(len(repr.suffix) + idx + 1)
                    )
                # Update repr's root, prefix and suffix accordingly.
                repr.root = new_root
                if new_root is not None:
                    new_root.reprs.add(repr)
                    repr.prefix += new_prefix
                    repr.suffix = new_suffix + repr.suffix
                else:
                    repr.prefix += new_prefix + repr.suffix
                    repr.suffix = []
        updates = Updates()
        updates.add(self)
        # Add uniadics to only uniadic_updates
        updates.uniadic_updates |= {
            uni for uni in new_prefix + new_suffix if uni.value is not None
        }
        # TODO: Remove self.uni_metadata_set access uniadics using DNF as below:
        for metadata in self.uni_metadata_set:
            metadata.vars_dict.pop(self, None)
        return updates

    def match(
        self,
        new_root: Variadic | None = None,
        new_prefix: list[Uniadic] | None = None,
        new_suffix: list[Uniadic] | None = None,
    ) -> Updates:
        if new_prefix is None:
            new_prefix = []
        if new_suffix is None:
            new_suffix = []
        updates = self._match(new_root, new_prefix, new_suffix)
        if new_root is not None:
            if self.possibles is not None:
                updates |= self._match_possibles(new_root, new_prefix, new_suffix)
        else:
            if new_suffix != []:
                raise ValueError(
                    "Suffix could only be non-empty if another root is given!"
                )
            updates |= self.update_possible_values(PossibleValues(tuple(new_prefix)))
        self.reprs = set()
        return updates

    def _match_possibles(
        self, root: Variadic, prefix: list[Uniadic], suffix: list[Uniadic]
    ) -> Updates:
        assert self.possibles is not None
        updates = Updates()
        # Clip self.possibles with new_prefix and new_suffix
        # Add clipped uniadics to new equivalences.
        possibles: list[PossibleValues] = []
        for _len, pos in self.possibles.items():
            if _len < len(prefix) + len(suffix):
                continue
            # Insert equivalences after clipping
            prefix_eq = [
                DNF([AND({u1: u2})])
                for u1, u2 in zip(prefix, pos.uniadics, strict=False)
            ]
            suffix_eq = [
                DNF([AND({u1: u2})])
                for u1, u2 in zip(suffix[::-1], pos.uniadics[::-1], strict=False)
            ]
            # Clip possible values according to given prefix and suffix
            pos = PossibleValues(
                pos.uniadics[len(prefix) : len(pos.uniadics) - len(suffix)],
                pos.dnf_list + prefix_eq + suffix_eq,
            )
            # if pos.is_applicable:
            possibles.append(pos)

        updates |= root.update_possible_values(*possibles)
        return updates

    def update_possible_values(self, *possibles: PossibleValues) -> Updates:
        updates = Updates()
        # This method accepts all possible values for the Variadic.
        if len(possibles) == 0:
            raise ValueError("Variadic possible values could not be empty!")

        possibles_dict: dict[int, PossibleValues] = {
            len(pos.uniadics): pos for pos in possibles
        }
        for length, pos in possibles_dict.items():
            for uni in pos.get_all_uniadics():
                uni.metadata.vars_dict.setdefault(self, set()).add(length)
                self.uni_metadata_set.add(uni.metadata)

        # Initially set possibles
        if self.possibles is None:
            self.possibles = possibles_dict
            updates.add(self)
        else:
            _possibles = {}
            for _len in self.possibles.keys() & possibles_dict.keys():
                status, _updates = self.possibles[_len].merge(possibles_dict[_len])
                if status:
                    _possibles[_len] = self.possibles[_len]
                updates |= _updates

            if len(_possibles) != len(self.possibles):
                updates.add(self)

            self.possibles = _possibles

        # TODO: DNFs updated two times!
        updates |= self.update_possibilities()
        return updates

    def extract_uniadics(self) -> Updates:
        # Extract uniadic if it exists in all possible values.
        updates = Updates()
        if self.possibles is None or self.min_len == 0:
            return updates

        # Initially check from prefix.
        extracted_prefix: list[Uniadic] = []
        for idx, uni in enumerate(self.possibles[self.min_len].uniadics):
            extracted_uni_len = len(extracted_prefix)
            for pos in self.possibles.values():
                unis = pos.uniadics
                u_idx = unis[idx]
                if u_idx.metadata != uni.metadata or (
                    u_idx.value is not None and u_idx.value != uni.value
                ):
                    break
            else:
                extracted_prefix.append(uni)

            if extracted_uni_len == len(extracted_prefix):  # No uniadic extracted
                break

        # After checking from prefix then check from suffix.
        # TODO: Functionalize this part
        extracted_suffix: list[Uniadic] = []
        for idx, uni in enumerate(self.possibles[self.min_len].uniadics[::-1]):
            rev_idx = -idx - 1
            if self.min_len - len(extracted_prefix) - len(extracted_suffix) <= 0:
                break
            extracted_len = len(extracted_suffix)
            for pos in self.possibles.values():
                unis = pos.uniadics
                _uni = unis[rev_idx]
                if (
                    len(unis) <= idx
                    or _uni.metadata != uni.metadata
                    or (_uni.value is not None and _uni.value != uni.value)
                ):
                    break
            else:
                extracted_suffix.append(uni)

            if extracted_len == len(extracted_suffix):  # No uniadic extracted
                break
        extracted_suffix = extracted_suffix[::-1]

        if extracted_prefix != [] or extracted_suffix != []:
            new_root = Variadic()
            updates |= self.match(new_root, extracted_prefix, extracted_suffix)

        return updates

    def update_possibilities(self, lengths: set[int] | None = None) -> Updates:
        updates = Updates()
        if self.possibles is None:
            return updates

        if lengths is None:
            lengths = set(self.possibles.keys())

        # Iterate over all possibilities
        single_dnfs: list[DNF] | None = None
        for _len in set(self.possibles.keys()):
            # Check validity of PossibleValues considering
            # its cnf & equivalences, also update cnf.
            if _len in lengths and not self.possibles[_len].update_dnf():
                updates.add(self)
                pos = self.possibles.pop(_len)
                # Remove Variadic from corresponding Uniadics vars_dict.
                for uni in pos.get_all_uniadics():
                    vars_dict = uni.metadata.vars_dict
                    # Another Uniadic may have same UniadicRecord with this Uniadic
                    # and already removed required _len or self. Check if self
                    # exists in vars_dict first.
                    if self in vars_dict:
                        vars_dict[self].discard(_len)
                        # If no index left for this Variadic,
                        # remove it from vars_dict.
                        if vars_dict[self] == []:
                            vars_dict.pop(self)

            elif single_dnfs is None:
                # Initially fill single_dnfs with first length.
                single_dnfs = []
                for dnf in self.possibles[_len].dnf_list:
                    if len(dnf.item_list) == 1:
                        single_dnfs.append(dnf)
            elif single_dnfs != []:
                # Intersect with existing single dnfs. If single_dnfs == [] this
                # means intersection is empty, no need for further intersection.
                _single_dnfs = []
                for dnf in self.possibles[_len].dnf_list:
                    if len(dnf.item_list) == 1:
                        and1 = dnf.item_list[0]
                        for s_dnf in single_dnfs:
                            if and1.is_equal(s_dnf.item_list[0]):
                                _single_dnfs.append(dnf)
                                break
                single_dnfs = _single_dnfs

        if single_dnfs is not None:
            for dnf in single_dnfs:
                # TODO: clear applied DNFs from possible values
                for uni, val in dnf.item_list[0].uni_table.items():
                    # TODO: clear matched uniadics' vars_dict
                    if isinstance(val, Uniadic):
                        updates |= uni.match(val)
                    else:
                        if uni.set_value(val):
                            updates.add(uni)

        # If there exists single possibility, apply post processes.
        if len(self.possibles) == 1:
            # Match all equivalences in this possibility
            possibles_vals: PossibleValues = next(iter(self.possibles.values()))
            for dnf in possibles_vals.dnf_list:
                if len(dnf.item_list) != 1:
                    break
            else:
                # Apply DNF conditions
                for dnf in possibles_vals.dnf_list:
                    for key, value in dnf.item_list[0].uni_table.items():
                        if isinstance(value, Uniadic):
                            updates |= key.match(value)
                        else:
                            if key.set_value(value):
                                updates.add(key)

                # If there exists single dnf possibilities,
                # then update Uniadics with values in dnf.
                self.possibles = None

                updates |= self._match(
                    new_root=None,
                    new_prefix=list(possibles_vals.uniadics),
                    new_suffix=[],
                )

                # Remove Variadic from corresponding Uniadics vars_dict.
                for uni in possibles_vals.get_all_uniadics():
                    # NOTE: Uniadics which share same UniadicRecord can call
                    # pop method multiple times. So we add None into pop method.
                    uni.metadata.vars_dict.pop(self, None)
                return updates

        elif self.possibles == {}:
            # raise ValueError("Possible values of Variadic could not be empty!")
            raise ValueError("Incompatible possible values for Variadic!")

        updates |= self.extract_uniadics()
        return updates

    @property  # TODO: If not necessary, remove it
    def min_len(self) -> int:
        assert self.possibles is not None
        return min(self.possibles.keys())

    @property  # TODO: If not necessary, remove it
    def max_len(self) -> int:
        assert self.possibles is not None
        return max(self.possibles.keys())

    def __hash__(self) -> int:
        return hash(id(self))


def subset_match(sub_repr: ShapeRepr, main_repr: ShapeRepr) -> Updates:
    updates = Updates()
    for nodes_repr in list(sub_repr.node.reprs):
        if not nodes_repr.is_equal(sub_repr):
            prefix = (
                main_repr.prefix[: len(main_repr.prefix) - len(sub_repr.prefix)]
                + nodes_repr.prefix
            )
            suffix = nodes_repr.suffix + main_repr.suffix[len(sub_repr.suffix) :]
            for repr in list(main_repr.node.reprs):
                if not (
                    (len(prefix) > len(repr.prefix) and len(suffix) < len(repr.suffix))
                    or (
                        (len(prefix) < len(repr.prefix))
                        and (len(suffix) > len(repr.suffix))
                    )
                ):
                    # Match corresponding parts and break the loop
                    updates |= repr.inner_match(prefix, nodes_repr.root, suffix)
                    break
            else:
                main_repr.node.add_repr(ShapeRepr(prefix, nodes_repr.root, suffix))
    return updates


def are_unis_identical(unis1: list[Uniadic], unis2: list[Uniadic]) -> bool:
    for uni1, uni2 in zip(unis1, unis2, strict=False):
        # if (
        #     uni1.possible_values is None
        #     or uni2.possible_values is None
        #     or uni1.possible_values & uni2.possible_values == set()
        # ):
        if (
            uni1.possible_values is not None
            and uni2.possible_values is not None
            and uni1.possible_values & uni2.possible_values == set()
        ):
            return False
    return True


def handle_numerical_incompatibility(
    main_root: Variadic,
    other_root: Variadic,
    remaining_prefix: list[Uniadic],
    remaining_suffix: list[Uniadic],
) -> tuple[Updates, bool]:
    updates = Updates()
    update_status = False

    # In the case of one of the remaining affix has longer length than
    # other one, clip the long one to the length of small one
    if len(remaining_prefix) > len(remaining_suffix):
        # clipped suffix will remain same in this case
        clipped_prefix = remaining_prefix[
            len(remaining_prefix) - len(remaining_suffix) :
        ]
        clipped_suffix = remaining_suffix

    elif len(remaining_prefix) < len(remaining_suffix):
        # clipped prefix will remain same in this case
        clipped_suffix = remaining_suffix[: len(remaining_prefix)]
        clipped_prefix = remaining_prefix
    else:
        # both will remain same as they have equal lenghts
        clipped_prefix = remaining_prefix
        clipped_suffix = remaining_suffix

    # find clipped amonut for each prefix and suffix
    clipped_prefix_amount = len(remaining_prefix) - len(clipped_prefix)
    clipped_suffix_amount = len(remaining_suffix) - len(clipped_suffix)

    for idx in range(len(clipped_prefix)):
        # Check all combinations of clipped_prefix and clipped_suffix,
        # Find the first combination that can be identical and break the loop
        if are_unis_identical(
            clipped_suffix[: len(clipped_prefix) - idx], clipped_prefix[idx:]
        ):
            if idx > 0:
                # meaning that first few combinations of prefix and suffix cannot be
                # the same. However, latter combinations of prefix and suffix can
                # overlap and different variadics cannot be removed

                # Example case:
                # [1, 2, V1] => [1, 2, V3, 3]
                # [V2, 2, 3]    [1, V4, 2, 3]

                update_status = True
                updates |= main_root.match(
                    Variadic(),
                    [],
                    remaining_suffix[
                        len(remaining_suffix) - idx - clipped_suffix_amount :
                    ],
                )
                updates |= other_root.match(
                    Variadic(), remaining_prefix[: idx + clipped_prefix_amount], []
                )
            break
    else:
        # meaning that any combinations of prefix and suffix uniadics cannot be the
        # same, This means their roots will be the same.

        # Example case:
        # [1, V1] => [1, V3, 2]
        # [V2, 2]

        update_status = True
        _root = Variadic()
        updates |= main_root.match(_root, [], remaining_suffix)
        updates |= other_root.match(_root, remaining_prefix, [])

    return updates, update_status


class ShapeNode:
    __slots__ = "reprs", "referees"

    def __init__(self) -> None:
        self.reprs: list[ShapeRepr] = []
        self.referees: set[IOHyperEdge] = set()

    def __deepcopy__(self, memo: dict[int, Any]) -> ShapeNode:
        if id(self) in memo:
            return memo[id(self)]
        new_instance = self.__class__.__new__(self.__class__)
        memo[id(self)] = new_instance
        # First copy shape reprs.
        deepcopy(self.reprs, memo)
        for k in self.__slots__:
            setattr(new_instance, k, deepcopy(getattr(self, k), memo))
        return new_instance

    def add_repr(self, repr: ShapeRepr) -> None:
        self.reprs.append(repr)
        repr.node = self

    def merge(self, other: ShapeNode) -> Updates:
        updates = Updates()
        resolved_reprs: set[ShapeRepr] = set()
        remaining_reprs: list[ShapeRepr] = []
        add_constraint = False

        if self != other:
            for repr2 in other.reprs:
                for repr1 in self.reprs:
                    # Match all reprs of other with self.reprs.
                    updates |= repr1.match(repr2)
                    if (
                        len(repr1.prefix) == len(repr2.prefix)
                        and len(repr1.suffix) == len(repr2.suffix)
                        and repr1.root == repr2.root
                    ):
                        resolved_reprs.add(repr2)
                        break
                else:
                    # If other.reprs could not match with any of self.reprs
                    # add it to remaining_reprs and set repr2's root to updates.
                    remaining_reprs.append(repr2)
                    add_constraint = True

            for repr in remaining_reprs:
                self.add_repr(repr)

            if add_constraint:
                for tensor in self.referees:
                    updates.constraints |= tensor.shape_constraints

            for repr in resolved_reprs:
                # remove_repr_from_symbols(repr)
                repr.clear()

        return updates

    def combine(self) -> Updates:
        updates = Updates()
        same_reprs: set[ShapeRepr] = set()
        # Iterate over all repr pairs and remove matching reprs.
        for repr, other_repr in combinations(self.reprs, 2):
            if repr not in same_reprs and other_repr not in same_reprs:
                updates |= repr.match(other_repr)
                if (
                    len(repr.prefix) == len(other_repr.prefix)
                    and len(repr.suffix) == len(other_repr.suffix)
                    and repr.root == other_repr.root
                ):
                    same_reprs.add(other_repr)
                    # remove_repr_from_symbols(other_repr)
                    other_repr.clear()
                    # other_repr.node = None

        self.reprs = [repr for repr in self.reprs if repr not in same_reprs]

        return updates

    def set_values(self, values: Sequence[int | None]) -> Updates:
        updates = Updates()
        for repr in self.reprs:
            updates |= repr.set_values(values)
        return updates

    def get_shapes(
        self,
        u_keys: dict[UniadicRecord, str] | None = None,
        v_keys: dict[Variadic, str] | None = None,
        symbolic: bool = True,
        verbose: bool = False,
    ) -> ShapeTemplateType | list[ShapeTemplateType]:
        if u_keys is None:
            u_keys = {}
        if v_keys is None:
            v_keys = {}

        if verbose and len(self.reprs) > 1:
            return [repr.get_shapes(u_keys, v_keys, symbolic) for repr in self.reprs]
        else:
            repr = self.get_most_informative_repr()
            return repr.get_shapes(u_keys, v_keys, symbolic)

    def get_most_informative_repr(self) -> ShapeRepr:
        """
        Loop through all Shape representations and get the most informative one.
        Rule 1: The most informative repr is the one with the most uniadics in
            prefix and suffix.
        Rule 2: The most informative repr is the one with the most valued uniadics.
        Rule 3: The most informative repr is the one with the its uniadics and
            variadics is used most.
        Rule 4: The most informative repr is the one with the most prefix uniadics.
        """
        most_informative_repr = None
        for repr in self.reprs:
            # Rule 1
            if most_informative_repr is None or len(repr) > len(most_informative_repr):
                most_informative_repr = repr
            elif len(repr) == len(most_informative_repr):
                # Count valued uniadics in current repr
                valued_uniadics = sum(1 for uni in repr.prefix if uni.value is not None)
                valued_uniadics += sum(
                    1 for uni in repr.suffix if uni.value is not None
                )

                # Count valued uniadics in most informative repr
                best_valued_uniadics = sum(
                    1 for uni in most_informative_repr.prefix if uni.value is not None
                )
                best_valued_uniadics += sum(
                    1 for uni in most_informative_repr.suffix if uni.value is not None
                )

                # Count number of used reprs
                n_reprs: set[ShapeRepr] = set()
                for uni in repr.prefix + repr.suffix:
                    n_reprs |= uni.reprs

                if repr.root is not None:
                    n_reprs |= repr.root.reprs

                best_n_reprs: set[ShapeRepr] = set()
                for uni in most_informative_repr.prefix + most_informative_repr.suffix:
                    best_n_reprs |= uni.reprs

                if most_informative_repr.root is not None:
                    best_n_reprs |= most_informative_repr.root.reprs

                # Rule 2
                if (
                    valued_uniadics > best_valued_uniadics
                    or len(n_reprs) > len(best_n_reprs)
                    or (
                        valued_uniadics == best_valued_uniadics
                        and len(repr.prefix) > len(most_informative_repr.prefix)
                        and len(n_reprs) == len(best_n_reprs)
                    )
                ):
                    most_informative_repr = repr

        assert most_informative_repr is not None
        return most_informative_repr


type ShapeType = Uniadic | Variadic
type ConstrainResultType = tuple[bool, Updates]
type ConstraintFunctionType = Callable[..., ConstrainResultType]


class ShapeRepr:
    __slots__ = "prefix", "root", "suffix", "node"

    def __init__(
        self,
        prefix: list[Uniadic] | None = None,
        root: Variadic | None = None,
        suffix: list[Uniadic] | None = None,
    ) -> None:
        if prefix is None:
            prefix = []
        self.prefix = prefix

        if suffix is None:
            suffix = []
        self.suffix = suffix

        self.root = root
        self.node: ShapeNode = ShapeNode()
        self.node.add_repr(self)

        self.set_symbol_order()
        if isinstance(self.root, Variadic):
            self.root.reprs.add(self)

    def __deepcopy__(self, memo: dict[int, Any]) -> ShapeRepr:
        if id(self) in memo:
            return memo[id(self)]
        new_instance = self.__class__.__new__(self.__class__)
        memo[id(self)] = new_instance
        # First copy shape node.
        deepcopy(self.node, memo)
        for k in self.__slots__:
            setattr(new_instance, k, deepcopy(getattr(self, k), memo))
        return new_instance

    @property
    def reverse(self) -> list[Uniadic]:
        return self.suffix[::-1] if self.root is not None else self.prefix[::-1]

    def set_symbol_order(self) -> None:
        for idx, uni in enumerate(self.prefix):
            uni.metadata.reprs_dict.setdefault(self, set()).add(idx)
        if self.root is None:
            for idx, uni in enumerate(self.suffix):
                uni.metadata.reprs_dict.setdefault(self, set()).add(
                    len(self.prefix) + idx
                )
        else:
            for idx, uni in enumerate(self.suffix[::-1]):
                uni.metadata.reprs_dict.setdefault(self, set()).add(-(idx + 1))

    @staticmethod
    def _is_subset(main_list: list[Uniadic], sub_list: list[Uniadic]) -> bool:
        return all(uni == main_list[idx] for idx, uni in enumerate(sub_list))

    @staticmethod
    def _is_subset_rootless(main_list: list[Uniadic], sub_list: list[Uniadic]) -> bool:
        # NOTE: This check is not very efficient and currently not used, try not to use
        # if not necessary!
        if not sub_list:
            return True

        sub_list_len = len(sub_list)
        for i in range(len(main_list) - sub_list_len + 1):
            if main_list[i : i + sub_list_len] == sub_list:
                return True
        return False

    def is_equal(self, other: ShapeRepr) -> bool:
        if self.root != other.root:
            return False
        else:
            if self.root is not None:
                if len(self.prefix) != len(other.prefix) and len(self.suffix) != len(
                    other.suffix
                ):
                    return False
                else:
                    return self._is_subset(
                        self.prefix[::-1], other.prefix[::-1]
                    ) and self._is_subset(self.suffix, other.suffix)
            else:
                if len(self.prefix) != len(other.prefix):
                    return False
                else:
                    return self._is_subset(self.prefix, other.prefix)

    def __contains__(self, key: ShapeRepr) -> bool:
        if self.root == key.root:
            if self.root is None:
                return self._is_subset_rootless(self.prefix, key.prefix)
            elif len(self.prefix) >= len(key.prefix) and len(self.suffix) >= len(
                key.suffix
            ):
                return self._is_subset(
                    self.prefix[::-1], key.prefix[::-1]
                ) and self._is_subset(self.suffix, key.suffix)
        elif self.root is not None and key.root is None:
            return self._is_subset_rootless(
                self.prefix, key.prefix
            ) or self._is_subset_rootless(self.suffix, key.prefix)
        return False

    def __getitem__(self, position: int) -> Uniadic:
        # TODO: Currently position could only be int, but we should support slicing
        # operations too (e.g. repr[:2]) if it is possible (if index of Variadic
        # field allows the operation).
        if position < 0 and self.root is not None:
            return self.suffix[position]
        else:
            return self.prefix[position]

    def __setitem__(self, position: int, new_item: Uniadic) -> None:
        if position < 0 and self.root is not None:
            self.suffix[position] = new_item
        else:
            self.prefix[position] = new_item

    def remove_variadic(self, exact_list: list[Uniadic]) -> Updates:
        if (root := self.root) is None:
            raise ValueError("Requires Variadic Shape Representation.")
        else:
            exact_len = len(exact_list)
            if exact_len < len(self):
                raise ValueError(
                    f"Requires minimum of {len(self)} dimensionality, got {exact_len}."
                )
            var_list = exact_list[len(self.prefix) : exact_len - len(self.suffix)]
            return root.match(new_prefix=var_list, new_root=None, new_suffix=[])

    def __len__(self) -> int:
        return len(self.prefix) + len(self.suffix)

    @staticmethod
    def update_uniadics(
        outer_list: list[Uniadic], inner_list: list[Uniadic]
    ) -> Updates:
        updates = Updates()
        for outer, inner in zip(outer_list, inner_list, strict=False):
            if outer.metadata != inner.metadata:
                updates |= outer.match(inner)
        return updates

    def get_shapes(
        self,
        u_keys: dict[UniadicRecord, str] | None = None,
        v_keys: dict[Variadic, str] | None = None,
        symbolic: bool = True,
    ) -> ShapeTemplateType:
        if u_keys is None:
            u_keys = {}
        if v_keys is None:
            v_keys = {}
        prefix_list = self._get_uniadic_shapes(self.prefix, u_keys, symbolic=symbolic)
        var_list = []
        if self.root is not None:
            if symbolic:
                var_list = [
                    v_keys.setdefault(
                        self.root, ("(V" + str(len(v_keys) + 1) + ", ...)")
                    )
                ]
            else:
                var_list = [v_keys.setdefault(self.root, "...")]
        suffix_list = self._get_uniadic_shapes(self.suffix, u_keys, symbolic=symbolic)
        return prefix_list + var_list + suffix_list

    @staticmethod
    def _get_uniadic_shapes(
        uniadic_list: list[Uniadic],
        cache: dict[UniadicRecord, str],
        symbolic: bool = True,
    ) -> list[int | str | None]:
        final_list: list[int | str | None] = []
        for uniadic in uniadic_list:
            if (value := uniadic.value) is None and symbolic:
                _value = cache.setdefault(uniadic.metadata, "u" + str(len(cache) + 1))
                final_list.append(_value)
            else:
                final_list.append(value)
        return final_list

    @staticmethod
    def get_remainings(
        outer_list: list[Uniadic], inner_list: list[Uniadic]
    ) -> list[Uniadic]:
        if (out_len := len(outer_list)) < (in_len := len(inner_list)):
            remaining = inner_list[out_len:]
        else:
            remaining = outer_list[in_len:]
        return remaining

    def inner_match(
        self,
        prefix: list[Uniadic] | None = None,
        root: Variadic | None = None,
        suffix: list[Uniadic] | None = None,
    ) -> Updates:
        if prefix is None:
            prefix = []
        if suffix is None:
            suffix = []
        updates = Updates()
        other_len = len(prefix) + len(suffix)
        if root is None and self.root is None and other_len != len(self):
            raise ValueError(
                "Determined shape representations should have same length."
            )
        # Match all parallel uniadics.
        updates |= self.update_uniadics(self.prefix, prefix)
        updates |= self.update_uniadics(
            self.reverse, suffix[::-1] if root is not None else prefix[::-1]
        )
        if bool(root) ^ bool(self.root):
            # If only one root is not None: remove single Variadic
            if root is None:
                updates |= self.remove_variadic(prefix)
            else:
                exact_len = len(self.prefix)
                if exact_len < len(prefix) + len(suffix):
                    raise ValueError(
                        f"Requires minimum of {len(prefix) + len(suffix)} "
                        f"dimensionality, got {exact_len}."
                    )
                var_list = self.prefix[len(prefix) : len(self.prefix) - len(suffix)]
                updates |= root.match(new_prefix=var_list, new_root=None, new_suffix=[])
                # updates |= other.remove_variadic(self.prefix)
        elif root is not None and self.root is not None:
            if id(self.root) == id(root) and len(self) != other_len:
                raise ValueError("Shape mismatch!")
            elif self.root != root:
                # If only two different roots exists
                # Find all leftover prefixes and suffixes
                remaining_prefix = self.get_remainings(self.prefix, prefix)
                remaining_suffix = self.get_remainings(self.reverse, suffix[::-1])[::-1]
                # Find which root will be updated.
                if len(self) >= other_len:
                    removed_root = root
                    new_root = self.root
                else:
                    removed_root = self.root
                    new_root = root

                is_prefix_longer = len(self.prefix) > len(prefix)
                is_prefix_shorter = len(self.prefix) < len(prefix)
                is_suffix_longer = len(self.suffix) > len(suffix)
                is_suffix_shorter = len(self.suffix) < len(suffix)

                if (
                    is_prefix_longer
                    and is_suffix_shorter
                    or is_prefix_shorter
                    and is_suffix_longer
                ):
                    # This case is the unmatchable repr case
                    # Update remaining_suffix and prefix accordingly.
                    # This will also equalize lengths of reprs.
                    if is_prefix_longer and is_suffix_shorter:
                        main_root = self.root
                        other_root = root
                    else:
                        main_root = root
                        other_root = self.root

                    _updates, is_updated = handle_numerical_incompatibility(
                        main_root, other_root, remaining_prefix, remaining_suffix
                    )
                    updates |= _updates

                    if not is_updated and len(self) != other_len:
                        if len(remaining_prefix) < len(remaining_suffix):
                            remaining_suffix = remaining_suffix[len(remaining_prefix) :]
                            remaining_prefix = []
                        else:
                            remaining_prefix = remaining_prefix[
                                : len(remaining_prefix) - len(remaining_suffix)
                            ]
                            remaining_suffix = []
                        updates |= removed_root.match(
                            Variadic(), remaining_prefix, remaining_suffix
                        )

                else:
                    updates |= removed_root.match(
                        new_root, remaining_prefix, remaining_suffix
                    )
        return updates

    def match(self, other: ShapeRepr) -> Updates:
        return self.inner_match(other.prefix, other.root, other.suffix)

    def set_values(self, values: Sequence[int | None]) -> Updates:
        updates = Updates()
        if self.root is not None:
            uniadics = [Uniadic(value) for value in values]
            updates |= self.update_uniadics(self.prefix, uniadics)
            updates |= self.update_uniadics(self.reverse, uniadics[::-1])
            updates |= self.remove_variadic(uniadics)
            # updates -= set(uniadics)
        else:
            if len(values) != len(self.prefix):
                raise ValueError(
                    "Shape representation's dimension mismatched with given "
                    "list of values."
                )
            for uni, value in zip(self.prefix, values, strict=False):
                if uni.set_value(value):
                    updates.add(uni)
        return updates

    def clear(self) -> None:
        # Clear given repr's symbols' reprs field from itself.
        for symbol in self.prefix + self.suffix:
            # symbol.reprs.discard(repr)
            symbol.metadata.reprs_dict.pop(self, None)
        if self.root is not None:
            self.root.reprs.discard(self)

        self.root = None
        self.prefix = []
        self.suffix = []
        # self.node.reprs.remove(self)


# # Below functions are used in various constraints.
# prod_fn = lambda a, b: (a if isinstance(a, int) else a.value) * (b if
# isinstance(b, int) else b.value)
# is_repr_known = lambda repr: repr.root is None and repr.prefix and
# all([uni.value is not None for uni in repr.prefix])
@dataclass
class Constraint:
    fn: ConstraintFunctionType
    type: list[UpdateType] = field(default_factory=lambda: [UpdateType.SHAPE])
    call_counter: int = 0
    parents: set[Constraint] = field(default_factory=lambda: set())
    children: set[Constraint] = field(default_factory=lambda: set())

    def __call__(self, keys: list[IOHyperEdge]) -> ConstrainResultType:
        status = False
        updates = Updates()
<<<<<<< HEAD
        if UpdateType.SHAPE in self.type:
            tensor_keys = [key for key in keys if key.edge_type is Tensor]
=======
        if self.type == UpdateType.SHAPE:
            tensor_keys = [key for key in keys if key.is_tensor]
>>>>>>> 1edf5c6b
            for reprs in product(*[key.shape.reprs for key in tensor_keys]):  # type: ignore
                for idx, repr in enumerate(reprs):
                    tensor_keys[idx]._temp_shape = repr
                status, newly_added_symbols = self.fn(*keys)
                updates |= newly_added_symbols
                # Clear temp_shape.
                for idx in range(len(reprs)):
                    tensor_keys[idx]._temp_shape = None
        else:
            status, newly_added_symbols = self.fn(*keys)
            updates |= newly_added_symbols
        if status:
            updates.constraints |= self.children
            self.clear()
        self.call_counter += 1
        return status, updates

    def add_dependencies(self, *args: Constraint) -> None:
        self.parents.update(args)
        for constr in args:
            constr.children.add(self)

    def clear(self) -> None:
        for constr in self.children:
            constr.parents.remove(self)

        for constr in self.parents:
            constr.children.remove(self)

        self.parents = set()
        self.children = set()

    def __hash__(self) -> int:
        return hash(id(self))


@overload
def add_lengths(x: int, y: int, const: Iterator[int]) -> int: ...


@overload
def add_lengths(x: str, y: str, const: Iterator[str]) -> str: ...


def add_lengths(x: str | int, y: str | int, const: Iterator[str | int]) -> str | int:
    return x + next(const) + y  # type: ignore


type RowColumnType = list[str | list[str]] | list[str] | list[list[str]]


class Table:
    """
    Class for creating summary tables
    """

    def __init__(self, name: str = "") -> None:
        self.name = name
        self.headers: list[RowColumnType] = []
        self.cells: list[RowColumnType] = []
        self.cell_str = ""
        self.header_str = ""

    def add_header(self, header: list[str]) -> None:
        self.headers.append(header)

    def add_row(self, row: RowColumnType) -> None:
        self.cells.append(row)

    def add_column(self, column: RowColumnType) -> None:
        for idx, row in enumerate(column[: len(self.headers)]):
            self.headers[idx].append(row)  # type: ignore

        for idx_, row in enumerate(column[len(self.headers) :]):
            self.cells[idx_].append(row)  # type: ignore

    def _calculate_table_specs(self) -> None:
        """Calculates table specifications for constructing the table. Calculates cell
        widths for each column and calculates cell heights for each column
        """

        # concatenate all headers and cells into a one list
        all_elems = self.headers + self.cells

        #  Initialize cell_heights and cell_widths lists, these
        # lists will hold minimum height and width that every cell
        # can have respectively.
        cell_heights: list[list[int]] = []
        cell_widths: list[list[int]] = []

        for row in all_elems:
            row_heights: list[int] = []
            row_widths: list[int] = []
            for cell in row:
                if isinstance(cell, list):
                    # if cell is a list, length of the list will give minimum height
                    # of the cell. And maximum length of of each string in the list
                    # will give minimum width of the cell
                    row_widths.append(len(max(cell, key=len)))
                    row_heights.append(len(cell))
                else:
                    # if cell is a string, minimum height of that cell will be equal
                    # to 1. And minimum width of the cell will be equal to length of
                    # that string
                    row_widths.append(len(cell))
                    row_heights.append(1)
            cell_heights.append(row_heights)
            cell_widths.append(row_widths)

        # width of each column should be equal to maximum of widths in that column
        self.each_row_width = [
            max(cell_widths[k][i] for k in range(len(cell_widths)))
            for i in range(len(cell_heights[0]))
        ]

        # similarly, height of each row should be equal to maximum of heights in
        # each row
        self.each_col_height = [max(cell_height) for cell_height in cell_heights]

        # TODO: change names self.each_row_width -> self.each_col_width and
        # self.each_col_height -> self.each_row_height

    def _adjust_table(self) -> None:
        """Adjusts the table and manipulates the cells and headers based on already
        calculated each_col_height and each_row_width"""
        # partialize the self.fill_spaces function as it will be used multiple times
        fill_fn_left = partial(self.fill_spaces, align="left")
        # seperate row heights of headers and row heights of cells
        header_col_height, cell_col_height = (
            self.each_col_height[: len(self.headers)],
            self.each_col_height[len(self.headers) :],
        )

        # make adjustments in headers according to each_col_width and each_row_height
        # (set row width of that cell to corresponding max_row_width and set column
        # height of that cell to corresponding max_col_height)
        for i, row in enumerate(self.headers):
            self.headers[i] = list(
                map(
                    partial(fill_fn_left, max_height=header_col_height[i]),
                    row,
                    self.each_row_width,
                )
            )
        # also make adjustments in cells according to each_col_width and each_row_weight
        for i, row in enumerate(self.cells):
            self.cells[i] = list(
                map(
                    partial(fill_fn_left, max_height=cell_col_height[i]),
                    row,
                    self.each_row_width,
                )
            )

    def compile(
        self,
        row_sep: str | list[str] = "   |   ",
        col_sep: str = "-",
        table_sep: str = "=",
        empty_row_sep: bool = False,
    ) -> None:
        # TODO: Swap the names of row_sep and col_sep
        """compiles the table and constructs pretty printable cell strings and
            header strings

        Args:
            row_sep (str, optional): seperator of columns. Defaults to "   |   ".
            col_sep (str, optional): seperator of rows. Defaults to "-".
            table_sep (str, optional): seperator of headers and cells. Defaults to "=".
        """
        # Initialize the strings
        header_str = ""
        cell_str = ""
        row_sep = (
            [row_sep] * len(self.headers[0])
            if (self.headers and isinstance(row_sep, str))
            else row_sep
        )

        # calculate table specs
        self._calculate_table_specs()
        # adjust the table accordingly
        self._adjust_table()
        # calculate total table width
        table_width = reduce(
            partial(add_lengths, const=(len(row) for row in row_sep)),
            self.each_row_width,
        )
        table_constructor_fn: Callable[[str, str], str] = partial(
            add_lengths, const=cycle(row_sep)
        )  # type: ignore
        table_constructor_fn_w_spaces: Callable[[str, str], str] = partial(  # type: ignore
            add_lengths, const=cycle(len(row) * " " for row in row_sep)
        )
        end = "\n"
        header_list: list[str] = []
        cell_list: list[str] = []

        # Construct the header if it exists
        header_list.append(self.name.center(table_width) + end)
        if self.headers:
            header_list.append(col_sep * table_width + end)
            for row in self.headers:
                for idx in range(len(row[0])):
                    header_list.append(
                        reduce(table_constructor_fn, [cell[idx] for cell in row]) + end
                    )
        header_list.append(table_sep * table_width)
        header_str = header_str.join(header_list)

        # Construct the cells
        for _row in self.cells:
            for idx in range(len(_row[0])):
                if empty_row_sep:
                    if idx == 0:
                        cell_list.append(
                            reduce(table_constructor_fn, [cell[idx] for cell in _row])
                            + end
                        )
                    else:
                        cell_list.append(
                            reduce(
                                table_constructor_fn_w_spaces,
                                [cell[idx] for cell in _row],
                            )
                            + end
                        )
                cell_list.append(
                    reduce(table_constructor_fn, [cell[idx] for cell in _row]) + end
                )
            cell_list.append(col_sep * table_width + end)
        cell_str = cell_str.join(cell_list) + end
        self.header_str = header_str
        self.cell_str = cell_str

    def display(self) -> None:
        """Prints the table"""
        print(self.header_str)
        print(self.cell_str)

    @staticmethod
    def construct_subtable_row(
        stub: str,
        arg_max_lengths: list[int],
        adjustments: list[str],
        *args: list[list[str]],
    ) -> list[str]:
        # Constructs subtable with given args
        subtable_list: list[str] = []
        elems: tuple[list[str], ...]
        for elems in zip(*args, strict=False):
            elem: tuple[str, ...]
            for idx, elem in enumerate(zip_longest(*elems, fillvalue="")):
                stub_str = stub + " : " if not subtable_list else " " * (len(stub) + 3)
                split = " : " if idx == 0 else "   "
                row_str = stub_str + Table.construct_subtable_str(
                    elem, arg_max_lengths, adjustments, split
                )
                subtable_list.append(row_str)
        return subtable_list

    @staticmethod
    def construct_subtable_str(
        args: tuple[str, ...] | list[str],
        arg_max_lengths: list[int],
        adjustments: list[str],
        split: str = " : ",
    ) -> str:
        row_str = ""
        for single_elem, max_len, adjustment in zip(
            args, arg_max_lengths, adjustments, strict=False
        ):
            if adjustment == "left":
                row_str += single_elem.ljust(max_len) + split
            elif adjustment == "right":
                row_str += single_elem.rjust(max_len) + split
        row_str = row_str[:-3]
        return row_str

    @staticmethod
    def fill_spaces(
        value: list[str] | str,
        max_width: int = 0,
        max_height: int = 0,
        align: Literal["left", "right", "center"] = "left",
    ) -> list[str]:
        """Adjust given list of string based on maximum length of strigs in that list

        Examples:

        >>> list_1 = ["abcd", "def, "g"]
        >>> aligned_list = table.fill_spaces(list_1)
        >>> list_1
        ["abcd", "def ", "g   "]

        Args:
            value (list | str): list of strings or string to be aligned
            max_width (int, optional): Maximum width of the list. If specified,
                length of every string of the list at least will be equal to max_width.
                Defaults to 0.
            max_height (int, optional): maximum height of a string. If specified,
                length of the list at least will be equal to max_height. Defaults
                to 0.
            align (str, optional): alignment mode. Defaults to "left".

        Returns:
            list[str]: aligned list
        """
        if isinstance(value, str):
            value = [value]
        elif not value:
            value = ["None"]
        value += [""] * max(max_height - len(value), 0)
        max_width = max(len(max(value, key=len)), max_width)
        match align:
            case "left":
                return [row.ljust(max_width) for row in value]
            case "right":
                return [row.rjust(max_width) for row in value]
            case "center":
                return [row.center(max_width) for row in value]

    @staticmethod
    def adjust_list(strings: list[str], max_len: int = 0) -> list[str]:
        """Adjusts and reconstucts a list based on specified maximum length.
        takes all strings in the list, put it to new string seperated
        with comma, if length of the string exceeds the max_len, append this string to a
        new list and continue to proceed

        Examples:
        >>> list1 = ["abcdef", "ghf", "1234", "ab", "c"]
        >>> list2 = Table.adjust_list(list1, 7)
        >>> list2
        ["abcdef, ",
        "ghf, 1234, ",
        "ab, c"]

        Args:
            strings (list[str]): list of strings
            max_len (int, optional): maximum length of a string in a list. Defaults
                to 0.

        Returns:
            list[str]: list of re-oredered strings
        """
        if not strings:
            #  Fill empty strings with None
            new_list: list[str] = ["None"]
        else:
            line_len = 0
            new_str = ""
            new_list = []
            for string in strings:
                new_str += string + ", "
                line_len += len(string) + 2
                if line_len > max_len:
                    new_list.append(new_str)
                    line_len = 0
                    new_str = ""
            new_list.append(new_str)
            new_list[-1] = new_list[-1][:-2]
        return new_list

    @staticmethod
    def dict_to_table(
        in_dict: Mapping[str, list[str] | dict[str, Any]],
        seperator: str = " : ",
        left_align: Literal["left", "right", "center"] = "left",
        right_align: Literal["left", "right", "center"] = "left",
        left_length: int = 0,
        right_length: int = 0,
        len_space: int = 0,
        space_fill: str = "-",
        r_len: int = 0,
    ) -> list[str]:
        """takes a dicts and creates a list of strings from that dict by filling empty
        spaces and making necessary alignments This function will work recursivey of
        values of the input dict is also dicts

        Examples:

        >>> dict1 = {
            "key_1": ["val_1", "val_2", "val_3"],
            "key_2": ["val_21", "val_22", "val_23"],
        }
        >>> table = Table.dict_to_table(dict1)
        >>> table
        ["key_1 : val_1 ",
         "        val_2 ",
         "        val_3 ",
         "key_2 : val_21",
         "        val_22",
         "        val_23"]

        Args:
            in_dict (dict[str, list  |  dict]): input dict
            seperator (_type_, optional): seperator between key and value pairs.
                Defaults to " : ".
            left_align (str, optional): alignment mode of keys. Defaults to "left".
            right_align (str, optional): alignment mode of values. Defaults to "left".
            left_length (int, optional): initial length of keys, if it is bigger than
                maximum length of keys, adjustments will be made according to this
                number. Defaults to 0.
            right_length (int, optional): initial length of values, if it is bigger
                than maximum length of values, adjustments will be made according to
                this number. Defaults to 0.
            len_space (int, optional): vertical space between each key value list of
                tables. Defaults to 0.
            space_fill (str, optional): if len_space is specified, fill the spaces with
                that value. Defaults to "-".

        Returns:
            list[str]: list of strings with same length
        """

        table: list[str] = []
        left_list: list[str] = []
        right_list: list[str] = []

        # run the funcion recursively if value is dict
        new_dict = {
            key: Table.dict_to_table(value) if isinstance(value, dict) else value
            for key, value in in_dict.items()
        }
        sep_indexes = [0]
        for _key, value in new_dict.items():
            if r_len != 0:
                value = Table.adjust_list(value, r_len)
            if isinstance(_key, tuple):
                key = list(_key)
                k_len = len(key)
            else:
                key = [_key]
                k_len = 1
            v_len = len(value)
            max_len = max(k_len, v_len)
            right_list.extend(value + ["" for _ in range(len_space + max_len - v_len)])
            left_list.extend(key + ["" for _ in range(len_space + max_len - k_len)])
            sep_indexes.append(sep_indexes[-1] + max_len + len_space)
        right_list = Table.fill_spaces(
            right_list, align=right_align, max_width=right_length
        )
        left_list = Table.fill_spaces(
            left_list, align=left_align, max_width=left_length
        )
        for idx, (left, right) in enumerate(zip(left_list, right_list, strict=False)):
            sep = (" " * len(seperator)) if idx not in sep_indexes else seperator
            row = left + sep + right
            if row.isspace():
                row = row.replace(" ", space_fill)
            table.append(row)
        return table


UsedKeysType = dict[str | int, ShapeType] | dict[int, ShapeType] | dict[str, ShapeType]


def create_shape_map(
    shape_template: Mapping[str, ShapeTemplateType],
    solver: ConstraintSolver,
) -> dict[str, ShapeRepr]:
    used_keys: UsedKeysType = {}
    return {
        key: create_shape_repr(shp_list, solver, used_keys)
        for key, shp_list in shape_template.items()
    }


def create_shape_repr(
    shp_list: ShapeTemplateType,
    solver: ConstraintSolver,
    used_keys: UsedKeysType | None = None,
) -> ShapeRepr:
    if used_keys is None:
        _used_keys: UsedKeysType = {}
    else:
        _used_keys = used_keys
    if shp_list == []:
        assert solver.empty_node is not None
        return next(iter(solver.empty_node.reprs))

    shp_prefix: list[Uniadic] = []
    shp_root: Variadic | None = None
    shp_suffix: list[Uniadic] = []

    for symbol in shp_list:
        symbol_obj: Uniadic | Variadic | None
        key_symbol: str | int
        if isinstance(symbol, tuple):
            if len(symbol) != 2 or symbol[1] != ...:
                raise KeyError("Requires valid variadic format!")
            # Get symbol of variadic
            symbol_obj = _used_keys.get(key_symbol := symbol[0], Variadic())  # type: ignore
            assert isinstance(symbol_obj, Variadic), "Must be Variadic!"
            shp_root = symbol_obj
        else:
            key_symbol = symbol  # type: ignore
            if symbol not in _used_keys:
                match symbol:
                    case int() if not isinstance(symbol, bool):
                        if (_uni := solver.symbol_store.get(symbol)) is not None:
                            symbol_obj = _uni
                        else:
                            symbol_obj = solver.symbol_store[symbol] = Uniadic(symbol)
                    case str() | None:
                        symbol_obj = Uniadic()
                    case _:
                        raise TypeError(
                            f"Given type ({type(symbol)}) is not supported. Only int, "
                            "str, or None types are accepted."
                        )
            else:
                assert isinstance(symbol, str | int)
                symbol_obj = _used_keys[symbol]  # type: ignore

            assert isinstance(symbol_obj, Uniadic), "Must be Uniadic!"

            if shp_root is None:
                shp_prefix.append(symbol_obj)
            else:
                shp_suffix.append(symbol_obj)

        if symbol is not None:
            _used_keys[key_symbol] = symbol_obj  # type: ignore

    return ShapeRepr(prefix=shp_prefix, root=shp_root, suffix=shp_suffix)


def get_summary(
    conns: dict[str, tuple[dict[str, list[str]], dict[str, list[str]]]],
    name: str,
    shape: dict[str, tuple[dict[str, list[str]], dict[str, list[str]]]] | None = None,
    types: dict[str, tuple[dict[str, str], dict[str, str]]] | None = None,
    params: dict[str, tuple[dict[str, str], dict[str, str]]] | None = None,
) -> Table:
    stub_input = "Inputs"
    stub_output = "Outputs"
    stub_len = len(max(stub_input, stub_output, key=len))
    stub_input = stub_input.ljust(stub_len)
    stub_output = stub_output.ljust(stub_len)

    keys_name = "Keys"
    shapes_name = "Shapes"
    conn_name = "Connections"
    type_name = "Types"
    params_name = "Parameters"
    sub_columns = [keys_name, shapes_name, type_name, conn_name, params_name]
    adjustments = ["left", "right", "left", "left", "right"]

    removed_cols: list[int] = []
    if shape is not None:
        align_shapes(
            [shape_dict for shape_tuple in shape.values() for shape_dict in shape_tuple]
        )
    else:
        # if shape is not given, add it to the removed cols, shape sub column will be
        # removed after
        shape = {}
        removed_cols.append(1)

    if params is None:
        # if params is not given, add it to the removed cols, params subcolumn will be
        # removed after
        params = {}
        removed_cols.append(4)

    if types is None:
        # if types is not given, add it to the removed cols, types subcolumn will be
        # removed after
        types = {}
        removed_cols.append(2)

    all_keys = {keys_name}
    all_shapes = {shapes_name}
    all_types = {type_name}
    all_connections = {conn_name}
    all_params = {params_name}

    for model_name in conns:
        # collect all keys and conections into a their corresponding sets (also shape
        # and params if possible) these sets will be used in finding their
        # corresponding column lengths
        io_conn_tuple = conns.get(model_name, ({}, {}))
        io_shape_tuple = shape.get(model_name, ({}, {}))
        io_param_tuple = params.get(model_name, ({}, {}))
        io_type_tuple = types.get(model_name, ({}, {}))

        input_conns, output_conns = io_conn_tuple
        input_shape, output_shape = io_shape_tuple
        input_params, output_params = io_param_tuple
        input_types, output_types = io_type_tuple

        all_keys.update(input_conns.keys())
        all_keys.update(output_conns.keys())

        all_connections.update(*input_conns.values())
        all_connections.update(*output_conns.values())

        all_shapes.update(*input_shape.values())
        all_shapes.update(*output_shape.values())

        all_params.update(input_params.values())
        all_params.update(output_params.values())

        all_types.update(input_types.values())
        all_types.update(output_types.values())

    # Find max lengths of each sets
    max_key_len = len(max(*all_keys, key=len))
    max_conn_len = len(max(*all_connections, key=len))
    max_shape_len = len(max(*all_shapes, key=len))
    max_params_len = len(max(*all_params, key=len))
    max_types_len = len(max(*all_types, key=len))

    sub_column_lengths = [
        max_key_len,
        max_shape_len,
        max_types_len,
        max_conn_len,
        max_params_len,
    ]

    # remove not given columns
    sub_column_lengths = [
        col for idx, col in enumerate(sub_column_lengths) if idx not in removed_cols
    ]
    adjustments = [
        col for idx, col in enumerate(adjustments) if idx not in removed_cols
    ]
    sub_columns = [
        col for idx, col in enumerate(sub_columns) if idx not in removed_cols
    ]

    table = Table(name=name)

    for model_name in conns:
        # iterate in all models, construct spanner columns
        input_shape, output_shape = shape.get(model_name, ({}, {}))
        input_conn, output_conn = conns.get(model_name, ({}, {}))
        input_params, output_params = params.get(model_name, ({}, {}))
        input_types, output_types = types.get(model_name, ({}, {}))

        in_keys = [[key] for key in input_conn]
        out_keys = [[key] for key in output_conn]

        input_shapes = list(input_shape.values())
        output_shapes = list(output_shape.values())

        in_types = [[key] for key in input_types.values()]
        out_types = [[key] for key in output_types.values()]

        model_input_conn = [value if value else ["--"] for value in input_conn.values()]
        model_output_conn = [
            value if value else ["--"] for value in output_conn.values()
        ]

        in_params = [[param] for param in input_params.values()]
        out_params = [[param] for param in output_params.values()]

        input_args = [in_keys, input_shapes, in_types, model_input_conn, in_params]
        output_args = [
            out_keys,
            output_shapes,
            out_types,
            model_output_conn,
            out_params,
        ]

        # remove not given columns
        input_args = [
            col for idx, col in enumerate(input_args) if idx not in removed_cols
        ]
        output_args = [
            col for idx, col in enumerate(output_args) if idx not in removed_cols
        ]

        # construct Inputs and outputs stub
        input_table = table.construct_subtable_row(
            stub_input, sub_column_lengths, adjustments, *input_args
        )
        sep = ["-" * len(input_table[0])]
        output_table = table.construct_subtable_row(
            stub_output, sub_column_lengths, adjustments, *output_args
        )

        cell = input_table + sep + output_table
        table.add_row([[model_name], cell])

    subheader_adjustments = ["left", "left", "left", "left", "left"]
    subheader_adjustments = [
        col for idx, col in enumerate(subheader_adjustments) if idx not in removed_cols
    ]

    sub_row_header = table.construct_subtable_str(
        sub_columns, sub_column_lengths, subheader_adjustments
    )
    sub_row_length = len(sub_row_header)
    header_stub_space = " " * (stub_len + 3)
    table.add_header(
        ["Model Name", header_stub_space + "Model Keys".center(sub_row_length)]
    )
    table.add_header(["", header_stub_space + "-" * sub_row_length])
    table.add_header(["", header_stub_space + sub_row_header])
    return table


def get_summary_shapes(
    model_shapes: dict[str, ShapeResultType],
    conn_info: dict[str, tuple[dict[str, list[str]], dict[str, list[str]]]],
) -> dict[str, tuple[ShapeResultType, ShapeResultType]]:
    shape_info: dict[str, tuple[ShapeResultType, ShapeResultType]] = {}
    for model_name in conn_info:
        shape = model_shapes[model_name]
        input_conns, output_conns = conn_info[model_name]
        input_shapes = {key: shape[key] for key in input_conns}
        output_shapes = {key: shape[key] for key in output_conns}
        shape_info[model_name] = (input_shapes, output_shapes)
    return shape_info


# TODO: Name mappings in there should more specialized as Any is not a good choice
# name mappings should be dict[BaseModel, str]
# data_memo should be dict[int, IOHyperEdge]
# however, if this happens, there will be circular import problem
# So carrying this function to another module may be a better idea
# (maybe this function could be a method of BaseModel?)
def get_summary_types(
    name_mappings: dict[Any, Any], data_memo: dict[Any, Any] | None = None
) -> dict[str, tuple[dict[str, str], dict[str, str]]]:
    if data_memo is None:
        data_memo = {}

    type_info: dict[str, tuple[dict[str, str], dict[str, str]]] = {}

    for model, model_name in name_mappings.items():
        in_dict, out_dict = type_info.setdefault(model_name, ({}, {}))
        for key in model.conns.all:
            key_mappings = model.generate_keys(include_outputs=True)
            in_key = key_mappings.get(key, key)
            data = model.conns.get_data(key)
            pm_data = data_memo.get(id(data), data)
            data_type = pm_data.value_type
            if not hasattr(data_type, "__args__"):
                str_type = data_type.__name__
            else:
                sorted_type = sort_type(pm_data.value_type)
                str_type = str(sorted_type)
            if key in model.input_keys:
                in_dict[in_key] = str_type
            else:
                out_dict[in_key] = str_type
    return type_info


def is_type_adjustment_required(
    data: dict[str, IOHyperEdge], inputs: list[str]
) -> bool:
    if len(inputs) <= 2:
        return False
    inputs = inputs[:2]
    left = data[inputs[0]]
    right = data[inputs[1]]
    if not (isinstance(left._value, Tensor) and isinstance(right._value, Tensor)):
        return False

    rule1 = issubclass(float, left._value.type) and issubclass(int, right._value.type)
    rule2 = issubclass(float, right._value.type) and issubclass(int, left._value.type)

    return rule1 | rule2<|MERGE_RESOLUTION|>--- conflicted
+++ resolved
@@ -339,10 +339,6 @@
         while constraints:
             constr = constraints.pop()
             if (not constr.parents) and (constr in self.constraint_map):
-<<<<<<< HEAD
-=======
-                constraint_type = constr.type
->>>>>>> 1edf5c6b
                 hyper_edges = self.constraint_map[constr]
                 status, newly_added_symbols = constr(hyper_edges)
                 if UpdateType.SHAPE in constr.type:
@@ -1085,30 +1081,6 @@
                 f"Value is set before as {self.value}. A value can not be reset."
             )
 
-<<<<<<< HEAD
-        if isinstance(value, Tensor) or not (
-            isinstance(value, ToBeDetermined) or self.value == value
-        ):
-            # If both values are Tensor, match them.
-            if isinstance(self._value, Tensor) and isinstance(value, Tensor):
-                updates |= self._value.match(value)
-            elif self.edge_type is ToBeDetermined and isinstance(value, Tensor):
-                self._value = value
-                self._type = Tensor
-                # Add self to referees of value and shape.
-                self._value.referees.add(self)
-                self._value.shape.referees.add(self)
-                # Add self as a type update since type has just updated to Tensor.
-                updates.add(self, UpdateType.TYPE)
-                updates.add(self, UpdateType.SHAPE)
-                # TODO: When two edges set to the same tensor value using
-                # different Tensor objects, we need to merge their nodes into
-                # a single node. In order to track this, we need to add all
-                # uniadic symbols of all reprs to the updates.
-                for repr in value.shape.reprs:
-                    for symbol in repr.prefix + repr.suffix:
-                        updates.add(symbol)
-=======
         if not (isinstance(value, ToBeDetermined) or self._value == value):
             # Note that two tensor objects having same value are not equal.
             # Tensor values always have to be matched with the existing one
@@ -1125,6 +1097,7 @@
                     self._value.shape.referees.add(self)
                     # Add self as a type update since type has just updated to Tensor.
                     updates.add(self, UpdateType.TYPE)
+                    updates.add(self, UpdateType.SHAPE)
                     # TODO: When two edges set to the same tensor value using
                     # different Tensor objects, we need to merge their nodes into
                     # a single node. In order to track this, we need to add all
@@ -1132,7 +1105,6 @@
                     for repr in value.shape.reprs:
                         for symbol in repr.prefix + repr.suffix:
                             updates.add(symbol)
->>>>>>> 1edf5c6b
             else:
                 updates |= self.set_type(_find_type(value))
                 self._value = value
@@ -1187,17 +1159,12 @@
 
     def remove_constraint(self, constraint: Constraint) -> None:
         # TODO: check why pop raises!
-<<<<<<< HEAD
         if UpdateType.SHAPE in constraint.type:
             self.shape_constraints.discard(constraint)
         if UpdateType.TYPE in constraint.type:
             self.type_constraints.discard(constraint)
         if UpdateType.VALUE in constraint.type:
             self.value_constraints.discard(constraint)
-=======
-        self.shape_constraints.discard(constraint)
-        self.type_constraints.discard(constraint)
->>>>>>> 1edf5c6b
 
 
 class TemplateBase:
@@ -3148,13 +3115,8 @@
     def __call__(self, keys: list[IOHyperEdge]) -> ConstrainResultType:
         status = False
         updates = Updates()
-<<<<<<< HEAD
         if UpdateType.SHAPE in self.type:
-            tensor_keys = [key for key in keys if key.edge_type is Tensor]
-=======
-        if self.type == UpdateType.SHAPE:
             tensor_keys = [key for key in keys if key.is_tensor]
->>>>>>> 1edf5c6b
             for reprs in product(*[key.shape.reprs for key in tensor_keys]):  # type: ignore
                 for idx, repr in enumerate(reprs):
                     tensor_keys[idx]._temp_shape = repr
