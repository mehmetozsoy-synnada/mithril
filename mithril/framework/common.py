# Copyright 2022 Synnada, Inc.
#
# Licensed under the Apache License, Version 2.0 (the "License");
# you may not use this file except in compliance with the License.
# You may obtain a copy of the License at
#
#     http://www.apache.org/licenses/LICENSE-2.0
#
# Unless required by applicable law or agreed to in writing, software
# distributed under the License is distributed on an "AS IS" BASIS,
# WITHOUT WARRANTIES OR CONDITIONS OF ANY KIND, either express or implied.
# See the License for the specific language governing permissions and
# limitations under the License.

from __future__ import annotations

from collections.abc import Callable, Iterator, Mapping, Sequence
from copy import copy, deepcopy
from dataclasses import dataclass, field
from enum import Enum
from functools import partial, reduce
from itertools import combinations, cycle, product, zip_longest
from types import EllipsisType, GenericAlias, UnionType
from typing import (
    Any,
    Generic,
    Literal,
    Protocol,
    TypeVar,
    get_args,
    get_origin,
    overload,
)

from ..backends.backend import Backend
from ..core import (
    Constant,
    DataType,
    Dtype,
    constant_type_table,
    epsilon_table,
)
from ..utils.utils import OrderedSet, PaddingType, find_dominant_type
from .utils import (
    NestedListType,
    align_shapes,
    find_intersection_type,
    find_type,
    list_shape,
    sort_type,
)

__all__ = [
    "_get_shapes",
    "NOT_GIVEN",
    "TBD",
    "IOKey",
    "KeyType",
    "ConnectionType",
    "IOHyperEdge",
    "Connection",
    "ConnectionData",
    "Connect",
    "Connections",
    "ShapeNode",
    "ShapeRepr",
    "Constraint",
    "create_shape_map",
    "Tensor",
    "Scalar",
    "ShapesType",
    "_ShapesType",
    "get_summary_shapes",
    "get_summary_types",
    "ConstraintSolver",
    "NOT_AVAILABLE",
    "NotAvailable",
]


class SingletonObject:
    _instance = None
    """
    A base class for custom objects that ensures a singleton pattern.
    def __new__(cls, *args, **kwargs):
        if cls._instance is None:
            cls._instance = super().__new__(cls, *args, **kwargs)
        return cls._instance
    It ensures that only one instance of any subclass is created (singleton pattern).
    Usage:
        class MySingletonObject(SingletonObject):
            pass
        obj1 = MySingletonObject()
        obj2 = MySingletonObject()
        assert obj1 is obj2  # True, both are the same instance
    """

    def __new__(cls, *args: Any, **kwargs: Any):
        if cls._instance is None:
            cls._instance = super().__new__(cls, *args, **kwargs)
        return cls._instance


class NullConnection(SingletonObject):
    """
    A singleton class representing a null connection indicating
    that no connection is specified.
    """

    pass


class NotAvailable(SingletonObject):
    key: str  # TODO: Remove key from NotAvailable
    """
    A singleton class representing a state where the connection is not available.
    """

    pass


class Auto(SingletonObject):
    """
    A singleton class representing a configuration
    setting of automatically handled arguments.
    """

    pass


class ToBeDetermined(SingletonObject):
    """
    A singleton class representing a null data indicating
    that no data is provided.
    """

    pass


NOT_GIVEN = NullConnection()
NOT_AVAILABLE = NotAvailable()
TBD = ToBeDetermined()
AUTO = Auto()


class UpdateType(Enum):
    SHAPE = 1
    TYPE = 2


class KeyType(Enum):
    INPUT = 1
    OUTPUT = 2
    INTERNAL = 3
    LATENT_INPUT = 4


type FixedValueType = (
    None
    | int
    | tuple[int, ...]
    | list[int]
    | dict[Any, Any]
    | slice
    | Constant
    | tuple[int | None, ...]
    | str
)
type DeferredValueType = (
    float | tuple[float, ...] | list[float] | EllipsisType | ToBeDetermined
)
type TypeValueType = Dtype
type ValueType = FixedValueType | DeferredValueType | TypeValueType
type ScalarType = (
    type[int]
    | type[float]
    | type[bool]
    | type[tuple[Any, ...]]
    | type[list[Any]]
    | type[dict[Any, Any]]
    | type[Constant]
    | type[slice]
    | type[PaddingType]
    | type[EllipsisType]
    | type[ToBeDetermined]
    | type[str]
    | NestedListType
    | type[None]
    | UnionType
    | GenericAlias
)
ScalarValueType = (
    int
    | float
    | bool
    | tuple[Any, ...]
    | list[Any]
    | dict[Any, Any]
    | Constant
    | slice
    | PaddingType
    | EllipsisType
    | ToBeDetermined
    | str
    | NestedListType
    | None
)
ShapeTemplateType = Sequence[int | str | tuple[str, EllipsisType] | None]
ReduceType = int | tuple[int, ...] | None | ToBeDetermined
MainValueType = (
    int
    | float
    | tuple[Any, ...]
    | list[Any]
    | dict[Any, Any]
    | bool
    | None
    | EllipsisType
    | PaddingType
    | Constant
    | slice
    | Dtype
)
# Mainvalue type for isintance check
MainValueInstance = (
    int
    | float
    | tuple  # type: ignore
    | list  # type: ignore
    | dict  # type: ignore
    | bool
    | None
    | EllipsisType
    | PaddingType
    | Constant
    | slice
    | Dtype
)


TypeVarTensorType = TypeVar("TypeVarTensorType", int, float, bool)
# Availale types for Tensor type ("_type" attribute of Tensor class).
_TensorTypes = type[int] | type[float] | type[bool] | UnionType
# Ultimate tensor value types for Tensor class. This is the
# final types of physical tensors.
_UltimateTensorValueTypes = int | float | bool
# Nested list type values for Tensor class.
_TensorValueType = (
    _UltimateTensorValueTypes
    | tuple["_TensorValueType", ...]
    | list["_TensorValueType"]
)
# Logival Tensor value types for Tensor class("value" attribute of
# Tensor class).
TensorValueType = _TensorValueType | Constant | ToBeDetermined

ParamsEvalType = dict[str, DataType]
DataEvalType = Mapping[str, DataType | MainValueType | str]


class EvaluateType(Protocol, Generic[DataType]):
    def __call__(
        self,
        params: ParamsEvalType[DataType] | None,
        data: DataEvalType[DataType] | None,
    ) -> DataEvalType[DataType]: ...


class EvaluateGradientsType(Protocol, Generic[DataType]):
    def __call__(
        self,
        params: ParamsEvalType[DataType] | None,
        data: DataEvalType[DataType] | None,
        output_gradients: ParamsEvalType[DataType] | None,
    ) -> ParamsEvalType[DataType]: ...


class EvaluateAllType(Protocol, Generic[DataType]):
    def __call__(
        self,
        params: ParamsEvalType[DataType] | None,
        data: DataEvalType[DataType] | None,
        output_gradients: ParamsEvalType[DataType] | None,
    ) -> tuple[DataEvalType[DataType], ParamsEvalType[DataType]]: ...


ParamsEvalType = dict[str, DataType]
DataEvalType = Mapping[str, DataType | MainValueType | str]


class EvaluateType(Protocol, Generic[DataType]):
    def __call__(
        self,
        params: ParamsEvalType[DataType] | None,
        data: DataEvalType[DataType] | None,
    ) -> DataEvalType[DataType]: ...


class EvaluateGradientsType(Protocol, Generic[DataType]):
    def __call__(
        self,
        params: ParamsEvalType[DataType] | None,
        data: DataEvalType[DataType] | None,
        output_gradients: ParamsEvalType[DataType] | None,
    ) -> ParamsEvalType[DataType]: ...


class EvaluateAllType(Protocol, Generic[DataType]):
    def __call__(
        self,
        params: ParamsEvalType[DataType] | None,
        data: DataEvalType[DataType] | None,
        output_gradients: ParamsEvalType[DataType] | None,
    ) -> tuple[DataEvalType[DataType], ParamsEvalType[DataType]]: ...


LossKey = "loss"
FinalCost = "final_cost"

ItemType = TypeVar("ItemType")


def update_equivalence_table(
    item1: ItemType, item2: ItemType, lookup_table: dict[ItemType, set[ItemType]]
):
    item_set1 = lookup_table.get(item1)
    item_set2 = lookup_table.get(item2)
    if item_set1 is None and item_set2 is None:
        items = {item1, item2}
        lookup_table[item1] = lookup_table[item2] = items
    elif item_set1 is None and item_set2 is not None:
        item_set2.add(item1)
        lookup_table[item1] = item_set2
    elif item_set1 is not None and item_set2 is None:
        item_set1.add(item2)
        lookup_table[item2] = item_set1
    elif item_set1 is not None and item_set2 is not None:
        item_set1 |= item_set2
        for _item in item_set2:
            lookup_table[_item] = item_set1


@dataclass
class ConstraintSolver:
    symbol_store: dict[int, Uniadic] = field(
        default_factory=lambda: {}
    )  # contains valued Uniadics' UniadicRecords
    # TODO: empty_node will not be None when it is created
    # with weak_ref.
    empty_node: ShapeNode | None = field(default_factory=lambda: ShapeRepr().node)
    constraint_map: dict[Constraint, list[IOHyperEdge]] = field(
        default_factory=lambda: {}
    )

    def __call__(self, updates: Updates):
        self.update_shapes(updates)
        solved_constrs: set[Constraint] = set()
        for constr_type in UpdateType:
            self._solver_loop(constr_type, updates, solved_constrs)

    def _solver_loop(
        self,
        constraint_type: UpdateType,
        updates: Updates,
        solved_constraints: set[Constraint],
    ):
        constraints = updates.constraints[constraint_type]
        while constraints:
            constr = constraints.pop()

            if constr not in solved_constraints and constr in self.constraint_map:
                hyper_edges = self.constraint_map[constr]
                status, newly_added_symbols = constr(
                    [hyper_edge.data for hyper_edge in hyper_edges]
                )
                if constraint_type is UpdateType.SHAPE:
                    self.update_shapes(newly_added_symbols)
                updates |= newly_added_symbols
                new_constraints = newly_added_symbols.constraints[constraint_type]

                # If a constraint is solved, get its post_constraints and add to
                # constraints set.
                if status:
                    solved_constraints.add(constr)
                    self.constraint_map.pop(constr)
                    # Remove constraint from hyper_edges' data.
                    for hyper_edge in hyper_edges:
                        hyper_edge.data.remove_constraint(constr)

                    post_constraints = constr.create_post_constraints()
                    for post_constr in post_constraints:
                        self.constraint_map[post_constr] = hyper_edges

                        # Add post_constraints to hyper_edges' data.
                        for hyper_edge in hyper_edges:
                            hyper_edge.data.add_constraint(post_constr)

                    constraints |= post_constraints

                constraints |= new_constraints
                constraints.discard(constr)

    @staticmethod
    def _combine_nodes(updates: Updates):
        # Check if any node could be reduced after variadic updates add into
        # node_updates field.
        while updates.node_updates:
            node = updates.node_updates.pop()
            updates |= node.combine()

    def _reduce_uniadic_referees(self, updates: Updates):
        while updates.uniadic_updates:
            uni = updates.uniadic_updates.pop()
            uni_val = uni.value
            rec = uni.metadata
            for var in list(rec.vars_dict):
                # TODO: Use also pos_val!
                lengths = rec.vars_dict.get(var)
                if lengths is not None:
                    updates |= var.update_possibilities(lengths)
            # Update symbol store.
            if uni_val is not None:
                if valued_uni := self.symbol_store.get(uni_val):
                    # directly take from symbolstore if an uniadic with a same value
                    # already exists
                    valued_uni.match(uni)
                    uni = valued_uni
                    # TODO: Decide if we need to add match updates to updates
                    # (seems like no need)!
                else:
                    self.symbol_store[uni_val] = uni
            rec = uni.metadata
            # Reduce referees of rec to 1.
            # NOTE: Update all vars in these uniadics (UniadicRecord) accordingly.
            for repr, indices in rec.reprs_dict.items():
                for idx in indices:
                    if repr[idx].metadata != rec:
                        raise KeyError("Uniadic record index mismatch.")
                    repr[idx] = uni
            rec.referees = {uni}

    @staticmethod
    def _find_intersection_reprs(repr1: ShapeRepr) -> set[ShapeRepr]:
        intersection_reprs: set[ShapeRepr] = set()
        # Collect visited repr's symbols.
        symbols = repr1.prefix + repr1.suffix

        if repr1.root is not None:
            intersection_reprs = set(repr1.root.reprs)

        elif len(symbols) >= 1:
            intersection_reprs = set(symbols.pop().metadata.reprs_dict.keys())

        # Iterate over reprs symbols.
        for symbol in symbols:
            # Find intersection of all symbols' reprs.
            if intersection_reprs:
                intersection_reprs &= symbol.metadata.reprs_dict.keys()

        return intersection_reprs

    @staticmethod
    def _add_sublists(
        repr1: ShapeRepr,
        intersection_reprs: set[ShapeRepr],
        deletion_nodes: dict[ShapeNode, set[ShapeNode]],
    ) -> Updates:
        updates = Updates()
        for repr2 in intersection_reprs:
            if (repr1.node != repr2.node) and (repr1 in repr2):
                if repr2 in repr1:
                    # Find duplicated nodes and add them to deletion_nodes.
                    update_equivalence_table(repr1.node, repr2.node, deletion_nodes)
                else:
                    updates |= subset_match(repr1, repr2)

        return updates

    def clear(self):
        self.symbol_store = {}
        self.constraint_map = {}
        self.empty_node = None

    @staticmethod
    def _delete_nodes(deletion_nodes: dict[ShapeNode, set[ShapeNode]]) -> Updates:
        updates = Updates()
        # Delete duplicated nodes
        while deletion_nodes:
            # Select one remaining node from the set.
            remaining = next(iter(deletion_nodes))
            deletion_set = deletion_nodes.pop(remaining)

            for deleted in deletion_set:
                if deleted != remaining:
                    updates |= ConstraintSolver._delete_node(remaining, deleted)
                    # clear deletion_nodes
                    deletion_nodes.pop(deleted)
        return updates

    @staticmethod
    def _delete_node(remaining: ShapeNode, deleted: ShapeNode) -> Updates:
        # Merge remaining node with the node that will be deleted.
        updates = remaining.merge(deleted)
        # Iterate over deleted nodes referees to remove deleted node.
        for ref in deleted.referees:
            ref.shape = remaining
            remaining.referees.add(ref)

        deleted.referees = set()
        deleted.reprs = []
        return updates

    def update_shapes(self, updates: Updates):
        deletion_nodes: dict[ShapeNode, set[ShapeNode]] = {}
        # Note that update can be tuple also. First element of update
        # is always Tensor | Scalar. So this is the case, get first element
        # as update.

        # Reduce updated nodes' reprs if possible.
        self._combine_nodes(updates)
        # Reduce updated UniadicRecords' referees field.
        self._reduce_uniadic_referees(updates)

        all_reprs = {
            repr for update in updates.shape_updates for repr in update.shape.reprs
        }

        # Visit all updated tensors' nodes' reprs.
        assert self.empty_node is not None
        for repr in all_reprs:
            if repr.root is None and repr.prefix == [] and self.empty_node != repr.node:
                # Unify all empty ShapeReprs use same Node
                self._delete_node(self.empty_node, repr.node)

            intersection_reprs = self._find_intersection_reprs(repr)
            # Iterate over intersections.
            updates |= self._add_sublists(repr, intersection_reprs, deletion_nodes)

        updates |= self._delete_nodes(deletion_nodes)

        # Reduce updated nodes' reprs if possible.
        self._combine_nodes(updates)
        # Reduce updated UniadicRecords' referees field.
        self._reduce_uniadic_referees(updates)

    def update_constraint_map(self, new: IOHyperEdge, old: IOHyperEdge) -> None:
        # Replaces old hyperedge with the new one in constraint_map.
        for constr in old.data.all_constraints:
            old_edges = self.constraint_map[constr]
            new_edges = [new if key is old else key for key in old_edges]
            self.constraint_map[constr] = new_edges

    def match(self, other: ConstraintSolver) -> Updates:
        # This method updates symbol store values.
        # TODO: Do we need to clear other
        updates = Updates()
        for val, uni in other.symbol_store.items():
            if (current_uni := self.symbol_store.get(val)) is not None:
                updates |= current_uni.match(uni)
                other.symbol_store[val] = uni
        self.symbol_store |= other.symbol_store
        self.constraint_map |= other.constraint_map
        return updates


@dataclass
class Updates:
    shape_updates: set[Tensor] = field(default_factory=lambda: set())
    value_updates: set[Tensor | Scalar] = field(default_factory=lambda: set())
    uniadic_updates: set[Uniadic] = field(default_factory=lambda: set())
    node_updates: set[ShapeNode] = field(default_factory=lambda: set())
    constraints: dict[UpdateType, set[Constraint]] = field(
        default_factory=lambda: {UpdateType.SHAPE: set(), UpdateType.TYPE: set()}
    )

    def add(
        self,
        symbol: Tensor | Scalar | Uniadic | Variadic,
        update_type: UpdateType = UpdateType.SHAPE,
    ) -> None:
        # TODO: Use match case here
        if update_type == UpdateType.SHAPE:
            if isinstance(symbol, Uniadic):
                self._add_uniadic(symbol)
            elif isinstance(symbol, Variadic):
                self._add_variadic(symbol)
            else:
                self._add_edge(symbol)

            # TODO: Fill here after type_updates added to class
        elif update_type == UpdateType.TYPE:
            assert isinstance(symbol, Tensor | Scalar)
            self._add_type_update(symbol)

    def _add_edge(self, symbol: Scalar | Tensor):
        self.value_updates.add(symbol)
        self.constraints[UpdateType.SHAPE] |= symbol.shape_constraints

    def _add_uniadic(self, symbol: Uniadic):
        self.uniadic_updates.add(symbol)
        for repr in symbol.metadata.reprs_dict:
            for tensor in repr.node.referees:
                self.shape_updates.add(tensor)
                self.constraints[UpdateType.SHAPE] |= tensor.shape_constraints

    def _add_variadic(self, symbol: Variadic):
        # self.symbol_updates.add(symbol)
        for repr in symbol.reprs:
            self.node_updates.add(repr.node)
            for tensor in repr.node.referees:
                self.shape_updates.add(tensor)
                self.constraints[UpdateType.SHAPE] |= tensor.shape_constraints

    def _add_type_update(self, symbol: Tensor | Scalar):
        self.constraints[UpdateType.TYPE] |= symbol.type_constraints

    def __ior__(self, other: Updates) -> Updates:
        self.constraints[UpdateType.SHAPE] |= other.constraints[UpdateType.SHAPE]
        self.constraints[UpdateType.TYPE] |= other.constraints[UpdateType.TYPE]
        self.shape_updates |= other.shape_updates
        self.uniadic_updates |= other.uniadic_updates
        self.node_updates |= other.node_updates
        self.value_updates |= other.value_updates
        return self


def _get_shapes(
    data_dict: dict[str, Tensor | Scalar],
    uniadic_keys: dict[UniadicRecord, str] | None = None,
    varadic_keys: dict[Variadic, str] | None = None,
    symbolic: bool = True,
    verbose: bool = False,
    key_mappings: dict[str, str] | None = None,
) -> dict[str, ShapeTemplateType | list[ShapeTemplateType] | None]:
    if key_mappings is None:
        key_mappings = {}
    if uniadic_keys is None:
        uniadic_keys = {}
    if varadic_keys is None:
        varadic_keys = {}
    shapes: dict[str, ShapeTemplateType | list[ShapeTemplateType] | None] = {}
    for key, data in data_dict.items():
        key_name = key_mappings.get(key, key)
        if isinstance(data, Tensor):
            shapes[key_name] = data.shape.get_shapes(
                uniadic_keys, varadic_keys, symbolic, verbose
            )
        else:
            shapes[key_name] = None
    return shapes


AllType = _TensorTypes | ScalarType | UnionType
AllValueType = TensorValueType | ScalarValueType
T = TypeVar("T", _TensorTypes, ScalarType)


class BaseData(Generic[T]):
    def __init__(self, type: T, is_tensor: bool = False) -> None:
        self._type: T = type
        self.shape: ShapeNode | None = None
        self.shape_constraints: set[Constraint] = set()
        self.type_constraints: set[Constraint] = set()
        self._temp_shape: ShapeRepr | None = None  # set random repr
        self.is_tensor = is_tensor
        self.value: AllValueType = TBD

    @property
    def is_non_diff(self) -> bool:
        return not self._differentiable

    @property
    def is_valued(self) -> bool:
        return self.value is not TBD

    @property
    def all_constraints(self) -> set[Constraint]:
        return self.shape_constraints | self.type_constraints

    def finalize_match(self, other: BaseData):
        if (typ_1 := type(other)) != (typ_2 := type(self)):
            raise TypeError(
                f"Replacement can be done for only same types. Got {typ_1} and {typ_2}"
            )

        # After modifications propagate other constraints into self.
        self.shape_constraints |= other.shape_constraints
        self.type_constraints |= other.type_constraints
        other.shape_constraints = set()
        other.type_constraints = set()

    def set_type(self, typ: T) -> Updates:
        updates = Updates()
        if not self._types_equal(typ):
            updates.add(self, UpdateType.TYPE)  # type: ignore
            new_type = find_intersection_type(typ, self._type)
            if not new_type:
                raise TypeError(
                    f"Acceptable types are {self._type}, but {typ} type value "
                    "is provided!"
                )
            self._type = new_type  # type: ignore
        return updates

    def _types_equal(self, other_type: T) -> bool:
        self_type: T

        if isinstance(self._type, NestedListType):
            self_type = self._type.base_type
        else:
            self_type = self._type

        if isinstance(other_type, NestedListType):
            other_type = other_type.base_type
        else:
            other_type = other_type

        return self_type == other_type

    def add_constraint(self, constraint: Constraint):
        if constraint.type == UpdateType.SHAPE:
            self.shape_constraints.add(constraint)
        elif constraint.type == UpdateType.TYPE:
            self.type_constraints.add(constraint)

    def remove_constraint(self, constraint: Constraint):
        # TODO: check why pop raises!
        if constraint.type == UpdateType.SHAPE:
            self.shape_constraints.discard(constraint)
        elif constraint.type == UpdateType.TYPE:
            self.type_constraints.discard(constraint)

    def match(self, other: BaseData) -> Updates:
        self._differentiable: bool
        updates = Updates()
        if self != other:
            updates = Updates()
            updates |= self.set_type(other._type)
            updates |= other.set_type(self._type)
            if other.is_tensor:
                assert self.is_tensor
                updates |= self.match_shapes(other)
                is_diff = self._differentiable | other._differentiable
                self._differentiable = other._differentiable = is_diff

            if self.is_valued or other.is_valued:
                valued, non_valued = (self, other) if self.is_valued else (other, self)
<<<<<<< HEAD
                assert isinstance(valued, Tensor | Scalar)
                assert not isinstance(valued.value, ToBeDetermined)
                assert isinstance(non_valued, type(valued))
=======
>>>>>>> 65335728
                updates |= non_valued.set_value(valued.value)
                if non_valued is other:
                    if other.is_tensor:
                        updates.shape_updates.discard(other)  # type: ignore
                    updates.value_updates.discard(other)  # type: ignore

            self.finalize_match(other)
        return updates

    def set_value(self, value: AllValueType) -> Updates:  # type: ignore[override]
        updates = Updates()
        if self.value is not TBD and self.value != value:
            raise ValueError(
                f"Value is set before as {self.value}. A value can not " "be reset."
            )
        if not isinstance(value, ToBeDetermined):
            # Store current value in order to detect any value changes.
            prev_value = self.value

            updates |= self.set_type(self.find_type(value))
            self.value = value
            #  Call constraints if any change occured.
            if self.value != prev_value:
                updates.add(self)  # type: ignore

            if self.is_tensor:
                shape = list_shape(value)  # type: ignore
                assert isinstance(self.shape, ShapeNode)
                updates |= self.shape.set_values(shape)
                self._differentiable = False
        return updates

    def find_type(self, value: AllValueType) -> type:
        if isinstance(value, Constant):
            return constant_type_table[value]
        else:
            return find_dominant_type(value) if self.is_tensor else find_type(value)

    def make_physical(self, backend: Backend[DataType], memo: dict[int, Any]):
        if id(self) in memo:
            return memo[id(self)]

        physical_data = deepcopy(self, memo)
        if isinstance(self.value, Constant):
            physical_data.value = epsilon_table[backend.precision][self.value]
        return physical_data

    def match_shapes(self, other: BaseData[_TensorTypes]):
        assert isinstance(other.shape, ShapeNode)
        assert isinstance(self.shape, ShapeNode)

        updates = Updates()
        if other.shape != self.shape:
            updates |= self.shape.merge(other.shape)
            self.shape.referees |= other.shape.referees
            prev_node = other.shape
            for ref in other.shape.referees:
                ref.shape = self.shape
            prev_node.reprs = []
            prev_node.referees = set()

        assert isinstance(other, Tensor)
        self.shape.referees.discard(other)
        return updates


class Tensor(BaseData[_TensorTypes]):
    def __init__(
        self,
        shape: ShapeNode,
        possible_types: _TensorTypes,
        value: TensorValueType = TBD,
        interval: list[float | int] | None = None,
    ) -> None:
        super().__init__(type=possible_types, is_tensor=True)
        # Update type if any value is given.
        if not isinstance(value, ToBeDetermined):
            self.set_type(find_dominant_type(value))
        self.value: TensorValueType = value
        self._differentiable: bool = self.value is TBD
        self.shape: ShapeNode = shape
        # Update referees field of ShapeNode.
        self.shape.referees.add(self)
        self.interval = interval


class Scalar(BaseData[ScalarType]):
    def __init__(
        self,
        possible_types: ScalarType = MainValueInstance | str,
        value: MainValueType | ToBeDetermined | str = TBD,
    ) -> None:
        super().__init__(type=possible_types)
        # Update type if any value is given.
        # TODO: Check why str is excluded.
        if not isinstance(value, ToBeDetermined | str):
            self.set_type(self.find_type(value))
        self.value: ScalarValueType = value
        self._differentiable = False


# TODO: Convert MyTensor to Tensor when Tensor and Scalar is removed
class MyTensor(Generic[TypeVarTensorType]):
    def __init__(self, value: TensorValueType):
        self.value: TensorValueType = value

    # @staticmethod
    # def is_tensor_type(t: Any) -> TypeGuard[TypeVarTensorType]:
    #     return isinstance(t, (int, float, bool))


# Check if a type is a specialization of MyTensor
def is_mytensor_type(type_obj) -> bool:
    return get_origin(type_obj) is MyTensor


# Check if a type is a specialization of MyTensor
def get_mytensor_subtype(type_obj: MyTensor) -> type:
    return get_args(type_obj)[0]


GenericTensorType = MyTensor[int] | MyTensor[bool] | MyTensor[float]


@dataclass
class IOHyperEdge:
    data: Tensor | Scalar
    key_origin: str | None = None

    @property
    def shape(self) -> ShapeNode | None:
        if isinstance(self.data, Tensor):
            return self.data.shape
        # TODO: Consider raising an error for Scalar type.
        return None

    def __hash__(self) -> int:
        return hash(id(self))


class TemplateBase:
    def __getitem__(
        self,
        key: slice
        | int
        | EllipsisType
        | tuple[slice | int | None | EllipsisType, ...]
        | IOKey
        | None,
    ):
        if key is ...:
            key = slice(None)
        if isinstance(key, slice):
            start, stop, step = key.start, key.stop, key.step
            return ExtendTemplate(connections=[self, start, stop, step], model="slice")
        elif isinstance(key, int | tuple):
            return ExtendTemplate(connections=[self, key], model="item")
        else:
            raise TypeError(f"Unsupported key type: {type(key)}")

    def __add__(self, other: TemplateConnectionType):
        return ExtendTemplate(connections=[self, other], model="add")

    def __radd__(self, other: TemplateConnectionType):
        return ExtendTemplate(connections=[other, self], model="add")

    def __sub__(self, other: TemplateConnectionType):
        return ExtendTemplate(connections=[self, other], model="sub")

    def __rsub__(self, other: TemplateConnectionType):
        return ExtendTemplate(connections=[other, self], model="sub")

    def __mul__(self, other: TemplateConnectionType):
        return ExtendTemplate(connections=[self, other], model="mul")

    def __rmul__(self, other: TemplateConnectionType):
        return ExtendTemplate(connections=[other, self], model="mul")

    def __truediv__(self, other: TemplateConnectionType):
        return ExtendTemplate(connections=[self, other], model="div")

    def __rtruediv__(self, other: TemplateConnectionType):
        return ExtendTemplate(connections=[other, self], model="div")

    def __floordiv__(self, other: TemplateConnectionType):
        return ExtendTemplate(connections=[self, other], model="fdiv")

    def __rfloordiv__(self, other: TemplateConnectionType):
        return ExtendTemplate(connections=[other, self], model="fdiv")

    def __pow__(self, other: TemplateConnectionType):
        return ExtendTemplate(
            connections=[self, other], model="pow", defaults={"robust", "threshold"}
        )

    def __rpow__(self, other: TemplateConnectionType):
        return ExtendTemplate(
            connections=[other, self], model="pow", defaults={"robust", "threshold"}
        )

    def __matmul__(self, other: TemplateConnectionType):
        return ExtendTemplate(connections=[self, other], model="matmul")

    def __gt__(self, other: TemplateConnectionType):
        return ExtendTemplate(connections=[self, other], model="gt")

    def __rgt__(self, other: TemplateConnectionType):
        return ExtendTemplate(connections=[other, self], model="gt")

    def __ge__(self, other: TemplateConnectionType):
        return ExtendTemplate(connections=[self, other], model="ge")

    def __rge__(self, other: TemplateConnectionType):
        return ExtendTemplate(connections=[other, self], model="ge")

    def __lt__(self, other: TemplateConnectionType):
        return ExtendTemplate(connections=[self, other], model="lt")

    def __rlt__(self, other: TemplateConnectionType):
        return ExtendTemplate(connections=[other, self], model="lt")

    def __le__(self, other: TemplateConnectionType):
        return ExtendTemplate(connections=[self, other], model="le")

    def __rle__(self, other: TemplateConnectionType):
        return ExtendTemplate(connections=[other, self], model="le")

    def __eq__(self, other: object):
        if isinstance(other, int | float | bool | list | Connection | IOKey | tuple):
            return ExtendTemplate(connections=[self, other], model="eq")
        else:
            raise ValueError("Unsupported type for equality operation.")

    def __req__(self, other: TemplateConnectionType):
        return ExtendTemplate(connections=[other, self], model="eq")

    def __ne__(self, other: object):
        if isinstance(other, int | float | bool | list | Connection | IOKey | tuple):
            return ExtendTemplate(connections=[self, other], model="ne")
        else:
            raise ValueError("Unsupported type for equality operation.")

    def __rne__(self, other: TemplateConnectionType):
        return ExtendTemplate(connections=[other, self], model="ne")

    def __and__(self, other: TemplateConnectionType):
        return ExtendTemplate(connections=[self, other], model="and")

    def __rand__(self, other: TemplateConnectionType):
        return ExtendTemplate(connections=[other, self], model="and")

    def __or__(self, other: TemplateConnectionType):
        return ExtendTemplate(connections=[self, other], model="or")

    def __ror__(self, other: TemplateConnectionType):
        return ExtendTemplate(connections=[other, self], model="or")

    def __xor__(self, other: TemplateConnectionType):
        return ExtendTemplate(connections=[self, other], model="xor")

    def __rxor__(self, other: TemplateConnectionType):
        return ExtendTemplate(connections=[other, self], model="xor")

    def __lshift__(self, other: TemplateConnectionType):
        return ExtendTemplate(connections=[self, other], model="lshift")

    def __rlshift__(self, other: TemplateConnectionType):
        return ExtendTemplate(connections=[other, self], model="lshift")

    def __rshift__(self, other: TemplateConnectionType):
        return ExtendTemplate(connections=[self, other], model="rshift")

    def __rrshift__(self, other: TemplateConnectionType):
        return ExtendTemplate(connections=[other, self], model="rshift")

    def __invert__(self):
        return ExtendTemplate(connections=[self], model="not")

    def __neg__(self):
        return ExtendTemplate(connections=[self], model="minus")

    def abs(self):
        return ExtendTemplate(connections=[self], model="abs")

    def len(self):
        return ExtendTemplate(connections=[self], model="len")

    def shape(self):
        return ExtendTemplate(connections=[self], model="shape")

    def reshape(self, shape: tuple[int, ...] | TemplateBase):
        return ExtendTemplate(connections=[self, shape], model="reshape")

    def size(self, dim: int | tuple[int, ...] | TemplateBase | None = None):
        return ExtendTemplate(connections=[self, dim], model="size")

    def tensor(self):
        return ExtendTemplate(connections=[self], model="tensor")

    def mean(
        self,
        axis: int | tuple[int, ...] | TemplateBase | None = None,
        keepdim: bool = False,
    ):
        return ExtendTemplate(connections=[self, axis, keepdim], model="mean")

    def sum(
        self,
        axis: int | tuple[int, ...] | TemplateBase | None = None,
        keepdim: bool = False,
    ):
        return ExtendTemplate(connections=[self, axis, keepdim], model="sum")

    def max(
        self,
        axis: int | tuple[int, ...] | TemplateBase | None = None,
        keepdim: bool = False,
    ):
        return ExtendTemplate(connections=[self, axis, keepdim], model="max")

    def min(
        self,
        axis: int | tuple[int, ...] | TemplateBase | None = None,
        keepdim: bool = False,
    ):
        return ExtendTemplate(connections=[self, axis, keepdim], model="min")

    def prod(
        self,
        axis: int | tuple[int, ...] | TemplateBase | None = None,
        keepdim: bool = False,
    ):
        return ExtendTemplate(connections=[self, axis, keepdim], model="prod")

    def var(
        self,
        axis: int | tuple[int, ...] | TemplateBase | None = None,
        keepdim: bool = False,
        correction: float | None = 0.0,
    ):
        return ExtendTemplate(
            connections=[self, axis, keepdim, correction], model="var"
        )

    def sqrt(self):
        return ExtendTemplate(
            connections=[self], model="sqrt", defaults={"robust", "cutoff"}
        )

    def transpose(self, axes: tuple[int, ...] | TemplateBase | None = None):
        return ExtendTemplate(connections=[self, axes], model="transpose")

    def split(self, split_size: int, axis: int):
        return ExtendTemplate(connections=[self, split_size, axis], model="split")


class ExtendTemplate(TemplateBase):
    output_connection: ConnectionData | None

    def __init__(
        self,
        connections: list[TemplateConnectionType],
        model: str,
        defaults: set[str] | None = None,
    ) -> None:
        for connection in connections:
            if isinstance(connection, str):
                raise ValueError(
                    "In extend template operations, 'str' is not a valid type."
                )

        self.connections = connections
        self.model = model

        if defaults is None:
            defaults = set()
        self.defaults = defaults
        self.output_connection = None


class IOKey(TemplateBase):
    def __init__(
        self,
        name: str | None = None,
        value: TensorValueType | MainValueType | ToBeDetermined | str = TBD,
        shape: ShapeTemplateType | None = None,
        type: NestedListType | UnionType | type | None = None,
        expose: bool = True,
        interval: list[float | int] | None = None,
    ) -> None:
        super().__init__()
        self._name = name
        self._value = value
        self._shape = shape
        self._type = type
        self._expose = expose
        self._interval = interval

        # TODO: Shape should not be [] also!
        if self._value is not TBD and self._shape is not None and self._shape != []:
            raise ValueError(
                f"Scalar values are shapeless, shape should be None or []. "
                f"Got {self._shape}."
            )

        if self._value is not TBD and self._type is not None:
            value_type = find_type(self._value)
            if find_intersection_type(value_type, self._type) is None:
                raise TypeError(
                    f"type of the given value and given type does not match. Given "
                    f"type is {self._type} while type of value is {value_type}"
                )

    def __hash__(self) -> int:
        return hash(id(self))


class Connection(TemplateBase):
    def __init__(self, key: str, metadata: IOHyperEdge, is_key_autogenerated: bool):
        self.data = ConnectionData(key, metadata, is_key_autogenerated, self)

    @property
    def key(self) -> str:
        return self.data.key

    @property
    def metadata(self):
        return self.data.metadata

    def set_differentiable(self, differentiable: bool = True):
        self.data.set_differentiable(differentiable)

    def __hash__(self) -> int:
        return hash(id(self))


ShapesType = (
    Mapping[str | Connection, ShapeTemplateType]
    | Mapping[str, ShapeTemplateType]
    | Mapping[Connection, ShapeTemplateType]
)
_ShapesType = Mapping[str, ShapeTemplateType | list[ShapeTemplateType] | None]


@dataclass
class ConnectionData:
    # TODO: This class updated as mutable. Update docstrings accordingly!
    """Immutable dataclass object which holds model instance, key
    and I/O info. It is immutable because once a model's input-output
    names are defined, changing them is not allowed for proper DAG
    connections.
    """

    key: str
    metadata: IOHyperEdge
    # TODO: remove is_key_autogenerated field
    is_key_autogenerated: bool
    conn: Connection

    def __hash__(self) -> int:
        return hash(id(self))

    def __eq__(self, other: object) -> bool:
        return id(self) == id(other)

    def set_differentiable(self, differentiable: bool = True) -> None:
        if isinstance(self.metadata.data, Tensor):
            self.metadata.data._differentiable = differentiable
        else:
            raise ValueError("Scalar data can not be set as differentiable.")


TemplateConnectionType = (
    TemplateBase
    | int
    | float
    | list[int | float]
    | tuple[slice | int | None | EllipsisType, ...]
    | None
)


class Connect:
    def __init__(self, *connections: Connection | str, key: IOKey | None = None):
        self.connections: OrderedSet[ConnectionData | str] = OrderedSet()
        self.key = key
        for item in connections:
            conn: ConnectionData | str
            conn = item.data if isinstance(item, Connection) else item
            self.connections.add(conn)


ConnectionType = (
    str
    | ConnectionData
    | Connect
    | MainValueType
    | ExtendTemplate
    | NullConnection
    | IOKey
    | Connection
    | NotAvailable
    | NestedListType
)

ConnectionInstanceType = (
    str
    | ConnectionData
    | Connect
    | MainValueInstance
    | ExtendTemplate
    | NullConnection
    | IOKey
    | Connection
    | NotAvailable
    | NestedListType
)


class Connections:
    """This class maintains all the connections and their operations in model.
    _input_dict, _output_dict and _internal_dict stores added / updated connections
    and metadata_dict contains all metadata of the connections in _input_dict,
    _output_dict and _internal_dict. Metadata dict is updated in case of metadata
    merger.
    """

    def __init__(self) -> None:
        self._connection_dict: dict[KeyType, dict[str, ConnectionData]] = {
            key_type: {} for key_type in KeyType
        }

        self.metadata_dict: dict[IOHyperEdge, set[ConnectionData]] = {}
        self.connections_dict: dict[IOHyperEdge, set[Connections]] = {}

    @property
    def input_keys(self):
        return self._connection_dict[KeyType.INPUT].keys()

    @property
    def input_connections(self):
        return self._connection_dict[KeyType.INPUT].values()

    @property
    def output_keys(self):
        return self._connection_dict[KeyType.OUTPUT].keys()

    @property
    def output_connections(self):
        return self._connection_dict[KeyType.OUTPUT].values()

    @property
    def internal_keys(self):
        return self._connection_dict[KeyType.INTERNAL].keys()

    @property
    def internal_connections(self):
        return self._connection_dict[KeyType.INTERNAL].values()

    @property
    def latent_input_keys(self):
        return self._connection_dict[KeyType.LATENT_INPUT].keys()

    @property
    def latent_input_connections(self):
        return self._connection_dict[KeyType.LATENT_INPUT].values()

    @property
    def all(self) -> dict[str, ConnectionData]:
        return (
            self._connection_dict[KeyType.INTERNAL]
            | self._connection_dict[KeyType.INPUT]
            | self._connection_dict[KeyType.OUTPUT]
            | self._connection_dict[KeyType.LATENT_INPUT]
        )

    @property
    def io_keys(self):
        return (
            self._connection_dict[KeyType.INPUT] | self._connection_dict[KeyType.OUTPUT]
        ).keys()

    def add(
        self,
        connection: ConnectionData,
    ):
        metadata = connection.metadata
        self.metadata_dict.setdefault(metadata, set()).add(connection)
        self.connections_dict.setdefault(metadata, set()).add(self)

    def set_connection_type(
        self, connection: ConnectionData, con_type: KeyType
    ) -> None:
        if con_type == KeyType.OUTPUT and connection.is_key_autogenerated:
            raise KeyError("Connection without a name cannot be set as output")
        self._set_connection_type(connection, con_type)

    def _set_connection_type(
        self, connection: ConnectionData, con_type: KeyType
    ) -> None:
        key = connection.key
        for _type in KeyType:
            if _type == con_type:
                self._connection_dict[_type][key] = connection
            else:
                self._connection_dict[_type].pop(key, None)

    def remove_connection(self, connection: ConnectionData) -> None:
        for _type in KeyType:
            self._connection_dict[_type].pop(connection.key, None)

    def get_data(self, key: str) -> Scalar | Tensor:
        return self._get_metadata(key).data

    def get_non_diff_keys(self):
        return {key for key, conn in self.all.items() if conn.metadata.data.is_non_diff}

    def is_key_non_diff(self, key: str) -> bool:
        return self.get_data(key).is_non_diff

    def get_connection(self, key: str) -> ConnectionData | None:
        internals = self._connection_dict[KeyType.INTERNAL]
        inputs = self._connection_dict[KeyType.INPUT]
        outputs = self._connection_dict[KeyType.OUTPUT]
        latent_inputs = self._connection_dict[KeyType.LATENT_INPUT]
        return internals.get(
            key, inputs.get(key, outputs.get(key, latent_inputs.get(key)))
        )

    def get_con_by_metadata(self, key: IOHyperEdge) -> ConnectionData | None:
        conns = self.metadata_dict.get(key)
        if conns is not None:
            return next(iter(conns))
        return conns

    def get_cons_by_metadata(self, key: IOHyperEdge):
        return self.metadata_dict.get(key)

    def _get_metadata(self, key: str) -> IOHyperEdge:
        if (con := self.get_connection(key)) is not None:
            return con.metadata
        raise KeyError(f"Key '{key}' is not found in connections.")

    def get_key_origin(self, key: str) -> str | None:
        return self._get_metadata(key).key_origin

    def get_shape_node(self, key: str) -> ShapeNode:
        data = self._get_metadata(key).data
        if not isinstance(data, Tensor):
            raise ValueError("'Shape cannot be set for scalar type values'")
        return data.shape

    def set_value(self, con: ConnectionData, value: MainValueType):
        self.get_data(con.key).set_value(value)  # type: ignore

    def extract_metadata(self, key: str | Connection) -> IOHyperEdge:
        if isinstance(key, Connection):
            # Extract the key from the Connection object.
            metadata = key.metadata
        else:
            metadata = self._get_metadata(key)
        return metadata


class Uniadic:
    def __init__(self, value: int | set[int] | None = None) -> None:
        # TODO: we could accept *value as input to initialize Uniadic.
        self.metadata = UniadicRecord()
        self.metadata.update_possible_values(value)
        self.metadata.referees.add(self)

    @property
    def value(self):
        return self.metadata.value

    @property
    def possible_values(self):
        return self.metadata.possible_values

    @property
    def reprs(self):
        return self.metadata.reprs

    def __hash__(self) -> int:
        return hash(id(self))

    def __eq__(self, other: Uniadic) -> bool:  # type: ignore
        return id(self.metadata) == id(other.metadata)

    def set_value(self, value: int | set[int] | None):  # Do we need set_value
        prev_value = self.metadata.possible_values
        new_value = self.metadata.update_possible_values(value)
        return prev_value != new_value

    def update_possible_values(self, values: int | set[int] | None) -> Updates:
        updates = Updates()
        prev_values = self.metadata.possible_values
        new_values = self.metadata.update_possible_values(values)
        if prev_values != new_values:
            updates.add(self)
        return updates

    def match(self, other: Uniadic) -> Updates:
        updates = Updates()
        if self.metadata != other.metadata:
            if self.value == other.value and (
                len(self.metadata.reprs_dict) > 0 and len(other.metadata.reprs_dict) > 0
            ):
                updates.add(self)
            else:
                main_pos_val = copy(self.possible_values)
                updates |= self.update_possible_values(other.possible_values)
                updates |= other.update_possible_values(main_pos_val)
            self.metadata.match(other.metadata)
        return updates

    def __and__(self, other: Uniadic) -> set[int] | None:
        match (self.possible_values, other.possible_values):
            case (None, _ as pos) | (_ as pos, None):
                return pos
            case _:
                return self.possible_values & other.possible_values

    # def __and__(self, other: Uniadic) -> set[int] | None:
    #     match (self.possible_values, other.possible_values):
    #         case (None, _ as pos) | (_ as pos, None):
    #             return pos
    #         case (int() as _number, set() as pos) | (set() as pos, int() as _number):
    #             return pos & {_number}
    #         case _:
    #             return self.possible_values & other.possible_values


@dataclass
class UniadicRecord:
    possible_values: set[int] | None = None
    referees: set[Uniadic] = field(default_factory=lambda: set())
    reprs_dict: dict[ShapeRepr, set[int]] = field(default_factory=lambda: {})
    vars_dict: dict[Variadic, set[int]] = field(default_factory=lambda: {})

    @property
    def reprs(self):
        return self.reprs_dict.keys()

    @property
    def value(self):
        if self.possible_values is not None and len(self.possible_values) == 1:
            return next(iter(self.possible_values))
        else:
            return None

    def __deepcopy__(self, memo: dict[int, Any]):
        if id(self) in memo:
            return memo[id(self)]
        new_instance = self.__class__.__new__(self.__class__)
        memo[id(self)] = new_instance
        # First copy referee Uniadics.
        deepcopy(self.referees, memo)
        for k, v in self.__dict__.items():
            setattr(new_instance, k, deepcopy(v, memo))
        return new_instance

    def update_possible_values(self, values: int | set[int] | None) -> set[int] | None:
        # TODO: Check if all elements of set are int!
        if isinstance(values, int):
            values = {values}
        if values == set():
            raise ValueError("Possible value set could not be empty!")
        elif values is None:
            return self.possible_values
        elif self.possible_values is None:
            self.possible_values = values
        elif len(intersect := self.possible_values & values) > 0:
            self.possible_values = intersect
        else:
            raise ValueError("Possible values mismatch!")
        return self.possible_values

    def match(self, other: UniadicRecord):
        if id(self) != id(other):
            self.update_possible_values(other.possible_values)
            # TODO: Is it required to check other.referees!
            # if not other.referees:
            #     raise ValueError("Encountered a removed UniadicRecord!")
            for uniadic in other.referees:
                # Update all referees' metadata
                uniadic.metadata = self
                self.referees.add(uniadic)
            for repr, indices in other.reprs_dict.items():
                self.reprs_dict.setdefault(repr, set()).update(indices)
            for var, pos_set in other.vars_dict.items():
                self.vars_dict.setdefault(var, set()).update(pos_set)
                var.uni_metadata_set.discard(other)
                var.uni_metadata_set.add(self)
            other.reprs_dict = {}
            other.referees = set()
            return self.value

    def __hash__(self) -> int:
        return hash(id(self))


def intersect_values(
    values1: set[int] | None, values2: set[int] | None
) -> set[int] | None:
    if values1 is None and values2 is None:
        return None
    elif values1 is None:
        return values2
    elif values2 is None:
        return values1
    else:
        return values1 & values2


@dataclass
class Equivalences:
    uniadics: set[Uniadic] = field(default_factory=lambda: set())
    values: set[int] | None = None

    def __contains__(self, other: Equivalences) -> bool:
        for uni in other.uniadics:
            # TODO: list makes this comparison N2 complexity.
            # Note that set looks for hash values but we have
            # __eq__ method for Uniadic class.
            if uni not in list(self.uniadics):
                return False
        if other.values is not None:
            if self.values is None:
                return True
            return self.values.issubset(other.values)
        return True

    def add_uniadic(self, uni: Uniadic) -> tuple[bool, bool]:
        self.uniadics.add(uni)
        return self.intersect_values(uni.possible_values)

    def intersect_values(self, values: set[int] | None) -> tuple[bool, bool]:
        # Returns tuple[is_applicable, is_updated]
        prev_val = None if self.values is None else set(self.values)
        self.values = intersect_values(self.values, values)
        return self.values != set(), prev_val != self.values


@dataclass
class PossibleValues:
    # Expresses Variadic's single possible value in terms of Possible Uniadics.
    uniadics: tuple[Uniadic, ...] = ()
    # Expresses required condition of given Possible Uniadics in Disjunctive Normal Form
    dnf_list: list[DNF] = field(default_factory=lambda: [])

    def __post_init__(self):
        # TODO: Check applicability
        self._is_applicable: bool = True
        self.dnf_lookup_table: dict[Uniadic, Equivalences] = {}
        self.update_dnf()

    @property
    def is_applicable(self) -> bool:
        return self._is_applicable

    def check_is_subset(self, other: PossibleValues) -> bool:
        # If any Uniadics differ, return False
        for other_uni, self_uni in zip(other.uniadics, self.uniadics, strict=False):
            if other_uni != self_uni:
                look_up = self.dnf_lookup_table.get(self_uni)
                if look_up is None or other_uni not in look_up.uniadics:
                    return False

        # if self.uniadics != other.uniadics:
        #     return False

        for uni, equ in other.dnf_lookup_table.items():
            if (self_equ := self.dnf_lookup_table.get(uni)) is None:
                for _uni, val in self.dnf_lookup_table.items():
                    if uni.metadata == _uni.metadata:
                        self_equ = val
            if self_equ is None or equ not in self_equ:
                return False
        return True

    # def merge(self, other: PossibleValues) -> tuple[bool, bool]:
    #     # Add other's dnf_list and uniadics equality to dnf_list
    #     if self == other or self.check_is_subset(other):
    #         return True, False
    #     # TODO: Check if other has same info but different object
    #     self.dnf_list += other.dnf_list + [
    #         DNF([AND({u1: u2})])
    #         for u1, u2 in zip(self.uniadics, other.uniadics, strict=True)
    #     ]

    #     # Update dnf
    #     return self.update_dnf(), True

    def merge(self, other: PossibleValues) -> tuple[bool, Updates]:
        # Add other's dnf_list and uniadics equality to dnf_list
        updates = Updates()
        if self == other or self.check_is_subset(other):
            return True, updates
        # TODO: Check if other has same info but different object
        for u1, u2 in zip(self.uniadics, other.uniadics, strict=True):
            if u1.metadata != u2.metadata:
                updates.add(u2)
        self.dnf_list += other.dnf_list + [
            DNF([AND({u1: u2})])
            for u1, u2 in zip(self.uniadics, other.uniadics, strict=True)
        ]

        # Update dnf
        return self.update_dnf(), updates

    def update_dnf(self) -> bool:
        while True:
            is_updated = False
            for dnf in self.dnf_list:
                is_applicable, _is_updated, new_dnfs = dnf.update(self.dnf_lookup_table)
                self.dnf_list += new_dnfs
                is_updated |= _is_updated
                if not is_applicable:
                    # TODO: DELETE PossibleValues from all Uniadics in this
                    # PossibleValues.
                    self._is_applicable = False
                    return False
            if not is_updated:
                break
        return True

    def get_all_uniadics(self) -> set[Uniadic]:
        # TODO: add all ANDs Uniadics into lookup table, then remove this method and
        # directly call self.lookup_table.keys()
        uniadics: set[Uniadic] = set()
        for dnf in self.dnf_list:
            for item in dnf.item_list:
                for key, value in item.uni_table.items():
                    uniadics.add(key)
                    if isinstance(value, Uniadic):
                        uniadics.add(value)
        return uniadics


@dataclass
class AND:
    uni_table: dict[Uniadic, Uniadic | int]

    def check(self, lookup_table: dict[Uniadic, Equivalences]) -> bool:
        result = True
        local_lookup: dict[Uniadic, set[int] | None] = {}
        for key, value in self.uni_table.items():
            if key in lookup_table:
                local_lookup |= {
                    _key: lookup_table[key].values
                    for _key in lookup_table[key].uniadics
                }
            else:
                local_lookup[key] = key.possible_values

            if isinstance(value, Uniadic):
                if value in lookup_table:
                    local_lookup |= {
                        _key: lookup_table[value].values
                        for _key in lookup_table[value].uniadics
                    }
                else:
                    local_lookup[value] = value.possible_values
                eq_val = local_lookup[value]
            else:
                eq_val = {value}
            result &= intersect_values(local_lookup[key], eq_val) != set()
            # TODO: break if false?
        return result

    def is_equal(self, other: AND) -> bool:
        if len(self.uni_table) != len(other.uni_table):
            return False
        for uni1, val1 in self.uni_table.items():
            for uni2, val2 in self.uni_table.items():
                if uni1 == uni2 and val1 == val2:
                    break
            else:
                return False
        return True


@dataclass
class DNF:
    item_list: list[AND]

    def update(
        self, lookup_table: dict[Uniadic, Equivalences]
    ) -> tuple[bool, bool, list[DNF]]:
        current_len = len(self.item_list)
        # Returns tuple[is_applicable, is_updated]
        self.item_list = [item for item in self.item_list if item.check(lookup_table)]
        if len(self.item_list) == 0:
            return current_len != 0, current_len != len(self.item_list), []
        elif len(self.item_list) == 1:
            # Update lookup table
            for key, value in self.item_list[0].uni_table.items():
                if key not in lookup_table:
                    lookup_table[key] = Equivalences()
                is_applicable, is_updated = lookup_table[key].add_uniadic(key)
                if isinstance(value, Uniadic):
                    if value in lookup_table:
                        _is_applicable, _is_updated = lookup_table[
                            key
                        ].intersect_values(lookup_table[value].values)
                        is_applicable &= _is_applicable
                        is_updated |= _is_updated
                        for uni in lookup_table[value].uniadics:
                            lookup_table[uni] = lookup_table[key]
                            lookup_table[key].uniadics.add(uni)
                    else:
                        lookup_table[value] = lookup_table[key]
                    _is_applicable, _is_updated = lookup_table[key].add_uniadic(value)
                else:
                    _is_applicable, _is_updated = lookup_table[key].intersect_values(
                        {value}
                    )
                is_applicable &= _is_applicable
                is_updated |= _is_updated
                if not is_applicable:
                    return is_applicable, is_updated, []
            return is_applicable, is_updated, []

        # Extract common terms in ANDs
        uniadics: dict[Uniadic, Uniadic | int] = {}
        for idx, item in enumerate(self.item_list):
            if idx == 0:
                uniadics |= item.uni_table
            elif intersect := (uniadics.keys() & item.uni_table.keys()):
                uniadics = {
                    uni: uniadics[uni]
                    for uni in intersect
                    if uniadics[uni] == item.uni_table[uni]
                }
            else:
                uniadics = {}
                break

        new_dnfs = []
        for uni, value in uniadics.items():
            new_dnfs.append(DNF([AND({uni: value})]))
            # get rid of this uni in all ANDs
            for _item in self.item_list:
                _item.uni_table.pop(uni, None)

        return True, new_dnfs != [], new_dnfs


@dataclass
class Variadic:
    reprs: set[ShapeRepr] = field(default_factory=lambda: set())
    # Key indicates the length of possible values length is unique.
    possibles: dict[int, PossibleValues] | None = None
    uni_metadata_set: set[UniadicRecord] = field(default_factory=lambda: set())

    def __deepcopy__(self, memo: dict[int, Any]):
        if id(self) in memo:
            return memo[id(self)]
        new_instance = self.__class__.__new__(self.__class__)
        memo[id(self)] = new_instance
        # First copy shape reprs.
        deepcopy(self.reprs, memo)
        for k, v in self.__dict__.items():
            setattr(new_instance, k, deepcopy(v, memo))
        return new_instance

    def _match(
        self,
        new_root: Variadic | None,
        new_prefix: list[Uniadic],
        new_suffix: list[Uniadic],
    ) -> Updates:
        for repr in self.reprs:
            if repr.root != new_root:
                # Update reprs_dict indices for new suffix and new_prefix.
                for idx, uniadic in enumerate(new_prefix):
                    uniadic.metadata.reprs_dict.setdefault(repr, set()).add(
                        len(repr.prefix) + idx
                    )
                for idx, uniadic in enumerate(new_suffix[::-1]):
                    uniadic.metadata.reprs_dict.setdefault(repr, set()).add(
                        -(len(repr.suffix) + idx + 1)
                    )
                # Update repr's root, prefix and suffix accordingly.
                repr.root = new_root
                if new_root is not None:
                    new_root.reprs.add(repr)
                    repr.prefix += new_prefix
                    repr.suffix = new_suffix + repr.suffix
                else:
                    repr.prefix += new_prefix + repr.suffix
                    repr.suffix = []
        updates = Updates()
        updates.add(self)
        # Add uniadics to only uniadic_updates
        updates.uniadic_updates |= {
            uni for uni in new_prefix + new_suffix if uni.value is not None
        }
        # TODO: Remove self.uni_metadata_set access uniadics using DNF as below:
        for metadata in self.uni_metadata_set:
            metadata.vars_dict.pop(self, None)
        return updates

    def match(
        self,
        new_root: Variadic | None = None,
        new_prefix: list[Uniadic] | None = None,
        new_suffix: list[Uniadic] | None = None,
    ) -> Updates:
        if new_prefix is None:
            new_prefix = []
        if new_suffix is None:
            new_suffix = []
        updates = self._match(new_root, new_prefix, new_suffix)
        if new_root is not None:
            if self.possibles is not None:
                updates |= self._match_possibles(new_root, new_prefix, new_suffix)
        else:
            if new_suffix != []:
                raise ValueError(
                    "Suffix could only be non-empty if another root is given!"
                )
            updates |= self.update_possible_values(PossibleValues(tuple(new_prefix)))
        self.reprs = set()
        return updates

    def _match_possibles(
        self, root: Variadic, prefix: list[Uniadic], suffix: list[Uniadic]
    ) -> Updates:
        assert self.possibles is not None
        updates = Updates()
        # Clip self.possibles with new_prefix and new_suffix
        # Add clipped uniadics to new equivalences.
        possibles: list[PossibleValues] = []
        for _len, pos in self.possibles.items():
            if _len < len(prefix) + len(suffix):
                continue
            # Insert equivalences after clipping
            prefix_eq = [
                DNF([AND({u1: u2})])
                for u1, u2 in zip(prefix, pos.uniadics, strict=False)
            ]
            suffix_eq = [
                DNF([AND({u1: u2})])
                for u1, u2 in zip(suffix[::-1], pos.uniadics[::-1], strict=False)
            ]
            # Clip possible values according to given prefix and suffix
            pos = PossibleValues(
                pos.uniadics[len(prefix) : len(pos.uniadics) - len(suffix)],
                pos.dnf_list + prefix_eq + suffix_eq,
            )
            # if pos.is_applicable:
            possibles.append(pos)

        updates |= root.update_possible_values(*possibles)
        return updates

    def update_possible_values(self, *possibles: PossibleValues) -> Updates:
        updates = Updates()
        # This method accepts all possible values for the Variadic.
        if len(possibles) == 0:
            raise ValueError("Variadic possible values could not be empty!")

        possibles_dict: dict[int, PossibleValues] = {
            len(pos.uniadics): pos for pos in possibles
        }
        for length, pos in possibles_dict.items():
            for uni in pos.get_all_uniadics():
                uni.metadata.vars_dict.setdefault(self, set()).add(length)
                self.uni_metadata_set.add(uni.metadata)

        # Initially set possibles
        if self.possibles is None:
            self.possibles = possibles_dict
            updates.add(self)
        else:
            _possibles = {}
            for _len in self.possibles.keys() & possibles_dict.keys():
                status, _updates = self.possibles[_len].merge(possibles_dict[_len])
                if status:
                    _possibles[_len] = self.possibles[_len]
                updates |= _updates

            if len(_possibles) != len(self.possibles):
                updates.add(self)

            self.possibles = _possibles

        # TODO: DNFs updated two times!
        updates |= self.update_possibilities()
        return updates

    def extract_uniadics(self) -> Updates:
        # Extract uniadic if it exists in all possible values.
        updates = Updates()
        if self.possibles is None or self.min_len == 0:
            return updates

        # Initially check from prefix.
        extracted_prefix: list[Uniadic] = []
        for idx, uni in enumerate(self.possibles[self.min_len].uniadics):
            extracted_uni_len = len(extracted_prefix)
            for pos in self.possibles.values():
                unis = pos.uniadics
                u_idx = unis[idx]
                if u_idx.metadata != uni.metadata or (
                    u_idx.value is not None and u_idx.value != uni.value
                ):
                    break
            else:
                extracted_prefix.append(uni)

            if extracted_uni_len == len(extracted_prefix):  # No uniadic extracted
                break

        # After checking from prefix then check from suffix.
        # TODO: Functionalize this part
        extracted_suffix: list[Uniadic] = []
        for idx, uni in enumerate(self.possibles[self.min_len].uniadics[::-1]):
            rev_idx = -idx - 1
            if self.min_len - len(extracted_prefix) - len(extracted_suffix) <= 0:
                break
            extracted_len = len(extracted_suffix)
            for pos in self.possibles.values():
                unis = pos.uniadics
                _uni = unis[rev_idx]
                if (
                    len(unis) <= idx
                    or _uni.metadata != uni.metadata
                    or (_uni.value is not None and _uni.value != uni.value)
                ):
                    break
            else:
                extracted_suffix.append(uni)

            if extracted_len == len(extracted_suffix):  # No uniadic extracted
                break
        extracted_suffix = extracted_suffix[::-1]

        if extracted_prefix != [] or extracted_suffix != []:
            new_root = Variadic()
            updates |= self.match(new_root, extracted_prefix, extracted_suffix)

        return updates

    def update_possibilities(self, lengths: set[int] | None = None) -> Updates:
        updates = Updates()
        if self.possibles is None:
            return updates

        if lengths is None:
            lengths = set(self.possibles.keys())

        # Iterate over all possibilities
        single_dnfs: list[DNF] | None = None
        for _len in set(self.possibles.keys()):
            # Check validity of PossibleValues considering
            # its cnf & equivalences, also update cnf.
            if _len in lengths and not self.possibles[_len].update_dnf():
                updates.add(self)
                pos = self.possibles.pop(_len)
                # Remove Variadic from corresponding Uniadics vars_dict.
                for uni in pos.get_all_uniadics():
                    vars_dict = uni.metadata.vars_dict
                    # Another Uniadic may have same UniadicRecord with this Uniadic
                    # and already removed required _len or self. Check if self
                    # exists in vars_dict first.
                    if self in vars_dict:
                        vars_dict[self].discard(_len)
                        # If no index left for this Variadic,
                        # remove it from vars_dict.
                        if vars_dict[self] == []:
                            vars_dict.pop(self)

            elif single_dnfs is None:
                # Initially fill single_dnfs with first length.
                single_dnfs = []
                for dnf in self.possibles[_len].dnf_list:
                    if len(dnf.item_list) == 1:
                        single_dnfs.append(dnf)
            elif single_dnfs != []:
                # Intersect with existing single dnfs. If single_dnfs == [] this
                # means intersection is empty, no need for further intersection.
                _single_dnfs = []
                for dnf in self.possibles[_len].dnf_list:
                    if len(dnf.item_list) == 1:
                        and1 = dnf.item_list[0]
                        for s_dnf in single_dnfs:
                            if and1.is_equal(s_dnf.item_list[0]):
                                _single_dnfs.append(dnf)
                                break
                single_dnfs = _single_dnfs

        if single_dnfs is not None:
            for dnf in single_dnfs:
                # TODO: clear applied DNFs from possible values
                for uni, val in dnf.item_list[0].uni_table.items():
                    # TODO: clear matched uniadics' vars_dict
                    if isinstance(val, Uniadic):
                        updates |= uni.match(val)
                    else:
                        if uni.set_value(val):
                            updates.add(uni)

        # If there exists single possibility, apply post processes.
        if len(self.possibles) == 1:
            # Match all equivalences in this possibility
            possibles_vals: PossibleValues = next(iter(self.possibles.values()))
            for dnf in possibles_vals.dnf_list:
                if len(dnf.item_list) != 1:
                    break
            else:
                # Apply DNF conditions
                for dnf in possibles_vals.dnf_list:
                    for key, value in dnf.item_list[0].uni_table.items():
                        if isinstance(value, Uniadic):
                            updates |= key.match(value)
                        else:
                            if key.set_value(value):
                                updates.add(key)

                # If there exists single dnf possibilities,
                # then update Uniadics with values in dnf.
                self.possibles = None

                updates |= self._match(
                    new_root=None,
                    new_prefix=list(possibles_vals.uniadics),
                    new_suffix=[],
                )

                # Remove Variadic from corresponding Uniadics vars_dict.
                for uni in possibles_vals.get_all_uniadics():
                    # NOTE: Uniadics which share same UniadicRecord can call
                    # pop method multiple times. So we add None into pop method.
                    uni.metadata.vars_dict.pop(self, None)
                return updates

        elif self.possibles == {}:
            # raise ValueError("Possible values of Variadic could not be empty!")
            raise ValueError("Incompatible possible values for Variadic!")

        updates |= self.extract_uniadics()
        return updates

    @property  # TODO: If not necessary, remove it
    def min_len(self):
        assert self.possibles is not None
        return min(self.possibles.keys())

    @property  # TODO: If not necessary, remove it
    def max_len(self):
        assert self.possibles is not None
        return max(self.possibles.keys())

    def __hash__(self) -> int:
        return hash(id(self))


def subset_match(sub_repr: ShapeRepr, main_repr: ShapeRepr):
    updates = Updates()
    for nodes_repr in list(sub_repr.node.reprs):
        if not nodes_repr.is_equal(sub_repr):
            prefix = (
                main_repr.prefix[: len(main_repr.prefix) - len(sub_repr.prefix)]
                + nodes_repr.prefix
            )
            suffix = nodes_repr.suffix + main_repr.suffix[len(sub_repr.suffix) :]
            for repr in list(main_repr.node.reprs):
                if not (
                    (len(prefix) > len(repr.prefix) and len(suffix) < len(repr.suffix))
                    or (
                        (len(prefix) < len(repr.prefix))
                        and (len(suffix) > len(repr.suffix))
                    )
                ):
                    # Match corresponding parts and break the loop
                    updates |= repr.inner_match(prefix, nodes_repr.root, suffix)
                    break
            else:
                main_repr.node.add_repr(ShapeRepr(prefix, nodes_repr.root, suffix))
    return updates


def are_unis_identical(unis1: list[Uniadic], unis2: list[Uniadic]):
    for uni1, uni2 in zip(unis1, unis2, strict=False):
        # if (
        #     uni1.possible_values is None
        #     or uni2.possible_values is None
        #     or uni1.possible_values & uni2.possible_values == set()
        # ):
        if (
            uni1.possible_values is not None
            and uni2.possible_values is not None
            and uni1.possible_values & uni2.possible_values == set()
        ):
            return False
    return True


def handle_numerical_incompatibility(
    main_root: Variadic,
    other_root: Variadic,
    remaining_prefix: list[Uniadic],
    remaining_suffix: list[Uniadic],
) -> tuple[Updates, bool]:
    updates = Updates()
    update_status = False

    # In the case of one of the remaining affix has longer length than
    # other one, clip the long one to the length of small one
    if len(remaining_prefix) > len(remaining_suffix):
        # clipped suffix will remain same in this case
        clipped_prefix = remaining_prefix[
            len(remaining_prefix) - len(remaining_suffix) :
        ]
        clipped_suffix = remaining_suffix

    elif len(remaining_prefix) < len(remaining_suffix):
        # clipped prefix will remain same in this case
        clipped_suffix = remaining_suffix[: len(remaining_prefix)]
        clipped_prefix = remaining_prefix
    else:
        # both will remain same as they have equal lenghts
        clipped_prefix = remaining_prefix
        clipped_suffix = remaining_suffix

    # find clipped amonut for each prefix and suffix
    clipped_prefix_amount = len(remaining_prefix) - len(clipped_prefix)
    clipped_suffix_amount = len(remaining_suffix) - len(clipped_suffix)

    for idx in range(len(clipped_prefix)):
        # Check all combinations of clipped_prefix and clipped_suffix,
        # Find the first combination that can be identical and break the loop
        if are_unis_identical(
            clipped_suffix[: len(clipped_prefix) - idx], clipped_prefix[idx:]
        ):
            if idx > 0:
                # meaning that first few combinations of prefix and suffix cannot be
                # the same. However, latter combinations of prefix and suffix can
                # overlap and different variadics cannot be removed

                # Example case:
                # [1, 2, V1] => [1, 2, V3, 3]
                # [V2, 2, 3]    [1, V4, 2, 3]

                update_status = True
                updates |= main_root.match(
                    Variadic(),
                    [],
                    remaining_suffix[
                        len(remaining_suffix) - idx - clipped_suffix_amount :
                    ],
                )
                updates |= other_root.match(
                    Variadic(), remaining_prefix[: idx + clipped_prefix_amount], []
                )
            break
    else:
        # meaning that any combinations of prefix and suffix uniadics cannot be the
        # same, This means their roots will be the same.

        # Example case:
        # [1, V1] => [1, V3, 2]
        # [V2, 2]

        update_status = True
        _root = Variadic()
        updates |= main_root.match(_root, [], remaining_suffix)
        updates |= other_root.match(_root, remaining_prefix, [])

    return updates, update_status


class ShapeNode:
    __slots__ = "reprs", "referees"

    def __init__(self) -> None:
        self.reprs: list[ShapeRepr] = []
        self.referees: set[Tensor] = set()

    def __deepcopy__(self, memo: dict[int, Any]):
        if id(self) in memo:
            return memo[id(self)]
        new_instance = self.__class__.__new__(self.__class__)
        memo[id(self)] = new_instance
        # First copy shape reprs.
        deepcopy(self.reprs, memo)
        for k in self.__slots__:
            setattr(new_instance, k, deepcopy(getattr(self, k), memo))
        return new_instance

    def add_repr(self, repr: ShapeRepr):
        self.reprs.append(repr)
        repr.node = self

    def merge(self, other: ShapeNode) -> Updates:
        updates = Updates()
        resolved_reprs: set[ShapeRepr] = set()
        remaining_reprs: list[ShapeRepr] = []
        add_constraint = False

        if self != other:
            for repr2 in other.reprs:
                for repr1 in self.reprs:
                    # Match all reprs of other with self.reprs.
                    updates |= repr1._match(repr2)
                    if (
                        len(repr1.prefix) == len(repr2.prefix)
                        and len(repr1.suffix) == len(repr2.suffix)
                        and repr1.root == repr2.root
                    ):
                        resolved_reprs.add(repr2)
                        break
                else:
                    # If other.reprs could not match with any of self.reprs
                    # add it to remaining_reprs and set repr2's root to updates.
                    remaining_reprs.append(repr2)
                    add_constraint = True

            for repr in remaining_reprs:
                self.add_repr(repr)

            if add_constraint:
                for tensor in self.referees:
                    updates.constraints[UpdateType.SHAPE] |= tensor.shape_constraints

            for repr in resolved_reprs:
                # remove_repr_from_symbols(repr)
                repr.clear()

        return updates

    def combine(self):
        updates = Updates()
        same_reprs: set[ShapeRepr] = set()
        # Iterate over all repr pairs and remove matching reprs.
        for repr, other_repr in combinations(self.reprs, 2):
            if repr not in same_reprs and other_repr not in same_reprs:
                updates |= repr._match(other_repr)
                if (
                    len(repr.prefix) == len(other_repr.prefix)
                    and len(repr.suffix) == len(other_repr.suffix)
                    and repr.root == other_repr.root
                ):
                    same_reprs.add(other_repr)
                    # remove_repr_from_symbols(other_repr)
                    other_repr.clear()
                    # other_repr.node = None

        self.reprs = [repr for repr in self.reprs if repr not in same_reprs]

        return updates

    def set_values(self, values: Sequence[int | None]):
        updates = Updates()
        for repr in self.reprs:
            updates |= repr.set_values(values)
        return updates

    def get_shapes(
        self,
        u_keys: dict[UniadicRecord, str] | None = None,
        v_keys: dict[Variadic, str] | None = None,
        symbolic: bool = True,
        verbose: bool = False,
    ) -> ShapeTemplateType | list[ShapeTemplateType]:
        if u_keys is None:
            u_keys = {}
        if v_keys is None:
            v_keys = {}

        if verbose and len(self.reprs) > 1:
            return [repr.get_shapes(u_keys, v_keys, symbolic) for repr in self.reprs]
        else:
            repr = self.get_most_informative_repr()
            return repr.get_shapes(u_keys, v_keys, symbolic)

    def get_most_informative_repr(self) -> ShapeRepr:
        """
        Loop through all Shape representations and get the most informative one.
        Rule 1: The most informative repr is the one with the most uniadics in
            prefix and suffix.
        Rule 2: The most informative repr is the one with the most valued uniadics.
        Rule 3: The most informative repr is the one with the its uniadics and
            variadics is used most.
        Rule 4: The most informative repr is the one with the most prefix uniadics.
        """
        most_informative_repr = None
        for repr in self.reprs:
            # Rule 1
            if most_informative_repr is None or len(repr) > len(most_informative_repr):
                most_informative_repr = repr
            elif len(repr) == len(most_informative_repr):
                # Count valued uniadics in current repr
                valued_uniadics = sum(1 for uni in repr.prefix if uni.value is not None)
                valued_uniadics += sum(
                    1 for uni in repr.suffix if uni.value is not None
                )

                # Count valued uniadics in most informative repr
                best_valued_uniadics = sum(
                    1 for uni in most_informative_repr.prefix if uni.value is not None
                )
                best_valued_uniadics += sum(
                    1 for uni in most_informative_repr.suffix if uni.value is not None
                )

                # Count number of used reprs
                n_reprs: set[ShapeRepr] = set()
                for uni in repr.prefix + repr.suffix:
                    n_reprs |= uni.reprs

                if repr.root is not None:
                    n_reprs |= repr.root.reprs

                best_n_reprs: set[ShapeRepr] = set()
                for uni in most_informative_repr.prefix + most_informative_repr.suffix:
                    best_n_reprs |= uni.reprs

                if most_informative_repr.root is not None:
                    best_n_reprs |= most_informative_repr.root.reprs

                # Rule 2
                if (
                    valued_uniadics > best_valued_uniadics
                    or len(n_reprs) > len(best_n_reprs)
                    or (
                        valued_uniadics == best_valued_uniadics
                        and len(repr.prefix) > len(most_informative_repr.prefix)
                        and len(n_reprs) == len(best_n_reprs)
                    )
                ):
                    most_informative_repr = repr
        assert most_informative_repr is not None
        return most_informative_repr


type ShapeType = Uniadic | Variadic
type ConstrainResultType = tuple[bool, Updates]
type ConstraintFunctionType = Callable[..., ConstrainResultType]


class ShapeRepr:
    __slots__ = "prefix", "root", "suffix", "node"

    def __init__(
        self,
        prefix: list[Uniadic] | None = None,
        root: Variadic | None = None,
        suffix: list[Uniadic] | None = None,
    ) -> None:
        if prefix is None:
            prefix = []
        self.prefix = prefix

        if suffix is None:
            suffix = []
        self.suffix = suffix

        self.root = root
        self.node: ShapeNode = ShapeNode()
        self.node.add_repr(self)

        self.set_symbol_order()
        if isinstance(self.root, Variadic):
            self.root.reprs.add(self)

    def __deepcopy__(self, memo: dict[int, Any]):
        if id(self) in memo:
            return memo[id(self)]
        new_instance = self.__class__.__new__(self.__class__)
        memo[id(self)] = new_instance
        # First copy shape node.
        deepcopy(self.node, memo)
        for k in self.__slots__:
            setattr(new_instance, k, deepcopy(getattr(self, k), memo))
        return new_instance

    @property
    def reverse(self) -> list[Uniadic]:
        return self.suffix[::-1] if self.root is not None else self.prefix[::-1]

    def set_symbol_order(self):
        for idx, uni in enumerate(self.prefix):
            uni.metadata.reprs_dict.setdefault(self, set()).add(idx)
        if self.root is None:
            for idx, uni in enumerate(self.suffix):
                uni.metadata.reprs_dict.setdefault(self, set()).add(
                    len(self.prefix) + idx
                )
        else:
            for idx, uni in enumerate(self.suffix[::-1]):
                uni.metadata.reprs_dict.setdefault(self, set()).add(-(idx + 1))

    @staticmethod
    def _is_subset(main_list: list[Uniadic], sub_list: list[Uniadic]) -> bool:
        return all(uni == main_list[idx] for idx, uni in enumerate(sub_list))

    @staticmethod
    def _is_subset_rootless(main_list: list[Uniadic], sub_list: list[Uniadic]) -> bool:
        # NOTE: This check is not very efficient and currently not used, try not to use
        # if not necessary!
        if not sub_list:
            return True

        sub_list_len = len(sub_list)
        for i in range(len(main_list) - sub_list_len + 1):
            if main_list[i : i + sub_list_len] == sub_list:
                return True
        return False

    def is_equal(self, other: ShapeRepr):
        if self.root != other.root:
            return False
        else:
            if self.root is not None:
                if len(self.prefix) != len(other.prefix) and len(self.suffix) != len(
                    other.suffix
                ):
                    return False
                else:
                    return self._is_subset(
                        self.prefix[::-1], other.prefix[::-1]
                    ) and self._is_subset(self.suffix, other.suffix)
            else:
                if len(self.prefix) != len(other.prefix):
                    return False
                else:
                    return self._is_subset(self.prefix, other.prefix)

    def __contains__(self, key: ShapeRepr) -> bool:
        if self.root == key.root:
            if self.root is None:
                return self._is_subset_rootless(self.prefix, key.prefix)
            elif len(self.prefix) >= len(key.prefix) and len(self.suffix) >= len(
                key.suffix
            ):
                return self._is_subset(
                    self.prefix[::-1], key.prefix[::-1]
                ) and self._is_subset(self.suffix, key.suffix)
        elif self.root is not None and key.root is None:
            return self._is_subset_rootless(
                self.prefix, key.prefix
            ) or self._is_subset_rootless(self.suffix, key.prefix)
        return False

    def __getitem__(self, position: int):
        # TODO: Currently position could only be int, but we should support slicing
        # operations too (e.g. repr[:2]) if it is possible (if index of Variadic
        # field allows the operation).
        if position < 0 and self.root is not None:
            return self.suffix[position]
        else:
            return self.prefix[position]

    def __setitem__(self, position: int, new_item: Uniadic):
        if position < 0 and self.root is not None:
            self.suffix[position] = new_item
        else:
            self.prefix[position] = new_item

    def remove_variadic(self, exact_list: list[Uniadic]) -> Updates:
        if (root := self.root) is None:
            raise ValueError("Requires Variadic Shape Representation.")
        else:
            exact_len = len(exact_list)
            if exact_len < len(self):
                raise ValueError(
                    f"Requires minimum of {len(self)} dimensionality, got {exact_len}."
                )
            var_list = exact_list[len(self.prefix) : exact_len - len(self.suffix)]
            return root.match(new_prefix=var_list, new_root=None, new_suffix=[])

    def __len__(self) -> int:
        return len(self.prefix) + len(self.suffix)

    @staticmethod
    def _update_uniadics(
        outer_list: list[Uniadic], inner_list: list[Uniadic]
    ) -> Updates:
        updates = Updates()
        for outer, inner in zip(outer_list, inner_list, strict=False):
            if outer.metadata != inner.metadata:
                updates |= outer.match(inner)
        return updates

    def get_shapes(
        self,
        u_keys: dict[UniadicRecord, str] | None = None,
        v_keys: dict[Variadic, str] | None = None,
        symbolic: bool = True,
    ) -> ShapeTemplateType:
        if u_keys is None:
            u_keys = {}
        if v_keys is None:
            v_keys = {}
        prefix_list = self._get_uniadic_shapes(self.prefix, u_keys, symbolic=symbolic)
        var_list = []
        if self.root is not None:
            if symbolic:
                var_list = [
                    v_keys.setdefault(
                        self.root, ("(V" + str(len(v_keys) + 1) + ", ...)")
                    )
                ]
            else:
                var_list = [v_keys.setdefault(self.root, "...")]
        suffix_list = self._get_uniadic_shapes(self.suffix, u_keys, symbolic=symbolic)
        return prefix_list + var_list + suffix_list

    @staticmethod
    def _get_uniadic_shapes(
        uniadic_list: list[Uniadic],
        cache: dict[UniadicRecord, str],
        symbolic: bool = True,
    ):
        final_list: list[int | str | None] = []
        for uniadic in uniadic_list:
            if (value := uniadic.value) is None and symbolic:
                value = cache.setdefault(uniadic.metadata, "u" + str(len(cache) + 1))
            final_list.append(value)
        return final_list

    @staticmethod
    def get_remainings(
        outer_list: list[Uniadic], inner_list: list[Uniadic]
    ) -> list[Uniadic]:
        if (out_len := len(outer_list)) < (in_len := len(inner_list)):
            remaining = inner_list[out_len:]
        else:
            remaining = outer_list[in_len:]
        return remaining

    def inner_match(
        self,
        prefix: list[Uniadic] | None = None,
        root: Variadic | None = None,
        suffix: list[Uniadic] | None = None,
    ) -> Updates:
        if prefix is None:
            prefix = []
        if suffix is None:
            suffix = []
        updates = Updates()
        other_len = len(prefix) + len(suffix)
        if root is None and self.root is None and other_len != len(self):
            raise ValueError(
                "Determined shape representations should have same length."
            )
        # Match all parallel uniadics.
        updates |= self._update_uniadics(self.prefix, prefix)
        updates |= self._update_uniadics(
            self.reverse, suffix[::-1] if root is not None else prefix[::-1]
        )
        if bool(root) ^ bool(self.root):
            # If only one root is not None: remove single Variadic
            if root is None:
                updates |= self.remove_variadic(prefix)
            else:
                exact_len = len(self.prefix)
                if exact_len < len(prefix) + len(suffix):
                    raise ValueError(
                        f"Requires minimum of {len(prefix) + len(suffix)} "
                        f"dimensionality, got {exact_len}."
                    )
                var_list = self.prefix[len(prefix) : len(self.prefix) - len(suffix)]
                updates |= root.match(new_prefix=var_list, new_root=None, new_suffix=[])
                # updates |= other.remove_variadic(self.prefix)
        elif root is not None and self.root is not None:
            if id(self.root) == id(root) and len(self) != other_len:
                raise ValueError("Shape mismatch!")
            elif self.root != root:
                # If only two different roots exists
                # Find all leftover prefixes and suffixes
                remaining_prefix = self.get_remainings(self.prefix, prefix)
                remaining_suffix = self.get_remainings(self.reverse, suffix[::-1])[::-1]
                # Find which root will be updated.
                if len(self) >= other_len:
                    removed_root = root
                    new_root = self.root
                else:
                    removed_root = self.root
                    new_root = root

                is_prefix_longer = len(self.prefix) > len(prefix)
                is_prefix_shorter = len(self.prefix) < len(prefix)
                is_suffix_longer = len(self.suffix) > len(suffix)
                is_suffix_shorter = len(self.suffix) < len(suffix)

                if (
                    is_prefix_longer
                    and is_suffix_shorter
                    or is_prefix_shorter
                    and is_suffix_longer
                ):
                    # This case is the unmatchable repr case
                    # Update remaining_suffix and prefix accordingly.
                    # This will also equalize lengths of reprs.
                    if is_prefix_longer and is_suffix_shorter:
                        main_root = self.root
                        other_root = root
                    else:
                        main_root = root
                        other_root = self.root

                    _updates, is_updated = handle_numerical_incompatibility(
                        main_root, other_root, remaining_prefix, remaining_suffix
                    )
                    updates |= _updates

                    if not is_updated and len(self) != other_len:
                        if len(remaining_prefix) < len(remaining_suffix):
                            remaining_suffix = remaining_suffix[len(remaining_prefix) :]
                            remaining_prefix = []
                        else:
                            remaining_prefix = remaining_prefix[
                                : len(remaining_prefix) - len(remaining_suffix)
                            ]
                            remaining_suffix = []
                        updates |= removed_root.match(
                            Variadic(), remaining_prefix, remaining_suffix
                        )

                else:
                    updates |= removed_root.match(
                        new_root, remaining_prefix, remaining_suffix
                    )
        return updates

    def _match(self, other: ShapeRepr) -> Updates:
        return self.inner_match(other.prefix, other.root, other.suffix)

    def set_values(self, values: Sequence[int | None]) -> Updates:
        updates = Updates()
        if self.root is not None:
            uniadics = [Uniadic(value) for value in values]
            updates |= self._update_uniadics(self.prefix, uniadics)
            updates |= self._update_uniadics(self.reverse, uniadics[::-1])
            updates |= self.remove_variadic(uniadics)
            # updates -= set(uniadics)
        else:
            if len(values) != len(self.prefix):
                raise ValueError(
                    "Shape representation's dimension mismatched with given "
                    "list of values."
                )
            for uni, value in zip(self.prefix, values, strict=False):
                if uni.set_value(value):
                    updates.add(uni)
        return updates

    def clear(self):
        # Clear given repr's symbols' reprs field from itself.
        for symbol in self.prefix + self.suffix:
            # symbol.reprs.discard(repr)
            symbol.metadata.reprs_dict.pop(self, None)
        if self.root is not None:
            self.root.reprs.discard(self)

        self.root = None
        self.prefix = []
        self.suffix = []
        # self.node.reprs.remove(self)


# # Below functions are used in various constraints.
# prod_fn = lambda a, b: (a if isinstance(a, int) else a.value) * (b if
# isinstance(b, int) else b.value)
# is_repr_known = lambda repr: repr.root is None and repr.prefix and
# all([uni.value is not None for uni in repr.prefix])
@dataclass
class Constraint:
    fn: ConstraintFunctionType
    type: UpdateType = UpdateType.SHAPE
    call_counter: int = 0
    post_processes: set[ConstraintFunctionType] = field(default_factory=lambda: set())

    def __call__(self, keys: list[Scalar | Tensor]) -> ConstrainResultType:
        status = False
        updates = Updates()
        if self.type == UpdateType.SHAPE:
            tensor_keys = [key for key in keys if isinstance(key, Tensor)]
            for reprs in product(*[key.shape.reprs for key in tensor_keys]):
                for idx, repr in enumerate(reprs):
                    tensor_keys[idx]._temp_shape = repr
                status, newly_added_symbols = self.fn(*keys)
                updates |= newly_added_symbols
        elif self.type == UpdateType.TYPE:
            status, newly_added_symbols = self.fn(*keys)
            updates |= newly_added_symbols

        self.call_counter += 1
        return status, updates

    def add_post_process(self, fn: ConstraintFunctionType):
        self.post_processes.add(fn)

    def create_post_constraints(self):
        constraints: set[Constraint] = set()
        for fn in self.post_processes:
            constraints.add(Constraint(fn, self.type))
        return constraints

    def __hash__(self) -> int:
        return hash(id(self))


@overload
def add_lengths(x: int, y: int, const: Iterator[int]) -> int: ...


@overload
def add_lengths(x: str, y: str, const: Iterator[str]) -> str: ...


def add_lengths(x: str | int, y: str | int, const: Iterator[str | int]) -> str | int:
    return x + next(const) + y  # type: ignore


type RowColumnType = list[str | list[str]] | list[str] | list[list[str]]


class Table:
    """
    Class for creating summary tables
    """

    def __init__(self, name: str = "") -> None:
        self.name = name
        self.headers: list[RowColumnType] = []
        self.cells: list[RowColumnType] = []
        self.cell_str = ""
        self.header_str = ""

    def add_header(self, header: list[str]):
        self.headers.append(header)

    def add_row(self, row: RowColumnType):
        self.cells.append(row)

    def add_column(self, column: RowColumnType):
        for idx, row in enumerate(column[: len(self.headers)]):
            self.headers[idx].append(row)  # type: ignore

        for idx_, row in enumerate(column[len(self.headers) :]):
            self.cells[idx_].append(row)  # type: ignore

    def _calculate_table_specs(self):
        """Calculates table specifications for constructing the table. Calculates cell
        widths for each column and calculates cell heights for each column
        """

        # concatenate all headers and cells into a one list
        all_elems = self.headers + self.cells

        #  Initialize cell_heights and cell_widths lists, these
        # lists will hold minimum height and width that every cell
        # can have respectively.
        cell_heights: list[list[int]] = []
        cell_widths: list[list[int]] = []

        for row in all_elems:
            row_heights: list[int] = []
            row_widths: list[int] = []
            for cell in row:
                if isinstance(cell, list):
                    # if cell is a list, length of the list will give minimum height
                    # of the cell. And maximum length of of each string in the list
                    # will give minimum width of the cell
                    row_widths.append(len(max(cell, key=len)))
                    row_heights.append(len(cell))
                else:
                    # if cell is a string, minimum height of that cell will be equal
                    # to 1. And minimum width of the cell will be equal to length of
                    # that string
                    row_widths.append(len(cell))
                    row_heights.append(1)
            cell_heights.append(row_heights)
            cell_widths.append(row_widths)

        # width of each column should be equal to maximum of widths in that column
        self.each_row_width = [
            max(cell_widths[k][i] for k in range(len(cell_widths)))
            for i in range(len(cell_heights[0]))
        ]

        # similarly, height of each row should be equal to maximum of heights in
        # each row
        self.each_col_height = [max(cell_height) for cell_height in cell_heights]

        # TODO: change names self.each_row_width -> self.each_col_width and
        # self.each_col_height -> self.each_row_height

    def _adjust_table(self):
        """Adjusts the table and manipulates the cells and headers based on already
        calculated each_col_height and each_row_width"""
        # partialize the self.fill_spaces function as it will be used multiple times
        fill_fn_left = partial(self.fill_spaces, align="left")
        # seperate row heights of headers and row heights of cells
        header_col_height, cell_col_height = (
            self.each_col_height[: len(self.headers)],
            self.each_col_height[len(self.headers) :],
        )

        # make adjustments in headers according to each_col_width and each_row_height
        # (set row width of that cell to corresponding max_row_width and set column
        # height of that cell to corresponding max_col_height)
        for i, row in enumerate(self.headers):
            self.headers[i] = list(
                map(
                    partial(fill_fn_left, max_height=header_col_height[i]),
                    row,
                    self.each_row_width,
                )
            )
        # also make adjustments in cells according to each_col_width and each_row_weight
        for i, row in enumerate(self.cells):
            self.cells[i] = list(
                map(
                    partial(fill_fn_left, max_height=cell_col_height[i]),
                    row,
                    self.each_row_width,
                )
            )

    def compile(
        self,
        row_sep: str | list[str] = "   |   ",
        col_sep: str = "-",
        table_sep: str = "=",
        empty_row_sep: bool = False,
    ) -> None:
        # TODO: Swap the names of row_sep and col_sep
        """compiles the table and constructs pretty printable cell strings and
            header strings

        Args:
            row_sep (str, optional): seperator of columns. Defaults to "   |   ".
            col_sep (str, optional): seperator of rows. Defaults to "-".
            table_sep (str, optional): seperator of headers and cells. Defaults to "=".
        """
        # Initialize the strings
        header_str = ""
        cell_str = ""
        row_sep = (
            [row_sep] * len(self.headers[0])
            if (self.headers and isinstance(row_sep, str))
            else row_sep
        )

        # calculate table specs
        self._calculate_table_specs()
        # adjust the table accordingly
        self._adjust_table()
        # calculate total table width
        table_width = reduce(  # type: ignore
            partial(add_lengths, const=(len(row) for row in row_sep)),
            self.each_row_width,
        )
        table_constructor_fn: Callable[[str, str], str] = partial(
            add_lengths, const=cycle(row_sep)
        )  # type: ignore
        table_constructor_fn_w_spaces: Callable[[str, str], str] = partial(  # type: ignore
            add_lengths, const=cycle(len(row) * " " for row in row_sep)
        )
        end = "\n"
        header_list: list[str] = []
        cell_list: list[str] = []

        # Construct the header if it exists
        header_list.append(self.name.center(table_width) + end)
        if self.headers:
            header_list.append(col_sep * table_width + end)
            for row in self.headers:
                for idx in range(len(row[0])):
                    header_list.append(
                        reduce(table_constructor_fn, [cell[idx] for cell in row]) + end
                    )
        header_list.append(table_sep * table_width)
        header_str = header_str.join(header_list)

        # Construct the cells
        for _row in self.cells:
            for idx in range(len(_row[0])):
                if empty_row_sep:
                    if idx == 0:
                        cell_list.append(
                            reduce(table_constructor_fn, [cell[idx] for cell in _row])
                            + end
                        )
                    else:
                        cell_list.append(
                            reduce(
                                table_constructor_fn_w_spaces,
                                [cell[idx] for cell in _row],
                            )
                            + end
                        )
                cell_list.append(
                    reduce(table_constructor_fn, [cell[idx] for cell in _row]) + end
                )
            cell_list.append(col_sep * table_width + end)
        cell_str = cell_str.join(cell_list) + end
        self.header_str = header_str
        self.cell_str = cell_str

    def display(self):
        """Prints the table"""
        print(self.header_str)
        print(self.cell_str)

    @staticmethod
    def construct_subtable_row(
        stub: str,
        arg_max_lengths: list[int],
        adjustments: list[str],
        *args: list[list[str]],
    ):
        # Constructs subtable with given args
        subtable_list: list[str] = []
        elems: tuple[list[str], ...]
        for elems in zip(*args, strict=False):
            elem: tuple[str, ...]
            for idx, elem in enumerate(zip_longest(*elems, fillvalue="")):
                stub_str = stub + " : " if not subtable_list else " " * (len(stub) + 3)
                split = " : " if idx == 0 else "   "
                row_str = stub_str + Table.construct_subtable_str(
                    elem, arg_max_lengths, adjustments, split
                )
                subtable_list.append(row_str)
        return subtable_list

    @staticmethod
    def construct_subtable_str(
        args: tuple[str, ...] | list[str],
        arg_max_lengths: list[int],
        adjustments: list[str],
        split: str = " : ",
    ) -> str:
        row_str = ""
        for single_elem, max_len, adjustment in zip(
            args, arg_max_lengths, adjustments, strict=False
        ):
            if adjustment == "left":
                row_str += single_elem.ljust(max_len) + split
            elif adjustment == "right":
                row_str += single_elem.rjust(max_len) + split
        row_str = row_str[:-3]
        return row_str

    @staticmethod
    def fill_spaces(
        value: list[str] | str,
        max_width: int = 0,
        max_height: int = 0,
        align: Literal["left", "right", "center"] = "left",
    ) -> list[str]:
        """Adjust given list of string based on maximum length of strigs in that list

        Examples:

        >>> list_1 = ["abcd", "def, "g"]
        >>> aligned_list = table.fill_spaces(list_1)
        >>> list_1
        ["abcd", "def ", "g   "]

        Args:
            value (list | str): list of strings or string to be aligned
            max_width (int, optional): Maximum width of the list. If specified,
                length of every string of the list at least will be equal to max_width.
                Defaults to 0.
            max_height (int, optional): maximum height of a string. If specified,
                length of the list at least will be equal to max_height. Defaults
                to 0.
            align (str, optional): alignment mode. Defaults to "left".

        Returns:
            list[str]: aligned list
        """
        if isinstance(value, str):
            value = [value]
        elif not value:
            value = ["None"]
        value += [""] * max(max_height - len(value), 0)
        max_width = max(len(max(value, key=len)), max_width)
        match align:
            case "left":
                return [row.ljust(max_width) for row in value]
            case "right":
                return [row.rjust(max_width) for row in value]
            case "center":
                return [row.center(max_width) for row in value]

    @staticmethod
    def adjust_list(strings: list[str], max_len: int = 0) -> list[str]:
        """Adjusts and reconstucts a list based on specified maximum length.
        takes all strings in the list, put it to new string seperated
        with comma, if length of the string exceeds the max_len, append this string to a
        new list and continue to proceed

        Examples:
        >>> list1 = ["abcdef", "ghf", "1234", "ab", "c"]
        >>> list2 = Table.adjust_list(list1, 7)
        >>> list2
        ["abcdef, ",
        "ghf, 1234, ",
        "ab, c"]

        Args:
            strings (list[str]): list of strings
            max_len (int, optional): maximum length of a string in a list. Defaults
                to 0.

        Returns:
            list[str]: list of re-oredered strings
        """
        if not strings:
            #  Fill empty strings with None
            new_list: list[str] = ["None"]
        else:
            line_len = 0
            new_str = ""
            new_list = []
            for string in strings:
                new_str += string + ", "
                line_len += len(string) + 2
                if line_len > max_len:
                    new_list.append(new_str)
                    line_len = 0
                    new_str = ""
            new_list.append(new_str)
            new_list[-1] = new_list[-1][:-2]
        return new_list

    @staticmethod
    def dict_to_table(
        in_dict: Mapping[str, list[str] | dict[str, Any]],
        seperator: str = " : ",
        left_align: Literal["left", "right", "center"] = "left",
        right_align: Literal["left", "right", "center"] = "left",
        left_length: int = 0,
        right_length: int = 0,
        len_space: int = 0,
        space_fill: str = "-",
        r_len: int = 0,
    ) -> list[str]:
        """takes a dicts and creates a list of strings from that dict by filling empty
        spaces and making necessary alignments This function will work recursivey of
        values of the input dict is also dicts

        Examples:

        >>> dict1 = {
            "key_1": ["val_1", "val_2", "val_3"],
            "key_2": ["val_21", "val_22", "val_23"],
        }
        >>> table = Table.dict_to_table(dict1)
        >>> table
        ["key_1 : val_1 ",
         "        val_2 ",
         "        val_3 ",
         "key_2 : val_21",
         "        val_22",
         "        val_23"]

        Args:
            in_dict (dict[str, list  |  dict]): input dict
            seperator (_type_, optional): seperator between key and value pairs.
                Defaults to " : ".
            left_align (str, optional): alignment mode of keys. Defaults to "left".
            right_align (str, optional): alignment mode of values. Defaults to "left".
            left_length (int, optional): initial length of keys, if it is bigger than
                maximum length of keys, adjustments will be made according to this
                number. Defaults to 0.
            right_length (int, optional): initial length of values, if it is bigger
                than maximum length of values, adjustments will be made according to
                this number. Defaults to 0.
            len_space (int, optional): vertical space between each key value list of
                tables. Defaults to 0.
            space_fill (str, optional): if len_space is specified, fill the spaces with
                that value. Defaults to "-".

        Returns:
            list[str]: list of strings with same length
        """

        table: list[str] = []
        left_list: list[str] = []
        right_list: list[str] = []

        # run the funcion recursively if value is dict
        new_dict = {
            key: Table.dict_to_table(value) if isinstance(value, dict) else value
            for key, value in in_dict.items()
        }
        sep_indexes = [0]
        for _key, value in new_dict.items():
            if r_len != 0:
                value = Table.adjust_list(value, r_len)
            if isinstance(_key, tuple):
                key = list(_key)
                k_len = len(key)
            else:
                key = [_key]
                k_len = 1
            v_len = len(value)
            max_len = max(k_len, v_len)
            right_list.extend(value + ["" for _ in range(len_space + max_len - v_len)])
            left_list.extend(key + ["" for _ in range(len_space + max_len - k_len)])
            sep_indexes.append(sep_indexes[-1] + max_len + len_space)
        right_list = Table.fill_spaces(
            right_list, align=right_align, max_width=right_length
        )
        left_list = Table.fill_spaces(
            left_list, align=left_align, max_width=left_length
        )
        for idx, (left, right) in enumerate(zip(left_list, right_list, strict=False)):
            sep = (" " * len(seperator)) if idx not in sep_indexes else seperator
            row = left + sep + right
            if row.isspace():
                row = row.replace(" ", space_fill)
            table.append(row)
        return table


UsedKeysType = dict[str | int, ShapeType] | dict[int, ShapeType] | dict[str, ShapeType]


def create_shape_map(
    shape_template: Mapping[str, ShapeTemplateType],
    solver: ConstraintSolver,
) -> dict[str, ShapeRepr]:
    used_keys: UsedKeysType = {}
    return {
        key: create_shape_repr(shp_list, solver, used_keys)
        for key, shp_list in shape_template.items()
    }


def create_shape_repr(
    shp_list: ShapeTemplateType,
    solver: ConstraintSolver,
    used_keys: UsedKeysType | None = None,
) -> ShapeRepr:
    if used_keys is None:
        _used_keys: UsedKeysType = {}
    else:
        _used_keys = used_keys
    if shp_list == []:
        assert solver.empty_node is not None
        return next(iter(solver.empty_node.reprs))

    shp_prefix: list[Uniadic] = []
    shp_root: Variadic | None = None
    shp_suffix: list[Uniadic] = []

    for symbol in shp_list:
        symbol_obj: Uniadic | Variadic | None
        key_symbol: str | int
        if isinstance(symbol, tuple):
            if len(symbol) != 2 or symbol[1] != ...:
                raise KeyError("Requires valid variadic format!")
            # Get symbol of variadic
            symbol_obj = _used_keys.get(key_symbol := symbol[0], Variadic())  # type: ignore
            assert isinstance(symbol_obj, Variadic), "Must be Variadic!"
            shp_root = symbol_obj
        else:
            key_symbol = symbol  # type: ignore
            if symbol not in _used_keys:
                match symbol:
                    case int() if not isinstance(symbol, bool):
                        if (_uni := solver.symbol_store.get(symbol)) is not None:
                            symbol_obj = _uni
                        else:
                            symbol_obj = solver.symbol_store[symbol] = Uniadic(symbol)
                    case str() | None:
                        symbol_obj = Uniadic()
                    case _:
                        raise TypeError(
                            f"Given type ({type(symbol)}) is not supported. Only int, "
                            "str, or None types are accepted."
                        )
            else:
                assert isinstance(symbol, str | int)
                symbol_obj = _used_keys[symbol]  # type: ignore

            assert isinstance(symbol_obj, Uniadic), "Must be Uniadic!"

            if shp_root is None:
                shp_prefix.append(symbol_obj)
            else:
                shp_suffix.append(symbol_obj)

        if symbol is not None:
            _used_keys[key_symbol] = symbol_obj  # type: ignore

    return ShapeRepr(prefix=shp_prefix, root=shp_root, suffix=shp_suffix)


def get_summary(
    conns: dict[str, tuple[dict[str, list[str]], dict[str, list[str]]]],
    name: str,
    shape: dict[str, tuple[dict[str, list[str]], dict[str, list[str]]]] | None = None,
    types: dict[str, tuple[dict[str, str], dict[str, str]]] | None = None,
    params: dict[str, tuple[dict[str, str], dict[str, str]]] | None = None,
) -> Table:
    stub_input = "Inputs"
    stub_output = "Outputs"
    stub_len = len(max(stub_input, stub_output, key=len))
    stub_input = stub_input.ljust(stub_len)
    stub_output = stub_output.ljust(stub_len)

    keys_name = "Keys"
    shapes_name = "Shapes"
    conn_name = "Connections"
    type_name = "Types"
    params_name = "Parameters"
    sub_columns = [keys_name, shapes_name, type_name, conn_name, params_name]
    adjustments = ["left", "right", "left", "left", "right"]

    removed_cols: list[int] = []
    if shape is not None:
        align_shapes(
            [shape_dict for shape_tuple in shape.values() for shape_dict in shape_tuple]
        )
    else:
        # if shape is not given, add it to the removed cols, shape sub column will be
        # removed after
        shape = {}
        removed_cols.append(1)

    if params is None:
        # if params is not given, add it to the removed cols, params subcolumn will be
        # removed after
        params = {}
        removed_cols.append(4)

    if types is None:
        # if types is not given, add it to the removed cols, types subcolumn will be
        # removed after
        types = {}
        removed_cols.append(2)

    all_keys = {keys_name}
    all_shapes = {shapes_name}
    all_types = {type_name}
    all_connections = {conn_name}
    all_params = {params_name}

    for model_name in conns:
        # collect all keys and conections into a their corresponding sets (also shape
        # and params if possible) these sets will be used in finding their
        # corresponding column lengths
        io_conn_tuple = conns.get(model_name, ({}, {}))
        io_shape_tuple = shape.get(model_name, ({}, {}))
        io_param_tuple = params.get(model_name, ({}, {}))
        io_type_tuple = types.get(model_name, ({}, {}))

        input_conns, output_conns = io_conn_tuple
        input_shape, output_shape = io_shape_tuple
        input_params, output_params = io_param_tuple
        input_types, output_types = io_type_tuple

        all_keys.update(input_conns.keys())
        all_keys.update(output_conns.keys())

        all_connections.update(*input_conns.values())
        all_connections.update(*output_conns.values())

        all_shapes.update(*input_shape.values())
        all_shapes.update(*output_shape.values())

        all_params.update(input_params.values())
        all_params.update(output_params.values())

        all_types.update(input_types.values())
        all_types.update(output_types.values())

    # Find max lengths of each sets
    max_key_len = len(max(*all_keys, key=len))
    max_conn_len = len(max(*all_connections, key=len))
    max_shape_len = len(max(*all_shapes, key=len))
    max_params_len = len(max(*all_params, key=len))
    max_types_len = len(max(*all_types, key=len))

    sub_column_lengths = [
        max_key_len,
        max_shape_len,
        max_types_len,
        max_conn_len,
        max_params_len,
    ]

    # remove not given columns
    sub_column_lengths = [
        col for idx, col in enumerate(sub_column_lengths) if idx not in removed_cols
    ]
    adjustments = [
        col for idx, col in enumerate(adjustments) if idx not in removed_cols
    ]
    sub_columns = [
        col for idx, col in enumerate(sub_columns) if idx not in removed_cols
    ]

    table = Table(name=name)

    for model_name in conns:
        # iterate in all models, construct spanner columns
        input_shape, output_shape = shape.get(model_name, ({}, {}))
        input_conn, output_conn = conns.get(model_name, ({}, {}))
        input_params, output_params = params.get(model_name, ({}, {}))
        input_types, output_types = types.get(model_name, ({}, {}))

        in_keys = [[key] for key in input_conn]
        out_keys = [[key] for key in output_conn]

        input_shapes = list(input_shape.values())
        output_shapes = list(output_shape.values())

        in_types = [[key] for key in input_types.values()]
        out_types = [[key] for key in output_types.values()]

        model_input_conn = [value if value else ["--"] for value in input_conn.values()]
        model_output_conn = [
            value if value else ["--"] for value in output_conn.values()
        ]

        in_params = [[param] for param in input_params.values()]
        out_params = [[param] for param in output_params.values()]

        input_args = [in_keys, input_shapes, in_types, model_input_conn, in_params]
        output_args = [
            out_keys,
            output_shapes,
            out_types,
            model_output_conn,
            out_params,
        ]

        # remove not given columns
        input_args = [
            col for idx, col in enumerate(input_args) if idx not in removed_cols
        ]
        output_args = [
            col for idx, col in enumerate(output_args) if idx not in removed_cols
        ]

        # construct Inputs and outputs stub
        input_table = table.construct_subtable_row(
            stub_input, sub_column_lengths, adjustments, *input_args
        )
        sep = ["-" * len(input_table[0])]
        output_table = table.construct_subtable_row(
            stub_output, sub_column_lengths, adjustments, *output_args
        )

        cell = input_table + sep + output_table
        table.add_row([model_name, cell])

    subheader_adjustments = ["left", "left", "left", "left", "left"]
    subheader_adjustments = [
        col for idx, col in enumerate(subheader_adjustments) if idx not in removed_cols
    ]

    sub_row_header = table.construct_subtable_str(
        sub_columns, sub_column_lengths, subheader_adjustments
    )
    sub_row_length = len(sub_row_header)
    header_stub_space = " " * (stub_len + 3)
    table.add_header(
        ["Model Name", header_stub_space + "Model Keys".center(sub_row_length)]
    )
    table.add_header(["", header_stub_space + "-" * sub_row_length])
    table.add_header(["", header_stub_space + sub_row_header])
    return table


def get_summary_shapes(
    model_shapes: dict[str, _ShapesType],
    conn_info: dict[str, tuple[dict[str, list[str]], dict[str, list[str]]]],
):
    shape_info: dict[str, tuple[_ShapesType, _ShapesType]] = {}
    for model_name in conn_info:
        shape = model_shapes[model_name]
        input_conns, output_conns = conn_info[model_name]
        input_shapes = {key: shape[key] for key in input_conns}
        output_shapes = {key: shape[key] for key in output_conns}
        shape_info[model_name] = (input_shapes, output_shapes)
    return shape_info


# TODO: Name mappings in there should more specialized as Any is not a good choice
# name mappings should be dict[BaseModel, str]
# data_memo should be dict[int, Tensor | Scalar]
# however, if this happens, there will be circular import problem
# So carrying this function to another module may be a better idea
# (maybe this function could be a method of BaseModel?)
def get_summary_types(
    name_mappings: dict[Any, Any], data_memo: dict[Any, Any] | None = None
):
    if data_memo is None:
        data_memo = {}

    type_info: dict[str, tuple[dict[str, str], dict[str, str]]] = {}

    for model, model_name in name_mappings.items():
        in_dict, out_dict = type_info.setdefault(model_name, ({}, {}))
        for key in model.conns.all:
            key_mappings = model._generate_keys(include_outputs=True)
            in_key = key_mappings.get(key, key)
            data = model.conns.get_data(key)
            pm_data = data_memo.get(id(data), data)
            data_type = pm_data._type
            if not hasattr(data_type, "__args__"):
                str_type = data_type.__name__
            else:
                sorted_type = sort_type(pm_data._type)
                str_type = str(sorted_type)
            if key in model._input_keys:
                in_dict[in_key] = str_type
            else:
                out_dict[in_key] = str_type
    return type_info


def is_type_adjustment_required(data: dict[str, Tensor | Scalar], inputs: list[str]):
    if len(inputs) <= 2:
        return False
    inputs = inputs[:2]
    left = data[inputs[0]]
    right = data[inputs[1]]
    if not isinstance(left, Tensor) or not isinstance(right, Tensor):
        return False

    rule1 = issubclass(float, left._type) and issubclass(int, right._type)
    rule2 = issubclass(float, right._type) and issubclass(int, left._type)

    return rule1 | rule2<|MERGE_RESOLUTION|>--- conflicted
+++ resolved
@@ -284,36 +284,6 @@
     ) -> tuple[DataEvalType[DataType], ParamsEvalType[DataType]]: ...
 
 
-ParamsEvalType = dict[str, DataType]
-DataEvalType = Mapping[str, DataType | MainValueType | str]
-
-
-class EvaluateType(Protocol, Generic[DataType]):
-    def __call__(
-        self,
-        params: ParamsEvalType[DataType] | None,
-        data: DataEvalType[DataType] | None,
-    ) -> DataEvalType[DataType]: ...
-
-
-class EvaluateGradientsType(Protocol, Generic[DataType]):
-    def __call__(
-        self,
-        params: ParamsEvalType[DataType] | None,
-        data: DataEvalType[DataType] | None,
-        output_gradients: ParamsEvalType[DataType] | None,
-    ) -> ParamsEvalType[DataType]: ...
-
-
-class EvaluateAllType(Protocol, Generic[DataType]):
-    def __call__(
-        self,
-        params: ParamsEvalType[DataType] | None,
-        data: DataEvalType[DataType] | None,
-        output_gradients: ParamsEvalType[DataType] | None,
-    ) -> tuple[DataEvalType[DataType], ParamsEvalType[DataType]]: ...
-
-
 LossKey = "loss"
 FinalCost = "final_cost"
 
@@ -745,12 +715,6 @@
 
             if self.is_valued or other.is_valued:
                 valued, non_valued = (self, other) if self.is_valued else (other, self)
-<<<<<<< HEAD
-                assert isinstance(valued, Tensor | Scalar)
-                assert not isinstance(valued.value, ToBeDetermined)
-                assert isinstance(non_valued, type(valued))
-=======
->>>>>>> 65335728
                 updates |= non_valued.set_value(valued.value)
                 if non_valued is other:
                     if other.is_tensor:
