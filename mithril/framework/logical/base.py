# Copyright 2022 Synnada, Inc.
#
# Licensed under the Apache License, Version 2.0 (the "License");
# you may not use this file except in compliance with the License.
# You may obtain a copy of the License at
#
#     http://www.apache.org/licenses/LICENSE-2.0
#
# Unless required by applicable law or agreed to in writing, software
# distributed under the License is distributed on an "AS IS" BASIS,
# WITHOUT WARRANTIES OR CONDITIONS OF ANY KIND, either express or implied.
# See the License for the specific language governing permissions and
# limitations under the License.

from __future__ import annotations

import abc
from collections.abc import KeysView, Mapping
from dataclasses import dataclass
from itertools import chain
from types import UnionType
from typing import Any

from ...utils.utils import OrderedSet
from ..common import (
    TBD,
    AssignedConstraintType,
    Connection,
    ConnectionData,
    Connections,
    ConnectionType,
    Constraint,
    ConstraintFunctionType,
    ConstraintSolver,
    IOHyperEdge,
    MainValueType,
    ScalarType,
    ShapeNode,
    ShapesType,
    ShapeTemplateType,
    ShapeType,
    Tensor,
    ToBeDetermined,
    UniadicRecord,
    Updates,
    UpdateType,
    Variadic,
    create_shape_repr,
    get_shapes,
)
<<<<<<< HEAD
from ..constraints import constraint_type_map
=======
from ..constraints import type_constraints
>>>>>>> 1edf5c6b

__all__ = ["BaseModel", "ExtendInfo"]


@dataclass
class ExtendInfo:
    _model: BaseModel
    _connections: dict[str, ConnectionType]

    def __post_init__(self) -> None:
        external_keys = (
            set(self._model.external_keys)
            | {item.key for item in self._model.conns.couts}
            | {item.key for item in self._model.conns.cins}
        )

        for key in self._connections:
            if key not in external_keys:
                raise KeyError(f"Key '{key}' is not a valid key for the model!")

    @property
    def model(self) -> BaseModel:
        return self._model

    @property
    def connections(self) -> dict[str, ConnectionType]:
        return self._connections


class BaseModel(abc.ABC):
    # Disposable models only used once for entire training session.
    # This attribute is only use for manual backends' code generation.

    # TODO: This can be checked from backend's gradient function dict???
    disposable: bool = False
    # TODO: factory_args should be instance variable not class!
    factory_args: dict[str, Any] = {}

    def __call__(self, **kwargs: ConnectionType) -> ExtendInfo:
        return ExtendInfo(self, kwargs)

    def __init__(self, name: str | None = None, enforce_jit: bool = True) -> None:
        self.parent: BaseModel | None = (
            None  # TODO: maybe set it only to PrimitiveModel / Model.
        )
        self.assigned_shapes: list[ShapesType] = []
        self.assigned_types: dict[
            str,
            type | UnionType | ScalarType | Tensor[int | float | bool],
        ] = {}
        self.assigned_constraints: list[AssignedConstraintType] = []
        self.conns = Connections()
        self.frozen_attributes: list[str] = []
        self.dependency_map = DependencyMap(self.conns)
        self.name = name
        self._enforce_jit = enforce_jit
        self._jittable = True
        self.constraint_solver: ConstraintSolver = ConstraintSolver()
        self.safe_shapes: dict[str, ShapeTemplateType] = {}
        self.is_frozen = False

    @abc.abstractmethod
    def summary(
        self,
        shapes: bool = True,
        types: bool = False,
        symbolic: bool = False,
        name: str | None = None,
        alternative_shapes: bool = False,
        uni_cache: dict[UniadicRecord, str] | None = None,
        var_cache: dict[Variadic, str] | None = None,
    ) -> None:
        raise NotImplementedError("Implement summary method!")

    @property
    def enforce_jit(self) -> bool:
        return self._enforce_jit

    @enforce_jit.setter
    def enforce_jit(self, value: bool) -> None:
        self._enforce_jit = value

    @property
    def jittable(self) -> bool:
        return self._jittable

    @property
    def shapes(
        self,
    ) -> Mapping[str, ShapeTemplateType | list[ShapeTemplateType] | None]:
        return self.get_shapes()

    @property
    def external_keys(self) -> KeysView[str]:
        return self.conns.io_keys

    @property
    def input_keys(self) -> KeysView[str]:
        return self.conns.input_keys

    @property
    def _all_keys(self) -> KeysView[str]:
        return self.conns.all.keys()

    @property
    def output_keys(self) -> list[str]:
        output_keys = list(self.conns.output_keys)
        return output_keys

    def check_extendability(self) -> None:
        # Check possible errors before the extension.
        if self.parent is not None:
            raise AttributeError("Submodel of a model could not be extended!")

    def _get_outermost_parent(self) -> BaseModel:
        model = self
        while model.parent is not None:
            model = model.parent
        return model

    def generate_keys(
        self,
        symbolic: bool = True,
        include_internals: bool = True,
        include_outputs: bool = False,
    ) -> dict[str, str]:
        return {}

    def __setattr__(self, name: str, value: Any) -> None:
        # You need to be careful here to avoid infinite recursion
        if (
            getattr(self, "frozen_attributes", None) is not None
            and name in self.frozen_attributes
        ):
            # To avoid infinite recursion, use the base class's __setattr__ method
            raise AttributeError(
                f"{name} attribute of {self.__class__.__name__} type object is frozen."
            )
        else:
            super().__setattr__(name, value)

    def _freeze(self) -> None:
        self.is_frozen = True

    @abc.abstractmethod
    def extract_connection_info(
        self,
        name_mappings: dict[BaseModel, str],
        data_to_key_map: dict[IOHyperEdge, list[str]] | None = None,
        data_memo: Mapping[int, IOHyperEdge] | None = None,
    ) -> dict[str, tuple[dict[str, list[str]], dict[str, list[str]]]]:
        raise NotImplementedError("Implement extract_connection_info method!")

    def _create_connection(
        self, metadata: IOHyperEdge, key: str, is_key_autogenerated: bool
    ) -> Connection:
        # Check if the key is already exist in the connections object.
        if self.conns.get_connection(key) is not None:
            raise KeyError("Connection with name " + key + " already exists!")

        # Create connection object with given metadata, key
        # and auto-generation status of the key.
        con = Connection(
            key=key,
            metadata=metadata,
            is_key_autogenerated=is_key_autogenerated,
        )
        # Add ConnectionData to the connections object.
        self.conns.add(con.data)
        return con

    def create_connection(self, metadata: IOHyperEdge, key: str) -> ConnectionData:
        con = self._create_connection(metadata, key, False)
        # Set key_origin into metadata
        metadata.key_origin = key
        setattr(self, key, con)
        return con.data

    def _set_shapes(
        self,
        shapes: ShapesType,
        trace: bool = False,
        updates: Updates | None = None,
        **kwargs: ShapeTemplateType,
    ) -> None:
        # Initialize assigned shapes dictionary to store assigned shapes.
        assigned_shapes: dict[str, ShapeTemplateType] = {}

        if updates is None:
            updates = Updates()

        model = self._get_outermost_parent()
        used_keys: dict[str | int, ShapeType] = {}
        shape_nodes: dict[str | Connection, tuple[ShapeNode, str]] = {}
        # TODO: Can this be refactored to use a single loop?
        for key, shape in chain(shapes.items(), kwargs.items()):
            metadata = self.conns.extract_metadata(key)
            given_repr = create_shape_repr(shape, model.constraint_solver, used_keys)
            # Get inner string representation of the metadata and save
            # use this name in order to merge .
            conn = self.conns.get_con_by_metadata(metadata)
            assert conn is not None
            inner_key = conn.key
            shape_nodes[key] = (given_repr.node, inner_key)
            assigned_shapes[inner_key] = shape
        # Apply updates to the shape nodes.
        for key in chain(shapes, kwargs):
            node, _inner_key = shape_nodes[key]
            if (metadata := self.conns.get_data(_inner_key)).is_polymorphic:
                # If edge_type is not defined yet, set it to Tensor since
                # shape is provided.
                updates |= metadata.set_type(Tensor[int | float | bool])
            shape_node = self.conns.get_shape_node(_inner_key)
            assert shape_node is not None
            updates |= shape_node.merge(node)

        if trace:
            self.assigned_shapes.append(assigned_shapes)

        model.constraint_solver(updates)

    def _set_value(
        self,
        key: ConnectionData,
        value: MainValueType | Tensor[int | float | bool] | str,
    ) -> Updates:
        """
        Set value for the given connection.

        Args:
            key (str | Connection): Connection key or Connection object to set value.
            value (MainValueType): Value to set for the given connection.

        Raises:
            KeyError: If the provided key is not a valid IO key.
        """

        if key.key not in self.conns.input_keys:
            raise ValueError("Values of internal and output keys cannot be set.")
        if value != TBD:
            self.conns.cins.discard(key)
        # Data is scalar, set the value directly.
        return key.metadata.set_value(value)

    def set_shapes(
        self, config: ShapesType | None = None, **kwargs: ShapeTemplateType
    ) -> None:
        if config is None:
            config = {}
        self._set_shapes(config, trace=True, updates=None, **kwargs)

    def set_values(
        self,
        config: Mapping[
            str | Connection, Tensor[int | float | bool] | MainValueType | str
        ]
        | Mapping[Connection, Tensor[int | float | bool] | MainValueType | str]
        | Mapping[str, Tensor[int | float | bool] | MainValueType | str]
        | None = None,
        **kwargs: Tensor[int | float | bool] | MainValueType | str,
    ) -> None:
        """
        Set multiple values in the model.
        This method updates values in the outermost model by traversing up the
        parent hierarchy. It performs metadata extraction on self, validity checks
        and updates on the parent model. Finally, it solves constraints
        with the updated values.

        Args:
            config (dict[str | Connection, MainValueType]): A dictionary where
            keys are either strings or Connection objects, and values are
            of type MainValueType.
            **kwargs (MainValueType): Key-value pairs where keys are string names
            of connections present in this model.

        Raises:
            KeyError: If a valid key or Connection is not provided in the values
            dictionary.
        """
        if config is None:
            config = {}
        # Make all value updates in the outermost model.s
        model = self._get_outermost_parent()
        updates = Updates()
        for key, value in chain(config.items(), kwargs.items()):
            # Perform metadata extraction process on self.
            metadata = self.conns.extract_metadata(key)
            # Perform validity check and updates on model.
            if (conn_data := model.conns.get_con_by_metadata(metadata)) is None:
                raise KeyError("Requires valid key or Connection to set values!")
            updates |= model._set_value(conn_data, value)

        # Solve constraints with the updated values.
        model.constraint_solver(updates)

    def set_types(
        self,
        config: Mapping[
            str | Connection,
            type | UnionType | ScalarType | type[Tensor[int | float | bool]],
        ]
        | Mapping[
            Connection,
            type | UnionType | ScalarType | type[Tensor[int | float | bool]],
        ]
        | Mapping[
            str,
            type | UnionType | ScalarType | type[Tensor[int | float | bool]],
        ]
        | None = None,
        **kwargs: type | UnionType | ScalarType | type[Tensor[int | float | bool]],
    ) -> None:
        """
        Set types of any connection in the Model

        This method updates types in given connections.
        connections can be given either as Connection or their string
        equivalent. Giving a valid type for given connections, this method
        will update the connections's types and thereafter runs the
        constraints to update affected connections' types.

        Args:
            values (dict[str | Connection, MainValueType]): A dictionary where
            keys are either strings or Connection objects, and values are
            of type of type or UnionType objects.

        """
        if config is None:
            config = {}
        # Initialize assigned shapes dictionary to store assigned shapes.
        assigned_types: dict[
            str,
            type | UnionType | ScalarType | Tensor[int | float | bool],
        ] = {}

        # Get the outermost parent as all the updates will happen here.
        model = self._get_outermost_parent()
        updates = Updates()
        for key, key_type in chain(config.items(), kwargs.items()):
            metadata = self.conns.extract_metadata(key)
            conn = self.conns.get_con_by_metadata(metadata)
            assert conn is not None
            inner_key = conn.key
            if key_type is Tensor:
                key_type = Tensor[int | float | bool]
            assigned_types[inner_key] = key_type
            updates |= metadata.set_type(key_type)
        # Store assigned types in the model.
        self.assigned_types |= assigned_types
        # Run the constraints for updating affected connections.
        model.constraint_solver(updates)

    def get_shapes(
        self,
        uni_keys: dict[UniadicRecord, str] | None = None,
        var_keys: dict[Variadic, str] | None = None,
        symbolic: bool = True,
        verbose: bool = False,
    ) -> Mapping[str, ShapeTemplateType | list[ShapeTemplateType] | None]:
        return get_shapes(
            data_dict={key: value.metadata for key, value in self.conns.all.items()},
            uniadic_keys=uni_keys,
            varadic_keys=var_keys,
            symbolic=symbolic,
            verbose=verbose,
            key_mappings=self.generate_keys(include_outputs=True),
        )

    def _add_constraint(
        self,
        fn: ConstraintFunctionType,
        keys: list[str],
<<<<<<< HEAD
        type: list[UpdateType] | None = None,
=======
        type: UpdateType | None = None,
>>>>>>> 1edf5c6b
        dependencies: set[Constraint] | None = None,
    ) -> Constraint:
        all_conns = self.conns.all
        hyper_edges = [all_conns[key].metadata for key in keys]

        if dependencies is None:
            dependencies = set()
        unresolved_dependencies = (
            dependencies & self.constraint_solver.constraint_map.keys()
        )
        if type is None:
            type = constraint_type_map.get(fn, [UpdateType.SHAPE, UpdateType.VALUE])
        constr = Constraint(fn=fn, type=type)
        constr.add_dependencies(*unresolved_dependencies)

        self.constraint_solver.constraint_map[constr] = hyper_edges
        for hyper_edge in hyper_edges:
            hyper_edge.add_constraint(constr)

        self.constraint_solver.solver_loop({constr})
        return constr

    def add_constraint(
        self,
        fn: ConstraintFunctionType,
        keys: list[str],
<<<<<<< HEAD
        type: list[UpdateType] | None = None,
=======
        type: UpdateType = UpdateType.SHAPE,
>>>>>>> 1edf5c6b
        dependencies: set[Constraint] | None = None,
    ) -> Constraint:
        self.assigned_constraints.append({"fn": fn.__name__, "keys": keys})
        return self._add_constraint(fn, keys, type, dependencies)

    @property
    def cin(self) -> Connection:
        if (cin_len := len(self.conns.cins)) != 1:
            raise KeyError(
                f"Currently, there exists {cin_len} canonical inputs, model "
                "should have exactly one canonical input!"
            )
        return next(iter(self.conns.cins)).conn

    @property
    def cout(self) -> Connection:
        if (cout_len := len(self.conns.couts)) != 1:
            raise KeyError(
                f"Currently, there exists {cout_len} canonical outputs, model "
                "should have exactly one canonical output!"
            )

        return next(iter(self.conns.couts)).conn

    def set_cin(self, *connections: str | Connection, safe: bool = True) -> None:
        self.conns.cins = set()
        for given_conn in connections:
            conn = self.conns.get_extracted_connection(given_conn)

            is_valued = conn.metadata.value is not TBD
            if conn not in self.dependency_map.local_input_dependency_map:
                raise ValueError(
                    "To set a connection as canonical input, connection must be an "
                    "input connection!"
                )
            elif is_valued:
                if safe:
                    raise ValueError(
                        "To set a connection as canonical input, "
                        "connection must be unvalued!"
                    )
            else:
                self.conns.cins.add(conn)

    def set_cout(self, *connections: str | Connection, safe: bool = True) -> None:
        self.conns.couts = set()
        for given_conn in connections:
            conn = self.conns.get_extracted_connection(given_conn)
            is_valued = conn.metadata.value is not TBD
            if conn not in self.dependency_map.local_output_dependency_map or is_valued:
                if safe:
                    raise ValueError(
                        "To set a connection as canonical output, "
                        "connection must be an output connection!"
                    )
            else:
                self.conns.couts.add(conn)

    def _match_hyper_edges(self, left: IOHyperEdge, right: IOHyperEdge) -> Updates:
        # if type(left.data) is not type(right.data):
        l_type = left.edge_type
        r_type = right.edge_type
        if ((l_type is Tensor) ^ (r_type is Tensor)) and (
            ToBeDetermined not in (l_type, r_type)
        ):
            raise TypeError(
                "Types of connections are not consistent. Check connection types!"
            )

        right_connections = self.conns.connections_dict.pop(right, set())
        self.conns.connections_dict[left] |= right_connections

        for conns_obj in right_connections:
            conns = conns_obj.metadata_dict.pop(right, None)

            if conns is None:
                raise KeyError(
                    "Requires merged connection's metadata to contain its "
                    "Connections object."
                )

            if left not in conns_obj.metadata_dict:
                conns_obj.metadata_dict[left] = conns
            elif left in conns_obj.metadata_dict:
                conns_obj.metadata_dict[left] |= conns

            for conn in conns:
                conn.metadata = left

        # Update IOHyperEdge's in constraint solver.
        self.constraint_solver.update_constraint_map(left, right)
        # Match data of each IOHyperEdge's.
        updates = left.match(right)
        return updates

    def get_models_in_topological_order(self) -> list[BaseModel]:
        dependency_map = self.dependency_map.local_output_dependency_map
        graph = {
            info[0]: OrderedSet(
                [dependency_map[spec][0] for spec in info[1] if spec in dependency_map]
            )
            for info in dependency_map.values()
        }
        top_order: list[BaseModel] = list()
        visited: set[BaseModel] = set()
        for model in graph:
            if model not in top_order:
                BaseModel._reverse_dfs(model, graph, top_order, visited)
        return top_order

    @staticmethod
    def _reverse_dfs(
        node: BaseModel,
        graph: dict[BaseModel, OrderedSet[BaseModel]],
        top_order: list[BaseModel],
        visited: set[BaseModel],
    ) -> None:
        visited.add(node)
        for m in graph[node]:
            if m not in visited:
                BaseModel._reverse_dfs(m, graph, top_order, visited)
        top_order.append(node)


class DependencyMap:
    """
    Depedency Map stores relations between connections and models
    TODO: Write doc
    """

    def __init__(self, connections: Connections) -> None:
        self.conns = connections
        # Stores relation between input_keys to dependent output connections
        self._global_input_dependency_map: dict[
            ConnectionData, OrderedSet[ConnectionData]
        ] = {}
        # Stores relation between output_keys to dependent input connections
        self._global_output_dependency_map: dict[
            ConnectionData, OrderedSet[ConnectionData]
        ] = {}

        # Caches relations during extend to avoid traverse whole graph
        self._global_input_dependency_map_cache: dict[
            ConnectionData, OrderedSet[ConnectionData]
        ] = {}
        self._global_output_dependency_map_cache: dict[
            ConnectionData, OrderedSet[ConnectionData]
        ] = {}
        # Stores releation between local input keys to dependent local
        # output connections
        self.local_input_dependency_map: dict[
            ConnectionData, list[tuple[BaseModel, OrderedSet[ConnectionData]]]
        ] = {}
        # Stores releation between local output keys to dependent local
        # input connections
        self.local_output_dependency_map: dict[
            ConnectionData, tuple[BaseModel, OrderedSet[ConnectionData]]
        ] = {}

    # Add new model to dependency map, model_dag is created in extend
    def add_model_dag(
        self, model: BaseModel, model_dag: dict[str, ConnectionData]
    ) -> None:
        updated_conns: OrderedSet[ConnectionData] = OrderedSet()
        for local_key, conn in model_dag.items():
            if local_key in model.conns.input_keys:
                specs: OrderedSet[ConnectionData] = OrderedSet(
                    [
                        model_dag[conn.key]
                        for conn in model.dependency_map.get_dependent_output_conns(
                            local_key
                        )
                        if model_dag.get(conn.key) is not None
                    ]
                )
                self.local_input_dependency_map.setdefault(conn, []).append(
                    (model, specs)
                )
                updated_conns.add(conn)
            else:
                specs = OrderedSet(
                    [
                        model_dag[conn.key]
                        for conn in model.dependency_map.get_dependent_input_conns(
                            local_key
                        )
                        if model_dag.get(conn.key) is not None
                    ]
                )
                self.local_output_dependency_map[conn] = (model, specs)

                updated_conns.add(conn)
                self.cache_internal_references(conn, specs)

            if self.look_for_cyclic_connection(conn, specs):
                raise KeyError(
                    f"There exists a cyclic subgraph between {conn.key} key and "
                    f"{[spec.key for spec in specs]} key(s)!"
                )

        self.update_globals(updated_conns)

    # Caches extended connections to avoid traverse
    def cache_internal_references(
        self, output_conn: ConnectionData, dependent_conns: OrderedSet[ConnectionData]
    ) -> None:
        # Be sure all input and output keys has cache entry
        for conn in self.conns.input_connections:
            self._global_input_dependency_map_cache.setdefault(conn, OrderedSet())

        for conn in self.conns.output_connections:
            self._global_output_dependency_map_cache.setdefault(conn, OrderedSet())

        all_dependent_input_conns: OrderedSet[ConnectionData] = OrderedSet()

        for input_conn in dependent_conns:
            # Extend from output, update global input dependency map with new
            # output conn
            for dependent_conn in self._global_output_dependency_map_cache.get(
                input_conn, OrderedSet()
            ):
                all_dependent_input_conns.add(dependent_conn)

                # If not extend from input add
                if output_conn not in self._global_input_dependency_map_cache:
                    self._global_input_dependency_map_cache[dependent_conn].add(
                        output_conn
                    )

            # Input is not internal
            if input_conn in self.conns.input_connections:
                all_dependent_input_conns.add(input_conn)

                # If not extend from input add
                if output_conn not in self._global_input_dependency_map_cache:
                    self._global_input_dependency_map_cache[input_conn].add(output_conn)

        # Extend from Input
        if output_conn in self._global_input_dependency_map_cache:
            dependent_output_conns = self._global_input_dependency_map_cache.pop(
                output_conn
            )

            # Update global_input_dependencies
            for dependent_input_conn in all_dependent_input_conns:
                if dependent_input_conn in self._global_input_dependency_map_cache:
                    self._global_input_dependency_map_cache[
                        dependent_input_conn
                    ].discard(output_conn)
                    self._global_input_dependency_map_cache[dependent_input_conn] |= (
                        dependent_output_conns
                    )

            # Update global_output_dependencies
            for dependent_output_conn in dependent_output_conns:
                if dependent_output_conn in self._global_output_dependency_map_cache:
                    self._global_output_dependency_map_cache[
                        dependent_output_conn
                    ].discard(output_conn)
                    self._global_output_dependency_map_cache[dependent_output_conn] |= (
                        all_dependent_input_conns
                    )

        else:
            self._global_output_dependency_map_cache.setdefault(
                output_conn, OrderedSet()
            )
            self._global_output_dependency_map_cache[output_conn] |= (
                all_dependent_input_conns
            )

    # Caches given input connection for later usage
    def cache_conn_input_dependency(self, conn: ConnectionData) -> None:
        if conn not in self._global_input_dependency_map_cache:
            dependents = self.get_output_key_dependency(conn.key)
            self._global_input_dependency_map_cache[conn] = dependents

    # Caches given output connection for later usage
    def cache_conn_output_dependency(self, conn: ConnectionData) -> None:
        if conn not in self._global_output_dependency_map_cache:
            dependents = self.get_input_key_dependency(conn.key)
            self._global_output_dependency_map_cache[conn] = dependents

    # Returns dependent input keys of given output key
    def get_dependent_input_conns(self, key: str) -> OrderedSet[ConnectionData]:
        if (given_conn := self.conns.get_connection(key)) is None:
            raise KeyError("Given key does not belong to the Model!")
        dependent_conns: OrderedSet[ConnectionData] = OrderedSet()
        if key in self.conns.output_keys:
            dependent_conns = self._global_output_dependency_map[given_conn]
        elif (
            conn := self.conns.get_connection(key)
        ) in self._global_output_dependency_map_cache:
            return self._global_output_dependency_map_cache[conn]
        else:
            return self.get_output_key_dependency(key)

        return dependent_conns

    # Return dependent output keys of given input key
    def get_dependent_output_conns(self, key: str) -> OrderedSet[ConnectionData]:
        if (given_conn := self.conns.get_connection(key)) is None:
            raise KeyError("Given key does not belong to the Model!")
        dependent_conns: OrderedSet[ConnectionData] = OrderedSet()
        if key in self.conns.input_keys:
            dependent_conns = self._global_input_dependency_map[given_conn]
        elif (
            conn := self.conns.get_connection(key)
        ) in self._global_input_dependency_map_cache:
            return self._global_input_dependency_map_cache[conn]
        else:
            return self.get_input_key_dependency(key)

        return dependent_conns

    # Update dependecy map
    def update_all_keys(self) -> None:
        # This method is used in freeze, because in freeze dependencies changed
        # without updating dependency map.
        self.update_globals(
            OrderedSet(self.conns.input_connections)
            | OrderedSet(self.conns.output_connections)
        )

    # Get dependent output connections if given input connection is cached
    # else returns None
    def _get_from_input_cache(self, conn: ConnectionData) -> OrderedSet[ConnectionData]:
        dependent_conns = self._global_input_dependency_map_cache.get(
            conn, OrderedSet()
        )
        dependent_conns = OrderedSet(
            [
                dependent_conn
                for dependent_conn in dependent_conns
                if dependent_conn.key in self.conns.output_keys
            ]
        )
        return dependent_conns

    # Get dependent input connections if given output connection is cached
    # else returns None
    def _get_from_output_cache(
        self, conn: ConnectionData
    ) -> OrderedSet[ConnectionData]:
        dependent_conns = self._global_output_dependency_map_cache.get(
            conn, OrderedSet()
        )
        dependent_conns = OrderedSet(
            [
                dependent_conn
                for dependent_conn in dependent_conns
                if dependent_conn.key in self.conns.input_keys
            ]
        )
        return dependent_conns

    # Update global dependency maps wrt given connections
    def update_globals(self, updated_conns: OrderedSet[ConnectionData]) -> None:
        for input_conn in self.conns.input_connections:
            self._global_input_dependency_map.setdefault(input_conn, OrderedSet())

        for output_conn in self.conns.output_connections:
            self._global_output_dependency_map.setdefault(output_conn, OrderedSet())

        visited_keys: OrderedSet[ConnectionData] = OrderedSet()
        while updated_conns:
            conn = updated_conns.pop()
            if conn in visited_keys:
                continue

            visited_keys.add(conn)
            dependent_conns: OrderedSet[ConnectionData] = OrderedSet()

            if conn.key in self.conns.input_keys:
                # New global input key
                dependent_conns = self._get_from_input_cache(conn)

                for dependent_conn in dependent_conns:
                    self._global_input_dependency_map[conn].add(dependent_conn)

            elif conn.key in self.conns.output_keys:
                # New global output key
                dependent_conns = self._get_from_output_cache(conn)

                for dependent_conn in dependent_conns:
                    self._global_output_dependency_map[conn].add(dependent_conn)

            else:
                # Key must be overriden, remove from dependecy map
                if conn in self._global_input_dependency_map:
                    dependent_conns = self._global_input_dependency_map.pop(
                        conn, OrderedSet()
                    )
                    for dependent_conn in dependent_conns:
                        self._global_output_dependency_map[dependent_conn].remove(conn)

                dependent_conns = OrderedSet()
            updated_conns |= OrderedSet(dependent_conns)

    # Retrieve dependent output connection keys given input key by traversing the graph.
    def get_input_key_dependency(self, key: str) -> OrderedSet[ConnectionData]:
        if (given_conn := self.conns.get_connection(key)) is None:
            raise KeyError("Given key does not belong to the Model!")
        # If there already exists any input keys, add them.
        specs = OrderedSet(
            [
                key
                for item in self.local_input_dependency_map[given_conn]
                for key in item[1]
                if key in self.conns.output_keys
            ]
        )

        # Make search from intermediate keys to the input keys.
        key_stack = OrderedSet(
            [
                spec
                for item in self.local_input_dependency_map[given_conn]
                for spec in item[1]
                if spec not in specs
            ]
        )
        while key_stack:
            conn_data = key_stack.pop()
            if conn_data.key in self.conns.output_keys:
                specs.add(conn_data)
            # key_stack.update(self.dependency_map.get(key.key, OrderedSet()))
            # TODO: add test checking the while
            key_stack |= (
                OrderedSet(
                    [
                        spec
                        for item in self.local_input_dependency_map[conn_data]
                        for spec in item[1]
                    ]
                )
                if conn_data in self.local_input_dependency_map
                else OrderedSet()
            )
        return specs

    # Retrieve dependent input connection keys given output key by traversing the graph.
    def get_output_key_dependency(self, key: str) -> OrderedSet[ConnectionData]:
        if (given_conn := self.conns.get_connection(key)) is None:
            raise KeyError("Given key does not belong to the Model!")

        # If there already exists any input keys, add them
        specs = OrderedSet(
            [
                key
                for key in self.local_output_dependency_map[given_conn][1]
                if key in self.conns.input_keys
            ]
        )
        # Make search from intermediate keys to the input keys.
        key_stack = OrderedSet(
            [
                spec
                for spec in self.local_output_dependency_map[given_conn][1]
                if spec not in specs
            ]
        )
        while key_stack:
            conn_data = key_stack.pop()
            if conn_data.key in self.conns.input_keys:
                specs.add(conn_data)
            # key_stack.update(self.dependency_map.get(key.key, OrderedSet()))
            # TODO: add test checking the while
            key_stack |= (
                self.local_output_dependency_map[conn_data][1]
                if conn_data in self.local_output_dependency_map
                else OrderedSet()
            )
        return specs

    # Check if cycle occured in graph
    def look_for_cyclic_connection(
        self, target_conn: ConnectionData, specs: OrderedSet[ConnectionData]
    ) -> bool:
        if target_conn in (conns := OrderedSet([conn for conn in specs])):
            return True
        else:
            for conn in conns:
                if conn in self.local_output_dependency_map:
                    return self.look_for_cyclic_connection(
                        target_conn, self.local_output_dependency_map[conn][1]
                    )
            return False

    def merge_global_connections(
        self, conn1: ConnectionData, conn2: ConnectionData
    ) -> None:
        conn1_global_out_dependency = self._global_output_dependency_map.get(conn1)
        conn2_global_out_dependency = self._global_output_dependency_map.pop(
            conn2, None
        )
        # If conn1 and conn2 cache exists, add all conn2 dependencies to conn1
        if (
            conn1_global_out_dependency is not None
            and conn2_global_out_dependency is not None
        ):
            for dependent_conn in conn2_global_out_dependency:
                conn1_global_out_dependency.add(dependent_conn)

                self._global_input_dependency_map[dependent_conn].remove(conn2)
                self._global_input_dependency_map[dependent_conn].add(conn1)
        # If conn1 is not, but conn2 cache exists, move all conn2 dependencies to conn1
        elif conn2_global_out_dependency is not None:
            self._global_output_dependency_map[conn1] = conn2_global_out_dependency

            for dependent_conn in conn2_global_out_dependency:
                self._global_input_dependency_map[dependent_conn].remove(conn2)
                self._global_input_dependency_map[dependent_conn].add(conn1)

        conn1_global_in_dependency = self._global_input_dependency_map.get(conn1)
        conn2_global_in_dependency = self._global_input_dependency_map.pop(conn2, None)
        # If conn1 and conn2 cache exists, add all conn2 dependencies to conn1
        if (
            conn1_global_in_dependency is not None
            and conn2_global_in_dependency is not None
        ):
            for dependent_conn in conn2_global_in_dependency:
                conn1_global_in_dependency.add(dependent_conn)

                self._global_output_dependency_map[dependent_conn].remove(conn2)
                self._global_output_dependency_map[dependent_conn].add(conn1)
        # If conn1 is not, but conn2 cache exists, move all conn2 dependencies to conn1
        elif conn2_global_in_dependency is not None:
            self._global_input_dependency_map[conn1] = conn2_global_in_dependency

            for dependent_conn in conn2_global_in_dependency:
                self._global_output_dependency_map[dependent_conn].remove(conn2)
                self._global_output_dependency_map[dependent_conn].add(conn1)

    def merge_global_caches(self, conn1: ConnectionData, conn2: ConnectionData) -> None:
        conn1_global_out_cache = self._global_output_dependency_map_cache.get(conn1)
        conn2_global_out_cache = self._global_output_dependency_map_cache.pop(
            conn2, None
        )

        # If conn1 and conn2 cache exists, add all conn2 dependencies to conn1
        if conn1_global_out_cache is not None and conn2_global_out_cache is not None:
            for dependent_conn in conn2_global_out_cache:
                conn1_global_out_cache.add(dependent_conn)

                self._global_input_dependency_map_cache[dependent_conn].remove(conn2)
                self._global_input_dependency_map_cache[dependent_conn].add(conn1)

        # If conn1 is not, but conn2 cache exists, move all conn2 dependencies to conn1
        elif conn2_global_out_cache is not None:
            self._global_output_dependency_map_cache[conn1] = conn2_global_out_cache

            for dependent_conn in conn2_global_out_cache:
                self._global_input_dependency_map_cache[dependent_conn].remove(conn2)
                self._global_input_dependency_map_cache[dependent_conn].add(conn1)

        conn1_global_in_cache = self._global_input_dependency_map_cache.get(conn1)
        conn2_global_in_cache = self._global_input_dependency_map_cache.pop(conn2, None)

        # If conn1 and conn2 cache exists, add all conn2 dependencies to conn1
        if conn1_global_in_cache is not None and conn2_global_in_cache is not None:
            for dependent_conn in conn2_global_in_cache:
                conn1_global_in_cache.add(dependent_conn)

                self._global_output_dependency_map_cache[dependent_conn].remove(conn2)
                self._global_output_dependency_map_cache[dependent_conn].add(conn1)

        # If conn1 is not, but conn2 cache exists, move all conn2 dependencies to conn1
        elif conn2_global_in_cache is not None:
            self._global_input_dependency_map_cache[conn1] = conn2_global_in_cache

            for dependent_conn in conn2_global_in_cache:
                self._global_output_dependency_map_cache[dependent_conn].remove(conn2)
                self._global_output_dependency_map_cache[dependent_conn].add(conn1)<|MERGE_RESOLUTION|>--- conflicted
+++ resolved
@@ -48,11 +48,7 @@
     create_shape_repr,
     get_shapes,
 )
-<<<<<<< HEAD
 from ..constraints import constraint_type_map
-=======
-from ..constraints import type_constraints
->>>>>>> 1edf5c6b
 
 __all__ = ["BaseModel", "ExtendInfo"]
 
@@ -425,11 +421,7 @@
         self,
         fn: ConstraintFunctionType,
         keys: list[str],
-<<<<<<< HEAD
         type: list[UpdateType] | None = None,
-=======
-        type: UpdateType | None = None,
->>>>>>> 1edf5c6b
         dependencies: set[Constraint] | None = None,
     ) -> Constraint:
         all_conns = self.conns.all
@@ -456,11 +448,7 @@
         self,
         fn: ConstraintFunctionType,
         keys: list[str],
-<<<<<<< HEAD
         type: list[UpdateType] | None = None,
-=======
-        type: UpdateType = UpdateType.SHAPE,
->>>>>>> 1edf5c6b
         dependencies: set[Constraint] | None = None,
     ) -> Constraint:
         self.assigned_constraints.append({"fn": fn.__name__, "keys": keys})
