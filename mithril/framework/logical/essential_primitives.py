# Copyright 2022 Synnada, Inc.
#
# Licensed under the Apache License, Version 2.0 (the "License");
# you may not use this file except in compliance with the License.
# You may obtain a copy of the License at
#
#     http://www.apache.org/licenses/LICENSE-2.0
#
# Unless required by applicable law or agreed to in writing, software
# distributed under the License is distributed on an "AS IS" BASIS,
# WITHOUT WARRANTIES OR CONDITIONS OF ANY KIND, either express or implied.
# See the License for the specific language governing permissions and
# limitations under the License.

from collections.abc import Mapping, Sequence
from types import EllipsisType, NoneType, UnionType

from ... import core
from ...core import Constant, Dtype
from ..common import (
    NOT_GIVEN,
    TBD,
    BaseKey,
    Connection,
    ConnectionType,
    GenericTensorType,
    MyTensor,
    ShapeTemplateType,
    TensorValueType,
    ToBeDetermined,
)
from ..constraints import (
    bcast,
    bcast_matrix_mult,
    floor_divide_type_constraint,
    general_tensor_type_constraint,
    item_constraints,
    reduce_constraints,
    reduce_type_constraint,
    reshape_constraints,
    reverse_constraints,
    scalar_item_constraints,
    scalar_item_type_constraint,
    scalar_slice_type_constraint,
    shape_constraints,
    size_constraints,
    slice_constraints,
    split_constraints,
    tensor_item_constraints,
    tensor_to_list_constraints,
    tensor_to_list_type_constraint,
    to_list_constraints,
    to_tensor_constraints,
    to_tuple_constraints,
)
from ..utils import NestedListType
from .base import ExtendInfo
from .primitive import PrimitiveModel

__all__ = [
    "PrimitiveModel",
    "Buffer",
    "ToTuple",
    "Power",
    "Add",
    "Subtract",
    "Multiply",
    "Divide",
    "FloorDivide",
    "Minus",
    "MatrixMultiply",
    "Shape",
    "Reshape",
    "Length",
    "Size",
    "Exponential",
    "PrimitiveSlice",
    "Item",
    "ScalarItem",
    "ToTensor",
    "ToList",
    "TensorToList",
    "Mean",
    "Sum",
    "Max",
    "Min",
    "Prod",
    "Variance",
    "Absolute",
    "Equal",
    "NotEqual",
    "Greater",
    "GreaterEqual",
    "Less",
    "LessEqual",
    "LogicalNot",
    "LogicalOr",
    "LogicalAnd",
    "LogicalXOr",
    "ShiftLeft",
    "ShiftRight",
    "TensorItem",
    "ArgMax",
    "ArgMin",
    "Cast",
    "Transpose",
    "Sqrt",
    "Split",
    "Slice",
]
ConstantType = float | int | Constant


class Buffer(PrimitiveModel):
    input: Connection
    output: Connection

    def __init__(
        self, name: str | None = None, input: TensorValueType | ToBeDetermined = TBD
    ) -> None:
        super().__init__(
            formula_key="buffer",
            name=name,
            output=BaseKey(shape=[("Var", ...)], type=GenericTensorType),
            input=BaseKey(shape=[("Var", ...)], type=GenericTensorType),
        )
        self.factory_inputs = {"input": input}

        self._set_constraint(
            fn=general_tensor_type_constraint, keys=[PrimitiveModel.output_key, "input"]
        )

    def __call__(  # type: ignore[override]
        self,
        input: ConnectionType = NOT_GIVEN,
        output: ConnectionType = NOT_GIVEN,
    ) -> ExtendInfo:
        return super().__call__(input=input, output=output)


class ToTuple(PrimitiveModel):
    def __init__(
        self,
        n: int,
        name: str | None = None,
        **kwargs: TensorValueType | ToBeDetermined,
    ) -> None:
        self.factory_args = {"n": n}
        key_definitions = {
            "output": BaseKey(type=tuple[int | float | bool | list | tuple, ...])
        }
        key_definitions |= {
            f"input{idx+1}": BaseKey(type=int | float | bool | list | tuple)
            for idx in range(n)
        }
        self.factory_inputs = kwargs  # type: ignore

        super().__init__(formula_key="to_tuple", name=name, **key_definitions)
        self._set_constraint(
            fn=to_tuple_constraints,
            keys=[PrimitiveModel.output_key] + [key for key in self._input_keys],
        )


class ArithmeticOperation(PrimitiveModel):
    left: Connection
    right: Connection
    output: Connection

    def __init__(self, formula_key: str, name: str | None = None) -> None:
        super().__init__(
            formula_key=formula_key,
            name=name,
            output=BaseKey(shape=[("Var_out", ...)], type=GenericTensorType),
            left=BaseKey(shape=[("Var_1", ...)], type=GenericTensorType),
            right=BaseKey(shape=[("Var_2", ...)], type=GenericTensorType),
        )

        self._set_constraint(
            fn=bcast, keys=[PrimitiveModel.output_key, "left", "right"]
        )
        self._set_constraint(
            fn=general_tensor_type_constraint,
            keys=[PrimitiveModel.output_key, "left", "right"],
        )

    def __call__(  # type: ignore[override]
        self,
        left: ConnectionType = NOT_GIVEN,
        right: ConnectionType = NOT_GIVEN,
        output: ConnectionType = NOT_GIVEN,
    ) -> ExtendInfo:
        return super().__call__(left=left, right=right, output=output)


class Power(PrimitiveModel):
    base: Connection
    exponent: Connection
    output: Connection

    def __init__(
        self,
        name: str | None = None,
        robust: bool = False,
        base: TensorValueType | ToBeDetermined = TBD,
        exponent: TensorValueType | ToBeDetermined = TBD,
    ) -> None:
        self.robust = robust
        self.factory_args = {"robust": robust}
        self.factory_inputs = {"base": base, "exponent": exponent}
        assert isinstance(robust, bool), "Robust must be a boolean value!"

        if robust:
            super().__init__(
                formula_key="robust_power",
                name=name,
                output=BaseKey(shape=[("Var_out", ...)], type=GenericTensorType),
                base=BaseKey(shape=[("Var_1", ...)], type=GenericTensorType),
                exponent=BaseKey(shape=[("Var_2", ...)], type=GenericTensorType),
                threshold=BaseKey(shape=[], type=GenericTensorType),
            )
            self.threshold.set_differentiable(False)  # type: ignore
        else:
            super().__init__(
                formula_key="power",
                output=BaseKey(shape=[("Var_out", ...)], type=GenericTensorType),
                base=BaseKey(shape=[("Var_1", ...)], type=GenericTensorType),
                exponent=BaseKey(shape=[("Var_2", ...)], type=GenericTensorType),
            )

        self._set_constraint(
            fn=bcast, keys=[PrimitiveModel.output_key, "base", "exponent"]
        )
        self._set_constraint(
            fn=general_tensor_type_constraint,
            keys=[PrimitiveModel.output_key, "base", "exponent"],
        )

    def __call__(  # type: ignore[override]
        self,
        base: ConnectionType = NOT_GIVEN,
        exponent: ConnectionType = NOT_GIVEN,
        output: ConnectionType = NOT_GIVEN,
        *,
        threshold: ConnectionType = Constant.MIN_POSITIVE_NORMAL,
    ) -> ExtendInfo:
        kwargs = {"base": base, "exponent": exponent, "output": output}
        is_constant = isinstance(threshold, Constant)
        if self.robust:
            kwargs["threshold"] = threshold
        elif not (is_constant and threshold == Constant.MIN_POSITIVE_NORMAL):
            raise ValueError("Threshold cannot be specified when robust mode is off")

        return super().__call__(**kwargs)


class Add(ArithmeticOperation):
    def __init__(
        self,
        name: str | None = None,
        left: TensorValueType | ToBeDetermined = TBD,
        right: TensorValueType | ToBeDetermined = TBD,
    ) -> None:
        super().__init__(formula_key="add", name=name)
        self.factory_inputs = {"left": left, "right": right}


class Subtract(ArithmeticOperation):
    def __init__(
        self,
        name: str | None = None,
        left: TensorValueType | ToBeDetermined = TBD,
        right: TensorValueType | ToBeDetermined = TBD,
    ) -> None:
        super().__init__(formula_key="subtract", name=name)
        self.factory_inputs = {"left": left, "right": right}


class Multiply(ArithmeticOperation):
    def __init__(
        self,
        name: str | None = None,
        left: TensorValueType | ToBeDetermined = TBD,
        right: TensorValueType | ToBeDetermined = TBD,
    ) -> None:
        super().__init__(formula_key="multiplication", name=name)
        self.factory_inputs = {"left": left, "right": right}


class Divide(PrimitiveModel):
    numerator: Connection
    denominator: Connection
    output: Connection

    def __init__(
        self,
        name: str | None = None,
        numerator: TensorValueType | ToBeDetermined = TBD,
        denominator: TensorValueType | ToBeDetermined = TBD,
    ) -> None:
        super().__init__(
            formula_key="divide",
            name=name,
            output=BaseKey(shape=[("Var_out", ...)], type=MyTensor[float]),
            numerator=BaseKey(shape=[("Var_1", ...)], type=GenericTensorType),
            denominator=BaseKey(shape=[("Var_2", ...)], type=GenericTensorType),
        )
        self.factory_inputs = {"numerator": numerator, "denominator": denominator}
        self._set_constraint(
            fn=bcast, keys=[PrimitiveModel.output_key, "numerator", "denominator"]
        )
        # TODO: Needs any type constraint??

    def __call__(  # type: ignore[override]
        self,
        numerator: ConnectionType = NOT_GIVEN,
        denominator: ConnectionType = NOT_GIVEN,
        output: ConnectionType = NOT_GIVEN,
    ) -> ExtendInfo:
        return super().__call__(
            numerator=numerator, denominator=denominator, output=output
        )


class FloorDivide(PrimitiveModel):
    numerator: Connection
    denominator: Connection
    output: Connection

    # TODO: Torch does not accept bool type inputs while JAX and other accepts!
    def __init__(
        self,
        name: str | None = None,
        numerator: TensorValueType | ToBeDetermined = TBD,
        denominator: TensorValueType | ToBeDetermined = TBD,
    ) -> None:
        super().__init__(
            formula_key="floor_divide",
            name=name,
            output=BaseKey(shape=[("Var_out", ...)], type=GenericTensorType),
            numerator=BaseKey(shape=[("Var_1", ...)], type=GenericTensorType),
            denominator=BaseKey(shape=[("Var_2", ...)], type=GenericTensorType),
        )
        self.factory_inputs = {"numerator": numerator, "denominator": denominator}

        self._set_constraint(
            fn=bcast, keys=[PrimitiveModel.output_key, "numerator", "denominator"]
        )
        self._set_constraint(
            fn=floor_divide_type_constraint,
            keys=[PrimitiveModel.output_key, "numerator", "denominator"],
        )

    def __call__(  # type: ignore[override]
        self,
        numerator: ConnectionType = NOT_GIVEN,
        denominator: ConnectionType = NOT_GIVEN,
        output: ConnectionType = NOT_GIVEN,
    ) -> ExtendInfo:
        return super().__call__(
            numerator=numerator, denominator=denominator, output=output
        )


class MatrixMultiply(PrimitiveModel):
    left: Connection
    right: Connection
    output: Connection

    def __init__(
        self,
        name: str | None = None,
        left: TensorValueType | ToBeDetermined = TBD,
        right: TensorValueType | ToBeDetermined = TBD,
    ) -> None:
        super().__init__(
            formula_key="matrix_multiplication",
            name=name,
            output=BaseKey(shape=[("Var3", ...), "x", "z"], type=GenericTensorType),
            left=BaseKey(shape=[("Var1", ...), "x", "y"], type=GenericTensorType),
            right=BaseKey(shape=[("Var2", ...), "y", "z"], type=GenericTensorType),
        )
        self.factory_inputs = {"left": left, "right": right}
        self._set_constraint(
            fn=bcast_matrix_mult, keys=[PrimitiveModel.output_key, "left", "right"]
        )
        self._set_constraint(
            fn=general_tensor_type_constraint,
            keys=[PrimitiveModel.output_key, "left", "right"],
        )

    def __call__(  # type: ignore[override]
        self,
        left: ConnectionType = NOT_GIVEN,
        right: ConnectionType = NOT_GIVEN,
        output: ConnectionType = NOT_GIVEN,
    ) -> ExtendInfo:
        return super().__call__(left=left, right=right, output=output)


class Shape(PrimitiveModel):
    input: Connection
    output: Connection

    def __init__(
        self, name: str | None = None, input: TensorValueType | ToBeDetermined = TBD
    ) -> None:
        super().__init__(
            formula_key="shape",
            name=name,
            output=BaseKey(shape=[], type=tuple[int, ...]),
            input=BaseKey(shape=[("input", ...)], type=GenericTensorType),
        )
        self.factory_inputs = {"input": input}
        self._set_constraint(fn=shape_constraints, keys=["output", "input"])

    def __call__(  # type: ignore[override]
        self, input: ConnectionType = NOT_GIVEN, output: ConnectionType = NOT_GIVEN
    ) -> ExtendInfo:
        return super().__call__(input=input, output=output)


class Reshape(PrimitiveModel):
    input: Connection
    shape: Connection
    output: Connection

    def __init__(
        self,
        name: str | None = None,
        shape: tuple[int | None, ...] | list[int] | ToBeDetermined = TBD,
        input: TensorValueType | ToBeDetermined = TBD,
    ) -> None:
        output_shape_map: ShapeTemplateType
        if isinstance(shape, ToBeDetermined):
            output_shape_map = [("output", ...)]
        else:
            output_shape_map = [key if key != -1 else None for key in shape]

        super().__init__(
            formula_key="reshape",
            name=name,
            output=BaseKey(shape=output_shape_map, type=GenericTensorType),
            input=BaseKey(shape=[("input", ...)], type=GenericTensorType),
            shape=BaseKey(type=tuple[int | None, ...] | list[int | None], value=shape),
        )
        self.factory_inputs = {"input": input, "shape": shape}
        self._set_constraint(fn=reshape_constraints, keys=["output", "input", "shape"])

    def __call__(  # type: ignore[override]
        self,
        input: ConnectionType = NOT_GIVEN,
        shape: ConnectionType = NOT_GIVEN,
        output: ConnectionType = NOT_GIVEN,
    ) -> ExtendInfo:
        return super().__call__(input=input, shape=shape, output=output)


class Length(PrimitiveModel):
    input: Connection
    output: Connection

    def __init__(
        self, name: str | None = None, input: TensorValueType | ToBeDetermined = TBD
    ) -> None:
        super().__init__(
            formula_key="length",
            name=name,
            output=BaseKey(type=int),
            input=BaseKey(shape=[("Var", ...)], type=GenericTensorType),
        )
        self.factory_inputs = {"input": input}

    def __call__(  # type: ignore[override]
        self, input: ConnectionType = NOT_GIVEN, output: ConnectionType = NOT_GIVEN
    ) -> ExtendInfo:
        return super().__call__(input=input, output=output)


class Cast(PrimitiveModel):
    input: Connection
    dtype: Connection
    output: Connection

    def __init__(
        self, name: str | None = None, dtype: Dtype | ToBeDetermined = TBD
    ) -> None:
        super().__init__(
            formula_key="astype",
            name=name,
            output=BaseKey(shape=[("Var", ...)], type=GenericTensorType),
            input=BaseKey(shape=[("Var", ...)], type=GenericTensorType),
            dtype=BaseKey(type=Dtype),
        )
        self.factory_inputs = {"dtype": dtype}

    def __call__(  # type: ignore[override]
        self,
        input: ConnectionType = NOT_GIVEN,
        dtype: ConnectionType = NOT_GIVEN,
        output: ConnectionType = NOT_GIVEN,
    ) -> ExtendInfo:
        return super().__call__(input=input, dtype=dtype, output=output)


class DType(PrimitiveModel):
    input: Connection
    output: Connection

    def __init__(
        self, name: str | None = None, input: TensorValueType | ToBeDetermined = TBD
    ) -> None:
        super().__init__(
            formula_key="dtype",
            name=name,
            output=BaseKey(type=core.Dtype),
            input=BaseKey(shape=[("Var", ...)], type=GenericTensorType),
        )
        self.factory_inputs = {"input": input}

    def __call__(  # type: ignore[override]
        self, input: ConnectionType = NOT_GIVEN, output: ConnectionType = NOT_GIVEN
    ) -> ExtendInfo:
        return super().__call__(input=input, output=output)


class Size(PrimitiveModel):
    input: Connection
    dim: Connection
    output: Connection

    def __init__(
        self,
        dim: int | tuple[int, ...] | None | ToBeDetermined = None,
        name: str | None = None,
        input: TensorValueType | ToBeDetermined = TBD,
    ) -> None:
        self.factory_args = {"dim": dim}
        super().__init__(
            formula_key="size",
            name=name,
            output=BaseKey(type=int | tuple[int, ...]),
            input=BaseKey(shape=[("Var", ...)], type=GenericTensorType),
            dim=BaseKey(type=int | tuple[int, ...] | None, value=dim),
        )
        self.factory_inputs = {"input": input}
        self._set_constraint(fn=size_constraints, keys=["output", "input", "dim"])

    def __call__(  # type: ignore[override]
        self,
        input: ConnectionType = NOT_GIVEN,
        dim: ConnectionType = NOT_GIVEN,
        output: ConnectionType = NOT_GIVEN,
    ) -> ExtendInfo:
        return super().__call__(input=input, dim=dim, output=output)


class PrimitiveSlice(PrimitiveModel):
    input: Connection
    start: Connection
    stop: Connection
    step: Connection
    output: Connection

    def __init__(
        self,
        name: str | None = None,
        start: int | None | ToBeDetermined = None,
        stop: int | None | ToBeDetermined = None,
        step: int | None | ToBeDetermined = None,
        input: TensorValueType | ToBeDetermined = TBD,
    ) -> None:
        self.factory_args = {"start": start, "stop": stop, "step": step}
        super().__init__(
            formula_key="sequence_slice",
            name=name,
            output=BaseKey(
                type=tuple[int | float | bool, ...] | list[int | float | bool]
            ),
            input=BaseKey(
                type=tuple[int | float | bool, ...] | list[int | float | bool]
            ),
            start=BaseKey(type=int | None, value=start),
            stop=BaseKey(type=int | None, value=stop),
            step=BaseKey(type=int | None, value=step),
        )

        self.factory_inputs = {"input": input}
        self._set_constraint(
            fn=scalar_slice_type_constraint,
            keys=[PrimitiveModel.output_key, "input", "start", "stop", "step"],
        )

    def __call__(  # type: ignore[override]
        self,
        input: ConnectionType = NOT_GIVEN,
        start: ConnectionType = NOT_GIVEN,
        stop: ConnectionType = NOT_GIVEN,
        step: ConnectionType = NOT_GIVEN,
        output: ConnectionType = NOT_GIVEN,
    ) -> ExtendInfo:
        return super().__call__(
            input=input, start=start, stop=stop, step=step, output=output
        )


<<<<<<< HEAD
=======
class TensorSlice(PrimitiveModel):
    input: Connection
    start: Connection
    stop: Connection
    step: Connection
    output: Connection

    def __init__(
        self,
        name: str | None = None,
        start: int | None | ToBeDetermined = None,
        stop: int | None | ToBeDetermined = None,
        step: int | None | ToBeDetermined = None,
        input: TensorValueType | ToBeDetermined = TBD,
    ) -> None:
        self.factory_args = {"start": start, "stop": stop, "step": step}
        super().__init__(
            formula_key="tensor_slice",
            name=name,
            output=BaseKey(shape=["a", ("Var1", ...)], type=GenericTensorType),
            input=BaseKey(shape=["b", ("Var1", ...)], type=GenericTensorType),
            start=BaseKey(type=int | None, value=start),
            stop=BaseKey(type=int | None, value=stop),
            step=BaseKey(type=int | None, value=step),
        )
        self.factory_inputs = {"input": input}

        self._set_constraint(
            fn=tensor_slice_constraints,
            keys=[PrimitiveModel.output_key, "input", "start", "stop", "step"],
        )
        self._set_constraint(
            fn=general_tensor_type_constraint, keys=[PrimitiveModel.output_key, "input"]
        )

    def __call__(  # type: ignore[override]
        self,
        input: ConnectionType = NOT_GIVEN,
        start: ConnectionType = NOT_GIVEN,
        stop: ConnectionType = NOT_GIVEN,
        step: ConnectionType = NOT_GIVEN,
        output: ConnectionType = NOT_GIVEN,
    ) -> ExtendInfo:
        return super().__call__(
            input=input, start=start, stop=stop, step=step, output=output
        )


>>>>>>> 4bc57d24
class Item(PrimitiveModel):
    input: Connection
    output: Connection

    def __init__(
        self, name: str | None = None, input: TensorValueType | ToBeDetermined = TBD
    ) -> None:
        super().__init__(
            formula_key="item",
            name=name,
            output=BaseKey(type=int | float),
            input=BaseKey(shape=[("Var", ...)], type=GenericTensorType),
        )
        self.factory_inputs = {"input": input}
        self._set_constraint(
            fn=item_constraints, keys=[PrimitiveModel.output_key, "input"]
        )

        self._jittable = False

    def __call__(  # type: ignore[override]
        self, input: ConnectionType = NOT_GIVEN, output: ConnectionType = NOT_GIVEN
    ) -> ExtendInfo:
        return super().__call__(input=input, output=output)


class ScalarItem(PrimitiveModel):
    input: Connection
    index: Connection
    output: Connection

    def __init__(
        self,
        name: str | None = None,
        index: int | ToBeDetermined = TBD,
        input: TensorValueType | ToBeDetermined = TBD,
    ) -> None:
        super().__init__(
            formula_key="scalar_item",
            name=name,
            output=BaseKey(type=int | float | list | tuple),
            input=BaseKey(type=list | tuple),
            index=BaseKey(type=int, value=index),
        )
        self.factory_inputs = {"input": input, "index": index}

        self._set_constraint(
            fn=scalar_item_constraints,
            keys=[PrimitiveModel.output_key, "input", "index"],
        )
        self._set_constraint(
            fn=scalar_item_type_constraint,
            keys=[PrimitiveModel.output_key, "input", "index"],
        )

    def __call__(  # type: ignore[override]
        self,
        input: ConnectionType = NOT_GIVEN,
        index: ConnectionType = NOT_GIVEN,
        output: ConnectionType = NOT_GIVEN,
    ) -> ExtendInfo:
        return super().__call__(input=input, index=index, output=output)


<<<<<<< HEAD
=======
class TensorItem(PrimitiveModel):
    input: Connection
    index: Connection
    output: Connection

    def __init__(
        self,
        name: str | None = None,
        index: int | ToBeDetermined = TBD,
        input: TensorValueType | ToBeDetermined = TBD,
    ) -> None:
        super().__init__(
            formula_key="tensor_item",
            name=name,
            output=BaseKey(shape=[("Var2", ...)], type=GenericTensorType),
            input=BaseKey(shape=[("Var1", ...)], type=GenericTensorType),
            index=BaseKey(
                type=int
                | slice
                | EllipsisType
                | None
                | tuple[int | slice | EllipsisType | None, ...],
                value=index,
            ),
        )
        self.factory_inputs = {"input": input, "index": index}

        self._set_constraint(
            fn=tensor_item_constraints,
            keys=[PrimitiveModel.output_key, "input", "index"],
        )
        self._set_constraint(
            fn=general_tensor_type_constraint, keys=[PrimitiveModel.output_key, "input"]
        )

    def __call__(  # type: ignore[override]
        self,
        input: ConnectionType = NOT_GIVEN,
        index: ConnectionType = NOT_GIVEN,
        output: ConnectionType = NOT_GIVEN,
    ) -> ExtendInfo:
        return super().__call__(input=input, index=index, output=output)


>>>>>>> 4bc57d24
class ToTensor(PrimitiveModel):
    input: Connection
    output: Connection

    def __init__(
        self, name: str | None = None, input: TensorValueType | ToBeDetermined = TBD
    ) -> None:
        super().__init__(
            formula_key="to_tensor",
            name=name,
            output=BaseKey(shape=[("Var", ...)], type=GenericTensorType),
            input=BaseKey(type=int | float | list | tuple),
        )

        self._set_constraint(
            fn=to_tensor_constraints, keys=[PrimitiveModel.output_key, "input"]
        )
        self.factory_inputs = {"input": input}

    def __call__(  # type: ignore[override]
        self, input: ConnectionType = NOT_GIVEN, output: ConnectionType = NOT_GIVEN
    ) -> ExtendInfo:
        return super().__call__(input=input, output=output)


class ToList(PrimitiveModel):
    output: Connection

    def __init__(self, n: int, name: str | None = None, **kwargs) -> None:
        self.factory_args = {"n": n}
        key_definitions = {}
        key_definitions["output"] = BaseKey(
            type=list[int | float | bool | list | tuple]
        )
        key_definitions |= {
            f"input{idx+1}": BaseKey(type=int | float | bool | list | tuple)
            for idx in range(n)
        }
        self.factory_inputs = kwargs

        super().__init__(formula_key="to_list", name=name, **key_definitions)

        self._set_constraint(
            fn=to_list_constraints,
            keys=[PrimitiveModel.output_key] + [key for key in self._input_keys],
        )


class TensorToList(PrimitiveModel):
    input: Connection
    output: Connection

    def __init__(
        self, name: str | None = None, input: TensorValueType | ToBeDetermined = TBD
    ) -> None:
        super().__init__(
            formula_key="tensor_to_list",
            name=name,
            output=BaseKey(type=NestedListType(int | float | bool)),
            input=BaseKey(shape=[("Var", ...)], type=GenericTensorType),
        )
        self.factory_inputs = {"input": input}
        self._set_constraint(
            fn=tensor_to_list_constraints, keys=[PrimitiveModel.output_key, "input"]
        )
        self._set_constraint(
            fn=tensor_to_list_type_constraint, keys=[PrimitiveModel.output_key, "input"]
        )

        self._jittable = False

    def __call__(  # type: ignore[override]
        self, input: ConnectionType = NOT_GIVEN, output: ConnectionType = NOT_GIVEN
    ) -> ExtendInfo:
        return super().__call__(input=input, output=output)


class Reduce(PrimitiveModel):
    input: Connection
    axis: Connection
    keepdim: Connection
    output: Connection

    def __init__(
        self,
        formula_key: str,
        name: str | None = None,
        axis: int | tuple[int, ...] | None | ToBeDetermined = None,
        keepdim: bool | ToBeDetermined = False,
        **kwargs: BaseKey,
    ) -> None:
        # TODO: Handle axis type for conditional cases below.
        self.factory_args = {"axis": axis, "keepdim": keepdim}
        axis_type: UnionType | type
        if isinstance(axis, tuple):
            axis_arg = [int for _ in range(len(axis))]
            axis_type = tuple[*axis_arg]  # type: ignore
        elif axis is TBD:
            axis_type = int | tuple[int, ...] | NoneType | list[int]
        elif isinstance(axis, int | NoneType):
            axis_type = int | NoneType
        else:
            raise ValueError("Requires valid axis type!")

        init_kwargs: dict[str, BaseKey] = {
            "output": BaseKey(shape=[("Var_out", ...)], type=GenericTensorType),
            "input": BaseKey(shape=[("Var_in", ...)], type=GenericTensorType),
            "axis": BaseKey(type=axis_type, value=axis),
            "keepdim": BaseKey(type=bool, value=keepdim),
        }
        super().__init__(formula_key=formula_key, name=name, **(init_kwargs | kwargs))

        self._set_constraint(
            fn=reduce_constraints,
            keys=[PrimitiveModel.output_key, "input", "axis", "keepdim"],
        )

    def __call__(  # type: ignore[override]
        self,
        input: ConnectionType = NOT_GIVEN,
        axis: ConnectionType = NOT_GIVEN,
        keepdim: ConnectionType = NOT_GIVEN,
        output: ConnectionType = NOT_GIVEN,
    ) -> ExtendInfo:
        return super().__call__(input=input, axis=axis, keepdim=keepdim, output=output)


class Mean(Reduce):
    # TODO: Torch expects float input for mean reduction, JAX accepts all types.
    def __init__(
        self,
        name: str | None = None,
        axis: int | tuple[int, ...] | None | ToBeDetermined = None,
        keepdim: bool | ToBeDetermined = False,
        input: TensorValueType | ToBeDetermined = TBD,
    ) -> None:
        super().__init__(
            formula_key="reduce_mean",
            name=name,
            axis=axis,
            keepdim=keepdim,
            output=BaseKey(shape=[("Var_out", ...)], type=MyTensor[float]),
        )
        self.factory_inputs = {"input": input, "axis": axis, "keepdim": keepdim}
        # self.factory_inputs = {"input": input}


class Sum(Reduce):
    def __init__(
        self,
        name: str | None = None,
        axis: int | tuple[int, ...] | None | ToBeDetermined = None,
        keepdim: bool = False,
        input: TensorValueType | ToBeDetermined = TBD,
    ) -> None:
        super().__init__(
            formula_key="reduce_sum", name=name, axis=axis, keepdim=keepdim
        )
        self.factory_inputs = {"input": input, "axis": axis, "keepdim": keepdim}

        self._set_constraint(
            fn=reduce_type_constraint, keys=[PrimitiveModel.output_key, "input"]
        )


class Max(Reduce):
    def __init__(
        self,
        name: str | None = None,
        axis: int | tuple[int, ...] | None | ToBeDetermined = None,
        keepdim: bool = False,
        input: TensorValueType | ToBeDetermined = TBD,
    ) -> None:
        super().__init__(
            formula_key="reduce_max", name=name, axis=axis, keepdim=keepdim
        )
        self.factory_inputs = {"input": input, "axis": axis, "keepdim": keepdim}
        self._set_constraint(
            fn=general_tensor_type_constraint, keys=[PrimitiveModel.output_key, "input"]
        )


class ArgMax(Reduce):
    def __init__(
        self,
        name: str | None = None,
        axis: int | None | ToBeDetermined = None,
        keepdim: bool = False,
        input: TensorValueType | ToBeDetermined = TBD,
    ) -> None:
        super().__init__(
            "reduce_argmax",
            name=name,
            axis=axis,
            keepdim=keepdim,
            # axis = Scalar(axis_type, axis), # TODO: Change axis type to int
            output=BaseKey(shape=[("Var_out", ...)], type=MyTensor[int]),
        )
        self.factory_inputs = {"input": input, "axis": axis, "keepdim": keepdim}


class Min(Reduce):
    def __init__(
        self,
        name: str | None = None,
        axis: int | tuple[int, ...] | None | ToBeDetermined = None,
        keepdim: bool = False,
        input: TensorValueType | ToBeDetermined = TBD,
    ) -> None:
        super().__init__(
            formula_key="reduce_min", name=name, axis=axis, keepdim=keepdim
        )

        self._set_constraint(
            fn=general_tensor_type_constraint, keys=[PrimitiveModel.output_key, "input"]
        )
        self.factory_inputs = {"input": input, "axis": axis, "keepdim": keepdim}


class ArgMin(Reduce):
    def __init__(
        self,
        name: str | None = None,
        axis: int | tuple[int, ...] | None | ToBeDetermined = None,
        keepdim: bool = False,
        input: TensorValueType | ToBeDetermined = TBD,
    ) -> None:
        super().__init__(
            formula_key="reduce_argmin",
            name=name,
            axis=axis,
            keepdim=keepdim,
            # axis = Scalar(axis_type, axis), # TODO: Change axis type to int
            output=BaseKey(shape=[("Var_out", ...)], type=MyTensor[int]),
        )
        self.factory_inputs = {"input": input, "axis": axis, "keepdim": keepdim}


class Prod(Reduce):
    def __init__(
        self,
        name: str | None = None,
        axis: int | tuple[int, ...] | None | ToBeDetermined = None,
        keepdim: bool = False,
        input: TensorValueType | ToBeDetermined = TBD,
    ) -> None:
        super().__init__(
            formula_key="reduce_prod", name=name, axis=axis, keepdim=keepdim
        )
        self.factory_inputs = {"input": input, "axis": axis, "keepdim": keepdim}
        self._set_constraint(
            fn=reduce_type_constraint, keys=[PrimitiveModel.output_key, "input"]
        )


class Variance(Reduce):
    correction: Connection

    def __init__(
        self,
        name: str | None = None,
        axis: int | tuple[int, ...] | None | ToBeDetermined = None,
        keepdim: bool = False,
        correction: int | float | None = 0.0,
        input: TensorValueType | ToBeDetermined = TBD,
    ) -> None:
        super().__init__(
            formula_key="variance",
            name=name,
            axis=axis,
            keepdim=keepdim,
            correction=BaseKey(type=float | int | None, value=correction),
            output=BaseKey(shape=[("Var_out", ...)], type=MyTensor[float]),
        )
        self.factory_args = {"axis": axis, "correction": correction, "keepdim": keepdim}
        # TODO: Should we remove axis, correction and keepdim from factory_args?
        self.factory_inputs = {
            "input": input,
            "axis": axis,
            "keepdim": keepdim,
            "correction": correction,
        }

    def __call__(  # type: ignore[override]
        self,
        input: ConnectionType = NOT_GIVEN,
        axis: ConnectionType = NOT_GIVEN,
        keepdim: ConnectionType = NOT_GIVEN,
        correction: ConnectionType = NOT_GIVEN,
        output: ConnectionType = NOT_GIVEN,
    ) -> ExtendInfo:
        return super(Reduce, self).__call__(
            input=input,
            axis=axis,
            keepdim=keepdim,
            correction=correction,
            output=output,
        )


class SingleInputOperation(PrimitiveModel):
    input: Connection
    output: Connection

    def __init__(
        self,
        formula_key: str,
        polymorphic_constraint: bool = True,
        name: str | None = None,
        **kwargs: BaseKey,
    ) -> None:
        default_kwargs = dict(
            output=BaseKey(shape=[("Var", ...)], type=GenericTensorType),
            input=BaseKey(shape=[("Var", ...)], type=GenericTensorType),
        )
        # Finalize kwargs.
        new_kwargs: Mapping[str, BaseKey] = default_kwargs | kwargs
        super().__init__(formula_key, name=name, **new_kwargs)

        if polymorphic_constraint:
            self._set_constraint(
                fn=general_tensor_type_constraint,
                keys=[PrimitiveModel.output_key, "input"],
            )

    def __call__(  # type: ignore[override]
        self, input: ConnectionType = NOT_GIVEN, output: ConnectionType = NOT_GIVEN
    ) -> ExtendInfo:
        return super().__call__(input=input, output=output)


class Absolute(SingleInputOperation):
    def __init__(
        self, name: str | None = None, input: TensorValueType | ToBeDetermined = TBD
    ) -> None:
        super().__init__(formula_key="abs", name=name)
        self.factory_inputs = {"input": input}


class Minus(SingleInputOperation):
    def __init__(
        self, name: str | None = None, input: TensorValueType | ToBeDetermined = TBD
    ) -> None:
        super().__init__(formula_key="minus", name=name)
        self.factory_inputs = {"input": input}


class Exponential(SingleInputOperation):
    def __init__(
        self, name: str | None = None, input: TensorValueType | ToBeDetermined = TBD
    ) -> None:
        super().__init__(
            formula_key="exp",
            name=name,
            polymorphic_constraint=False,
            output=BaseKey(shape=[("Var", ...)], type=MyTensor[float]),
        )
        self.factory_inputs = {"input": input}


class Sqrt(PrimitiveModel):
    input: Connection
    output: Connection

    def __init__(
        self,
        robust: bool = False,
        name: str | None = None,
        input: TensorValueType | ToBeDetermined = TBD,
        *,
        cutoff: TensorValueType | ToBeDetermined = TBD,
    ) -> None:
        self.robust = robust
        self.factory_args = {"robust": robust}

        if robust:
            super().__init__(
                formula_key="robust_sqrt",
                name=name,
                output=BaseKey(shape=[("Var", ...)], type=MyTensor[float]),
                input=BaseKey(shape=[("Var", ...)], type=GenericTensorType),
                cutoff=BaseKey(shape=[], type=GenericTensorType),
            )
            self.factory_inputs = {"input": input, "cutoff": cutoff}
        else:
            super().__init__(
                formula_key="sqrt",
                output=BaseKey(shape=[("Var", ...)], type=GenericTensorType),
                input=BaseKey(shape=[("Var", ...)], type=GenericTensorType),
            )
            self.factory_inputs = {"input": input}

    def __call__(  # type: ignore[override]
        self,
        input: ConnectionType = NOT_GIVEN,
        output: ConnectionType = NOT_GIVEN,
        *,
        cutoff: ConnectionType = Constant.MIN_POSITIVE_NORMAL,
    ) -> ExtendInfo:
        kwargs = {"input": input, "output": output}

        is_constant = isinstance(cutoff, Constant)
        if self.robust:
            kwargs["cutoff"] = cutoff
        elif not (is_constant and cutoff == Constant.MIN_POSITIVE_NORMAL):
            raise ValueError("Cutoff cannot be specified when robust mode is off")

        return super().__call__(**kwargs)


class RelationalOperators(PrimitiveModel):
    left: Connection
    right: Connection
    output: Connection

    def __init__(self, formula_key: str, name: str | None = None) -> None:
        super().__init__(
            formula_key=formula_key,
            name=name,
            output=BaseKey(shape=[("Var1", ...)], type=MyTensor[bool]),
            left=BaseKey(shape=[("Var2", ...)], type=GenericTensorType),
            right=BaseKey(shape=[("Var3", ...)], type=GenericTensorType),
        )

        self._set_constraint(bcast, ["output", "left", "right"])

    def __call__(  # type: ignore[override]
        self,
        left: ConnectionType = NOT_GIVEN,
        right: ConnectionType = NOT_GIVEN,
        output: ConnectionType = NOT_GIVEN,
    ) -> ExtendInfo:
        return super().__call__(left=left, right=right, output=output)


class Greater(RelationalOperators):
    def __init__(
        self,
        name: str | None = None,
        left: TensorValueType | ToBeDetermined = TBD,
        right: TensorValueType | ToBeDetermined = TBD,
    ) -> None:
        super().__init__(formula_key="greater", name=name)
        self.factory_inputs = {"left": left, "right": right}


class Less(RelationalOperators):
    def __init__(
        self,
        name: str | None = None,
        left: TensorValueType | ToBeDetermined = TBD,
        right: TensorValueType | ToBeDetermined = TBD,
    ) -> None:
        super().__init__(formula_key="less", name=name)
        self.factory_inputs = {"left": left, "right": right}


class Equal(RelationalOperators):
    def __init__(
        self,
        name: str | None = None,
        left: TensorValueType | ToBeDetermined = TBD,
        right: TensorValueType | ToBeDetermined = TBD,
    ) -> None:
        super().__init__(formula_key="equal", name=name)
        self.factory_inputs = {"left": left, "right": right}


class NotEqual(RelationalOperators):
    def __init__(
        self,
        name: str | None = None,
        left: TensorValueType | ToBeDetermined = TBD,
        right: TensorValueType | ToBeDetermined = TBD,
    ) -> None:
        super().__init__(formula_key="not_equal", name=name)
        self.factory_inputs = {"left": left, "right": right}


class LessEqual(RelationalOperators):
    def __init__(
        self,
        name: str | None = None,
        left: TensorValueType | ToBeDetermined = TBD,
        right: TensorValueType | ToBeDetermined = TBD,
    ) -> None:
        super().__init__(formula_key="less_equal", name=name)
        self.factory_inputs = {"left": left, "right": right}


class GreaterEqual(RelationalOperators):
    def __init__(
        self,
        name: str | None = None,
        left: TensorValueType | ToBeDetermined = TBD,
        right: TensorValueType | ToBeDetermined = TBD,
    ) -> None:
        super().__init__(formula_key="greater_equal", name=name)
        self.factory_inputs = {"left": left, "right": right}


class LogicalNot(PrimitiveModel):
    input: Connection
    output: Connection

    def __init__(
        self, name: str | None = None, input: TensorValueType | ToBeDetermined = TBD
    ) -> None:
        super().__init__(
            formula_key="logical_not",
            name=name,
            output=BaseKey(shape=[("Var", ...)], type=MyTensor[bool]),
            input=BaseKey(shape=[("Var", ...)], type=MyTensor[bool]),
        )
        self.factory_inputs = {"input": input}

    def __call__(  # type: ignore[override]
        self, input: ConnectionType = NOT_GIVEN, output: ConnectionType = NOT_GIVEN
    ) -> ExtendInfo:
        return super().__call__(input=input, output=output)


class BitwiseOperators(PrimitiveModel):
    left: Connection
    right: Connection
    output: Connection

    def __init__(
        self,
        formula_key: str,
        name: str | None = None,
        left: TensorValueType | ToBeDetermined = TBD,
        right: TensorValueType | ToBeDetermined = TBD,
    ) -> None:
        super().__init__(
            formula_key=formula_key,
            name=name,
            output=BaseKey(shape=[("Var1", ...)], type=MyTensor[bool]),
            left=BaseKey(shape=[("Var2", ...)], type=MyTensor[bool]),
            right=BaseKey(shape=[("Var3", ...)], type=MyTensor[bool]),
        )
        self.factory_inputs = {"left": left, "right": right}
        self._set_constraint(bcast, ["output", "left", "right"])

    def __call__(  # type: ignore[override]
        self,
        left: ConnectionType = NOT_GIVEN,
        right: ConnectionType = NOT_GIVEN,
        output: ConnectionType = NOT_GIVEN,
    ) -> ExtendInfo:
        return super().__call__(left=left, right=right, output=output)


class LogicalAnd(BitwiseOperators):
    def __init__(
        self,
        name: str | None = None,
        left: TensorValueType | ToBeDetermined = TBD,
        right: TensorValueType | ToBeDetermined = TBD,
    ) -> None:
        super().__init__(formula_key="logical_and", name=name)
        self.factory_inputs = {"left": left, "right": right}


class LogicalOr(BitwiseOperators):
    def __init__(
        self,
        name: str | None = None,
        left: TensorValueType | ToBeDetermined = TBD,
        right: TensorValueType | ToBeDetermined = TBD,
    ) -> None:
        super().__init__(formula_key="logical_or", name=name)
        self.factory_inputs = {"left": left, "right": right}


class LogicalXOr(BitwiseOperators):
    def __init__(
        self,
        name: str | None = None,
        left: TensorValueType | ToBeDetermined = TBD,
        right: TensorValueType | ToBeDetermined = TBD,
    ) -> None:
        super().__init__(formula_key="logical_xor", name=name)
        self.factory_inputs = {"left": left, "right": right}
        self.factory_args = {"left": left, "right": right}


class ShiftLeft(PrimitiveModel):
    input: Connection
    shift: Connection
    output: Connection

    def __init__(
        self,
        name: str | None = None,
        input: TensorValueType | ToBeDetermined = TBD,
        shift: TensorValueType | ToBeDetermined = TBD,
    ) -> None:
        super().__init__(
            formula_key="shift_left",
            name=name,
            output=BaseKey(shape=[("Var3", ...)], type=MyTensor[int]),
            input=BaseKey(shape=[("Var1", ...)], type=MyTensor[int]),
            shift=BaseKey(shape=[("Var2", ...)], type=MyTensor[int]),
        )
        self.factory_inputs = {"input": input, "shift": shift}

        self._set_constraint(bcast, ["output", "input", "shift"])

    def __call__(  # type: ignore[override]
        self,
        input: ConnectionType = NOT_GIVEN,
        shift: ConnectionType = NOT_GIVEN,
        output: ConnectionType = NOT_GIVEN,
    ) -> ExtendInfo:
        return super().__call__(input=input, shift=shift, output=output)


class ShiftRight(PrimitiveModel):
    input: Connection
    shift: Connection
    output: Connection

    def __init__(
        self,
        name: str | None = None,
        input: TensorValueType | ToBeDetermined = TBD,
        shift: TensorValueType | ToBeDetermined = TBD,
    ) -> None:
        super().__init__(
            formula_key="shift_right",
            name=name,
            output=BaseKey(shape=[("Var3", ...)], type=GenericTensorType),
            input=BaseKey(shape=[("Var1", ...)], type=GenericTensorType),
            shift=BaseKey(shape=[("Var2", ...)], type=GenericTensorType),
        )
        self.factory_inputs = {"input": input, "shift": shift}

        self._set_constraint(bcast, ["output", "input", "shift"])

    def __call__(  # type: ignore[override]
        self,
        input: ConnectionType = NOT_GIVEN,
        shift: ConnectionType = NOT_GIVEN,
        output: ConnectionType = NOT_GIVEN,
    ) -> ExtendInfo:
        return super().__call__(input=input, shift=shift, output=output)


class Transpose(PrimitiveModel):
    # NOTE: Consider if axes type list[int] is conventionally True since it is generally
    # used tuple[int] in these type of cases
    input: Connection
    axes: Connection
    output: Connection

    def __init__(
        self,
        name: str | None = None,
        axes: int | list[int] | tuple[int, ...] | None | ToBeDetermined = None,
        input: TensorValueType | ToBeDetermined = TBD,
    ) -> None:
        self.factory_args = {"axes": axes}

        if axes is None:
            super().__init__(
                formula_key="transpose",
                name=name,
                output=BaseKey(shape=[("Var_out", ...)], type=GenericTensorType),
                input=BaseKey(shape=[("Var_in", ...)], type=GenericTensorType),
                axes=BaseKey(type=NoneType, value=axes),
            )
            self.factory_inputs = {"input": input, "axes": axes}
            self._set_constraint(
                fn=reverse_constraints, keys=["output", "input", "axes"]
            )

        elif isinstance(axes, int | Sequence):
            axes = [axes] if isinstance(axes, int) else axes
            input_shapes = [f"x_{i}" for i in range(len(axes))]
            output_shapes = [input_shapes[i] for i in axes]
            super().__init__(
                formula_key="transpose",
                name=name,
                output=BaseKey(shape=output_shapes, type=GenericTensorType),
                input=BaseKey(shape=input_shapes, type=GenericTensorType),
                axes=BaseKey(type=int | tuple[int, ...], value=axes),
            )

        elif axes is TBD:
            super().__init__(
                formula_key="transpose",
                name=name,
                output=BaseKey(shape=[("Var_out", ...)], type=GenericTensorType),
                input=BaseKey(shape=[("Var_in", ...)], type=GenericTensorType),
                axes=BaseKey(type=int | tuple[int, ...] | None, value=axes),
            )
            self._set_constraint(
                fn=reverse_constraints, keys=["output", "input", "axes"]
            )

        self._set_constraint(
            fn=general_tensor_type_constraint, keys=["output", "input"]
        )

    def __call__(  # type: ignore[override]
        self,
        input: ConnectionType = NOT_GIVEN,
        axes: ConnectionType = NOT_GIVEN,
        output: ConnectionType = NOT_GIVEN,
    ) -> ExtendInfo:
        return super().__call__(input=input, axes=axes, output=output)


class Split(PrimitiveModel):
    split_size: Connection
    axis: Connection
    input: Connection
    output: Connection

    def __init__(
        self,
        split_size: int,  # TODO: should we add default for split_size?
        name: str | None = None,
        axis: int = 0,
        input: TensorValueType | ToBeDetermined = TBD,
    ):
        super().__init__(
            formula_key="split",
            name=name,
            output=BaseKey(shape=[("Var2", ...)], type=GenericTensorType),
            input=BaseKey(shape=[("Var1", ...)], type=GenericTensorType),
            split_size=BaseKey(type=int, value=split_size),
            axis=BaseKey(type=int, value=axis),
        )
        self.factory_inputs = {"input": input, "split_size": split_size, "axis": axis}

        self._set_constraint(
            fn=split_constraints, keys=["output", "input", "split_size", "axis"]
        )

    def __call__(  # type: ignore[override]
        self,
        input: ConnectionType = NOT_GIVEN,
        split_size: ConnectionType = NOT_GIVEN,
        axis: ConnectionType = NOT_GIVEN,
        output: ConnectionType = NOT_GIVEN,
    ) -> ExtendInfo:
        return super().__call__(
            input=input, split_size=split_size, axis=axis, output=output
        )


class Slice(PrimitiveModel):
    start: Connection
    stop: Connection
    step: Connection
    output: Connection

    def __init__(
        self,
        start: int | None | ToBeDetermined = TBD,
        stop: int | None | ToBeDetermined = TBD,
        step: int | None | ToBeDetermined = TBD,
        name: str | None = None,
    ):
        super().__init__(
            formula_key="primitive_slice",
            name=name,
            output=BaseKey(type=slice),
            start=BaseKey(type=int | None, value=start),
            stop=BaseKey(type=int | None, value=stop),
            step=BaseKey(type=int | None, value=step),
        )
        self.factory_inputs = {"start": start, "stop": stop, "step": step}

        self._set_constraint(
            fn=slice_constraints, keys=["output", "start", "stop", "step"]
        )

    def __call__(  # type: ignore[override]
        self,
        start: ConnectionType = NOT_GIVEN,
        stop: ConnectionType = NOT_GIVEN,
        step: ConnectionType = NOT_GIVEN,
        output: ConnectionType = NOT_GIVEN,
    ) -> ExtendInfo:
        return super().__call__(start=start, stop=stop, step=step, output=output)


class TensorItem(PrimitiveModel):
    input: Connection
    index: Connection
    output: Connection

    def __init__(
        self,
        name: str | None = None,
        index: int | ToBeDetermined = TBD,
        input: TensorValueType | ToBeDetermined = TBD,
    ) -> None:
        super().__init__(
            formula_key="tensor_item",
            name=name,
            output=IOKey(shape=[("Var2", ...)], type=GenericTensorType),
            input=IOKey(shape=[("Var1", ...)], type=GenericTensorType),
            index=IOKey(
                type=int
                | slice
                | EllipsisType
                | None
                | tuple[int | slice | EllipsisType | None, ...],
                value=index,
            ),
        )
        self.factory_inputs = {"input": input, "index": index}

        self._set_constraint(
            fn=tensor_item_constraints,
            keys=[PrimitiveModel.output_key, "input", "index"],
        )
        self._set_constraint(
            fn=general_tensor_type_constraint, keys=[PrimitiveModel.output_key, "input"]
        )

    def __call__(  # type: ignore[override]
        self,
        input: ConnectionType = NOT_GIVEN,
        index: ConnectionType = NOT_GIVEN,
        output: ConnectionType = NOT_GIVEN,
    ) -> ExtendInfo:
        return super().__call__(input=input, index=index, output=output)<|MERGE_RESOLUTION|>--- conflicted
+++ resolved
@@ -604,57 +604,6 @@
         )
 
 
-<<<<<<< HEAD
-=======
-class TensorSlice(PrimitiveModel):
-    input: Connection
-    start: Connection
-    stop: Connection
-    step: Connection
-    output: Connection
-
-    def __init__(
-        self,
-        name: str | None = None,
-        start: int | None | ToBeDetermined = None,
-        stop: int | None | ToBeDetermined = None,
-        step: int | None | ToBeDetermined = None,
-        input: TensorValueType | ToBeDetermined = TBD,
-    ) -> None:
-        self.factory_args = {"start": start, "stop": stop, "step": step}
-        super().__init__(
-            formula_key="tensor_slice",
-            name=name,
-            output=BaseKey(shape=["a", ("Var1", ...)], type=GenericTensorType),
-            input=BaseKey(shape=["b", ("Var1", ...)], type=GenericTensorType),
-            start=BaseKey(type=int | None, value=start),
-            stop=BaseKey(type=int | None, value=stop),
-            step=BaseKey(type=int | None, value=step),
-        )
-        self.factory_inputs = {"input": input}
-
-        self._set_constraint(
-            fn=tensor_slice_constraints,
-            keys=[PrimitiveModel.output_key, "input", "start", "stop", "step"],
-        )
-        self._set_constraint(
-            fn=general_tensor_type_constraint, keys=[PrimitiveModel.output_key, "input"]
-        )
-
-    def __call__(  # type: ignore[override]
-        self,
-        input: ConnectionType = NOT_GIVEN,
-        start: ConnectionType = NOT_GIVEN,
-        stop: ConnectionType = NOT_GIVEN,
-        step: ConnectionType = NOT_GIVEN,
-        output: ConnectionType = NOT_GIVEN,
-    ) -> ExtendInfo:
-        return super().__call__(
-            input=input, start=start, stop=stop, step=step, output=output
-        )
-
-
->>>>>>> 4bc57d24
 class Item(PrimitiveModel):
     input: Connection
     output: Connection
@@ -719,53 +668,6 @@
         return super().__call__(input=input, index=index, output=output)
 
 
-<<<<<<< HEAD
-=======
-class TensorItem(PrimitiveModel):
-    input: Connection
-    index: Connection
-    output: Connection
-
-    def __init__(
-        self,
-        name: str | None = None,
-        index: int | ToBeDetermined = TBD,
-        input: TensorValueType | ToBeDetermined = TBD,
-    ) -> None:
-        super().__init__(
-            formula_key="tensor_item",
-            name=name,
-            output=BaseKey(shape=[("Var2", ...)], type=GenericTensorType),
-            input=BaseKey(shape=[("Var1", ...)], type=GenericTensorType),
-            index=BaseKey(
-                type=int
-                | slice
-                | EllipsisType
-                | None
-                | tuple[int | slice | EllipsisType | None, ...],
-                value=index,
-            ),
-        )
-        self.factory_inputs = {"input": input, "index": index}
-
-        self._set_constraint(
-            fn=tensor_item_constraints,
-            keys=[PrimitiveModel.output_key, "input", "index"],
-        )
-        self._set_constraint(
-            fn=general_tensor_type_constraint, keys=[PrimitiveModel.output_key, "input"]
-        )
-
-    def __call__(  # type: ignore[override]
-        self,
-        input: ConnectionType = NOT_GIVEN,
-        index: ConnectionType = NOT_GIVEN,
-        output: ConnectionType = NOT_GIVEN,
-    ) -> ExtendInfo:
-        return super().__call__(input=input, index=index, output=output)
-
-
->>>>>>> 4bc57d24
 class ToTensor(PrimitiveModel):
     input: Connection
     output: Connection
@@ -1570,9 +1472,9 @@
         super().__init__(
             formula_key="tensor_item",
             name=name,
-            output=IOKey(shape=[("Var2", ...)], type=GenericTensorType),
-            input=IOKey(shape=[("Var1", ...)], type=GenericTensorType),
-            index=IOKey(
+            output=BaseKey(shape=[("Var2", ...)], type=GenericTensorType),
+            input=BaseKey(shape=[("Var1", ...)], type=GenericTensorType),
+            index=BaseKey(
                 type=int
                 | slice
                 | EllipsisType
