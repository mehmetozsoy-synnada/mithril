# Copyright 2022 Synnada, Inc.
#
# Licensed under the Apache License, Version 2.0 (the "License");
# you may not use this file except in compliance with the License.
# You may obtain a copy of the License at
#
#     http://www.apache.org/licenses/LICENSE-2.0
#
# Unless required by applicable law or agreed to in writing, software
# distributed under the License is distributed on an "AS IS" BASIS,
# WITHOUT WARRANTIES OR CONDITIONS OF ANY KIND, either express or implied.
# See the License for the specific language governing permissions and
# limitations under the License.

from collections.abc import Mapping, Sequence
from types import EllipsisType, NoneType, UnionType

from ... import core
from ...core import Constant, Dtype
from ..common import (
    NOT_GIVEN,
    TBD,
    Connection,
    ConnectionType,
    GenericTensorType,
    IOKey,
    MyTensor,
    ShapeTemplateType,
    TensorValueType,
    ToBeDetermined,
)
from ..constraints import (
    bcast,
    bcast_matrix_mult,
    floor_divide_type_constraint,
    general_tensor_type_constraint,
    item_constraints,
    reduce_constraints,
    reduce_type_constraint,
    reshape_constraints,
    reverse_constraints,
    scalar_item_constraints,
    scalar_item_type_constraint,
    scalar_slice_type_constraint,
    shape_constraints,
    size_constraints,
    slice_constraints,
    split_constraints,
    tensor_item_constraints,
    tensor_to_list_constraints,
    tensor_to_list_type_constraint,
    to_list_constraints,
    to_tensor_constraints,
    to_tuple_constraints,
)
from ..utils import NestedListType
from .base import ExtendInfo
from .primitive import PrimitiveModel

__all__ = [
    "PrimitiveModel",
    "Buffer",
    "ToTuple",
    "Power",
    "Add",
    "Subtract",
    "Multiply",
    "Divide",
    "FloorDivide",
    "Minus",
    "MatrixMultiply",
    "Shape",
    "Reshape",
    "Length",
    "Size",
    "Exponential",
    "PrimitiveSlice",
    "Item",
    "ScalarItem",
    "ToTensor",
    "ToList",
    "TensorToList",
    "Mean",
    "Sum",
    "Max",
    "Min",
    "Prod",
    "Variance",
    "Absolute",
    "Equal",
    "NotEqual",
    "Greater",
    "GreaterEqual",
    "Less",
    "LessEqual",
    "LogicalNot",
    "LogicalOr",
    "LogicalAnd",
    "LogicalXOr",
    "ShiftLeft",
    "ShiftRight",
    "TensorItem",
    "ArgMax",
    "ArgMin",
    "Cast",
    "Transpose",
    "Sqrt",
    "Split",
    "Slice",
]
ConstantType = float | int | Constant


class Buffer(PrimitiveModel):
    input: Connection
    output: Connection

    def __init__(
        self, name: str | None = None, input: TensorValueType | ToBeDetermined = TBD
    ) -> None:
        super().__init__(
            formula_key="buffer",
            name=name,
            output=IOKey(shape=[("Var", ...)], type=GenericTensorType),
            input=IOKey(shape=[("Var", ...)], type=GenericTensorType),
        )
        self.factory_inputs = {"input": input}

        self._set_constraint(
            fn=general_tensor_type_constraint, keys=[PrimitiveModel.output_key, "input"]
        )

    def __call__(  # type: ignore[override]
        self,
        input: ConnectionType = NOT_GIVEN,
        output: ConnectionType = NOT_GIVEN,
    ) -> ExtendInfo:
        return super().__call__(input=input, output=output)


class ToTuple(PrimitiveModel):
    def __init__(
        self,
        n: int,
        name: str | None = None,
        **kwargs: TensorValueType | ToBeDetermined,
    ) -> None:
        self.factory_args = {"n": n}
        key_definitions = {
            "output": IOKey(type=tuple[int | float | bool | list | tuple, ...])
        }
        key_definitions |= {
            f"input{idx+1}": IOKey(type=int | float | bool | list | tuple)
            for idx in range(n)
        }
        self.factory_inputs = kwargs  # type: ignore

        super().__init__(formula_key="to_tuple", name=name, **key_definitions)
        self._set_constraint(
            fn=to_tuple_constraints,
            keys=[PrimitiveModel.output_key] + [key for key in self._input_keys],
        )


class ArithmeticOperation(PrimitiveModel):
    left: Connection
    right: Connection
    output: Connection

    def __init__(self, formula_key: str, name: str | None = None) -> None:
        super().__init__(
            formula_key=formula_key,
            name=name,
            output=IOKey(shape=[("Var_out", ...)], type=GenericTensorType),
            left=IOKey(shape=[("Var_1", ...)], type=GenericTensorType),
            right=IOKey(shape=[("Var_2", ...)], type=GenericTensorType),
        )

        self._set_constraint(
            fn=bcast, keys=[PrimitiveModel.output_key, "left", "right"]
        )
        self._set_constraint(
            fn=general_tensor_type_constraint,
            keys=[PrimitiveModel.output_key, "left", "right"],
        )

    def __call__(  # type: ignore[override]
        self,
        left: ConnectionType = NOT_GIVEN,
        right: ConnectionType = NOT_GIVEN,
        output: ConnectionType = NOT_GIVEN,
    ) -> ExtendInfo:
        return super().__call__(left=left, right=right, output=output)


class Power(PrimitiveModel):
    base: Connection
    exponent: Connection
    output: Connection

    def __init__(
        self,
        name: str | None = None,
        robust: bool = False,
        base: TensorValueType | ToBeDetermined = TBD,
        exponent: TensorValueType | ToBeDetermined = TBD,
    ) -> None:
        self.robust = robust
        self.factory_args = {"robust": robust}
        self.factory_inputs = {"base": base, "exponent": exponent}
        assert isinstance(robust, bool), "Robust must be a boolean value!"

        if robust:
            super().__init__(
                formula_key="robust_power",
                name=name,
                output=IOKey(shape=[("Var_out", ...)], type=GenericTensorType),
                base=IOKey(shape=[("Var_1", ...)], type=GenericTensorType),
                exponent=IOKey(shape=[("Var_2", ...)], type=GenericTensorType),
                threshold=IOKey(shape=[], type=GenericTensorType),
            )
            self.threshold.set_differentiable(False)  # type: ignore
        else:
            super().__init__(
                formula_key="power",
                output=IOKey(shape=[("Var_out", ...)], type=GenericTensorType),
                base=IOKey(shape=[("Var_1", ...)], type=GenericTensorType),
                exponent=IOKey(shape=[("Var_2", ...)], type=GenericTensorType),
            )

        self._set_constraint(
            fn=bcast, keys=[PrimitiveModel.output_key, "base", "exponent"]
        )
        self._set_constraint(
            fn=general_tensor_type_constraint,
            keys=[PrimitiveModel.output_key, "base", "exponent"],
        )

    def __call__(  # type: ignore[override]
        self,
        base: ConnectionType = NOT_GIVEN,
        exponent: ConnectionType = NOT_GIVEN,
        output: ConnectionType = NOT_GIVEN,
        *,
        threshold: ConnectionType = Constant.MIN_POSITIVE_NORMAL,
    ) -> ExtendInfo:
        kwargs = {"base": base, "exponent": exponent, "output": output}
        is_constant = isinstance(threshold, Constant)
        if self.robust:
            kwargs["threshold"] = threshold
        elif not (is_constant and threshold == Constant.MIN_POSITIVE_NORMAL):
            raise ValueError("Threshold cannot be specified when robust mode is off")

        return super().__call__(**kwargs)


class Add(ArithmeticOperation):
    def __init__(
        self,
        name: str | None = None,
        left: TensorValueType | ToBeDetermined = TBD,
        right: TensorValueType | ToBeDetermined = TBD,
    ) -> None:
        super().__init__(formula_key="add", name=name)
        self.factory_inputs = {"left": left, "right": right}


class Subtract(ArithmeticOperation):
    def __init__(
        self,
        name: str | None = None,
        left: TensorValueType | ToBeDetermined = TBD,
        right: TensorValueType | ToBeDetermined = TBD,
    ) -> None:
        super().__init__(formula_key="subtract", name=name)
        self.factory_inputs = {"left": left, "right": right}


class Multiply(ArithmeticOperation):
    def __init__(
        self,
        name: str | None = None,
        left: TensorValueType | ToBeDetermined = TBD,
        right: TensorValueType | ToBeDetermined = TBD,
    ) -> None:
        super().__init__(formula_key="multiplication", name=name)
        self.factory_inputs = {"left": left, "right": right}


class Divide(PrimitiveModel):
    numerator: Connection
    denominator: Connection
    output: Connection

    def __init__(
        self,
        name: str | None = None,
        numerator: TensorValueType | ToBeDetermined = TBD,
        denominator: TensorValueType | ToBeDetermined = TBD,
    ) -> None:
        super().__init__(
            formula_key="divide",
            name=name,
            output=IOKey(shape=[("Var_out", ...)], type=MyTensor[float]),
            numerator=IOKey(shape=[("Var_1", ...)], type=GenericTensorType),
            denominator=IOKey(shape=[("Var_2", ...)], type=GenericTensorType),
        )
        self.factory_inputs = {"numerator": numerator, "denominator": denominator}
        self._set_constraint(
            fn=bcast, keys=[PrimitiveModel.output_key, "numerator", "denominator"]
        )
        # TODO: Needs any type constraint??

    def __call__(  # type: ignore[override]
        self,
        numerator: ConnectionType = NOT_GIVEN,
        denominator: ConnectionType = NOT_GIVEN,
        output: ConnectionType = NOT_GIVEN,
    ) -> ExtendInfo:
        return super().__call__(
            numerator=numerator, denominator=denominator, output=output
        )


class FloorDivide(PrimitiveModel):
    numerator: Connection
    denominator: Connection
    output: Connection

    # TODO: Torch does not accept bool type inputs while JAX and other accepts!
    def __init__(
        self,
        name: str | None = None,
        numerator: TensorValueType | ToBeDetermined = TBD,
        denominator: TensorValueType | ToBeDetermined = TBD,
    ) -> None:
        super().__init__(
            formula_key="floor_divide",
            name=name,
            output=IOKey(shape=[("Var_out", ...)], type=GenericTensorType),
            numerator=IOKey(shape=[("Var_1", ...)], type=GenericTensorType),
            denominator=IOKey(shape=[("Var_2", ...)], type=GenericTensorType),
        )
        self.factory_inputs = {"numerator": numerator, "denominator": denominator}

        self._set_constraint(
            fn=bcast, keys=[PrimitiveModel.output_key, "numerator", "denominator"]
        )
        self._set_constraint(
            fn=floor_divide_type_constraint,
            keys=[PrimitiveModel.output_key, "numerator", "denominator"],
        )

    def __call__(  # type: ignore[override]
        self,
        numerator: ConnectionType = NOT_GIVEN,
        denominator: ConnectionType = NOT_GIVEN,
        output: ConnectionType = NOT_GIVEN,
    ) -> ExtendInfo:
        return super().__call__(
            numerator=numerator, denominator=denominator, output=output
        )


class MatrixMultiply(PrimitiveModel):
    left: Connection
    right: Connection
    output: Connection

    def __init__(
        self,
        name: str | None = None,
        left: TensorValueType | ToBeDetermined = TBD,
        right: TensorValueType | ToBeDetermined = TBD,
    ) -> None:
        super().__init__(
            formula_key="matrix_multiplication",
            name=name,
            output=IOKey(shape=[("Var3", ...), "x", "z"], type=GenericTensorType),
            left=IOKey(shape=[("Var1", ...), "x", "y"], type=GenericTensorType),
            right=IOKey(shape=[("Var2", ...), "y", "z"], type=GenericTensorType),
        )
        self.factory_inputs = {"left": left, "right": right}
        self._set_constraint(
            fn=bcast_matrix_mult, keys=[PrimitiveModel.output_key, "left", "right"]
        )
        self._set_constraint(
            fn=general_tensor_type_constraint,
            keys=[PrimitiveModel.output_key, "left", "right"],
        )

    def __call__(  # type: ignore[override]
        self,
        left: ConnectionType = NOT_GIVEN,
        right: ConnectionType = NOT_GIVEN,
        output: ConnectionType = NOT_GIVEN,
    ) -> ExtendInfo:
        return super().__call__(left=left, right=right, output=output)


class Shape(PrimitiveModel):
    input: Connection
    output: Connection

    def __init__(
        self, name: str | None = None, input: TensorValueType | ToBeDetermined = TBD
    ) -> None:
        super().__init__(
            formula_key="shape",
            name=name,
            output=IOKey(shape=[], type=tuple[int, ...]),
            input=IOKey(shape=[("input", ...)], type=GenericTensorType),
        )
        self.factory_inputs = {"input": input}
        self._set_constraint(fn=shape_constraints, keys=["output", "input"])

    def __call__(  # type: ignore[override]
        self, input: ConnectionType = NOT_GIVEN, output: ConnectionType = NOT_GIVEN
    ) -> ExtendInfo:
        return super().__call__(input=input, output=output)


class Reshape(PrimitiveModel):
    input: Connection
    shape: Connection
    output: Connection

    def __init__(
        self,
        name: str | None = None,
        shape: tuple[int | None, ...] | list[int] | ToBeDetermined = TBD,
        input: TensorValueType | ToBeDetermined = TBD,
    ) -> None:
        output_shape_map: ShapeTemplateType
        if isinstance(shape, ToBeDetermined):
            output_shape_map = [("output", ...)]
        else:
            output_shape_map = [key if key != -1 else None for key in shape]

        super().__init__(
            formula_key="reshape",
            name=name,
            output=IOKey(shape=output_shape_map, type=GenericTensorType),
            input=IOKey(shape=[("input", ...)], type=GenericTensorType),
            shape=IOKey(type=tuple[int | None, ...] | list[int | None], value=shape),
        )
        self.factory_inputs = {"input": input, "shape": shape}
        self._set_constraint(fn=reshape_constraints, keys=["output", "input", "shape"])

    def __call__(  # type: ignore[override]
        self,
        input: ConnectionType = NOT_GIVEN,
        shape: ConnectionType = NOT_GIVEN,
        output: ConnectionType = NOT_GIVEN,
    ) -> ExtendInfo:
        return super().__call__(input=input, shape=shape, output=output)


class Length(PrimitiveModel):
    input: Connection
    output: Connection

    def __init__(
        self, name: str | None = None, input: TensorValueType | ToBeDetermined = TBD
    ) -> None:
        super().__init__(
            formula_key="length",
            name=name,
            output=IOKey(type=int),
            input=IOKey(shape=[("Var", ...)], type=GenericTensorType),
        )
        self.factory_inputs = {"input": input}

    def __call__(  # type: ignore[override]
        self, input: ConnectionType = NOT_GIVEN, output: ConnectionType = NOT_GIVEN
    ) -> ExtendInfo:
        return super().__call__(input=input, output=output)


class Cast(PrimitiveModel):
    input: Connection
    dtype: Connection
    output: Connection

    def __init__(
        self, name: str | None = None, dtype: Dtype | ToBeDetermined = TBD
    ) -> None:
        super().__init__(
            formula_key="astype",
            name=name,
            output=IOKey(shape=[("Var", ...)], type=GenericTensorType),
            input=IOKey(shape=[("Var", ...)], type=GenericTensorType),
            dtype=IOKey(type=Dtype),
        )
        self.factory_inputs = {"dtype": dtype}

    def __call__(  # type: ignore[override]
        self,
        input: ConnectionType = NOT_GIVEN,
        dtype: ConnectionType = NOT_GIVEN,
        output: ConnectionType = NOT_GIVEN,
    ) -> ExtendInfo:
        return super().__call__(input=input, dtype=dtype, output=output)


class DType(PrimitiveModel):
    input: Connection
    output: Connection

    def __init__(
        self, name: str | None = None, input: TensorValueType | ToBeDetermined = TBD
    ) -> None:
        super().__init__(
            formula_key="dtype",
            name=name,
            output=IOKey(type=core.Dtype),
            input=IOKey(shape=[("Var", ...)], type=GenericTensorType),
        )
        self.factory_inputs = {"input": input}

    def __call__(  # type: ignore[override]
        self, input: ConnectionType = NOT_GIVEN, output: ConnectionType = NOT_GIVEN
    ) -> ExtendInfo:
        return super().__call__(input=input, output=output)


class Size(PrimitiveModel):
    input: Connection
    dim: Connection
    output: Connection

    def __init__(
        self,
        dim: int | tuple[int, ...] | None | ToBeDetermined = None,
        name: str | None = None,
        input: TensorValueType | ToBeDetermined = TBD,
    ) -> None:
        self.factory_args = {"dim": dim}
        super().__init__(
            formula_key="size",
            name=name,
            output=IOKey(type=int | tuple[int, ...]),
            input=IOKey(shape=[("Var", ...)], type=GenericTensorType),
            dim=IOKey(type=int | tuple[int, ...] | None, value=dim),
        )
        self.factory_inputs = {"input": input}
        self._set_constraint(fn=size_constraints, keys=["output", "input", "dim"])

    def __call__(  # type: ignore[override]
        self,
        input: ConnectionType = NOT_GIVEN,
        dim: ConnectionType = NOT_GIVEN,
        output: ConnectionType = NOT_GIVEN,
    ) -> ExtendInfo:
        return super().__call__(input=input, dim=dim, output=output)


class PrimitiveSlice(PrimitiveModel):
    input: Connection
    start: Connection
    stop: Connection
    step: Connection
    output: Connection

    def __init__(
        self,
        name: str | None = None,
        start: int | None | ToBeDetermined = None,
        stop: int | None | ToBeDetermined = None,
        step: int | None | ToBeDetermined = None,
        input: TensorValueType | ToBeDetermined = TBD,
    ) -> None:
        self.factory_args = {"start": start, "stop": stop, "step": step}
        super().__init__(
            formula_key="sequence_slice",
            name=name,
            output=IOKey(
                type=tuple[int | float | bool, ...] | list[int | float | bool]
            ),
            input=IOKey(type=tuple[int | float | bool, ...] | list[int | float | bool]),
            start=IOKey(type=int | None, value=start),
            stop=IOKey(type=int | None, value=stop),
            step=IOKey(type=int | None, value=step),
        )

        self.factory_inputs = {"input": input}
        self._set_constraint(
            fn=scalar_slice_type_constraint,
            keys=[PrimitiveModel.output_key, "input", "start", "stop", "step"],
        )

    def __call__(  # type: ignore[override]
        self,
        input: ConnectionType = NOT_GIVEN,
        start: ConnectionType = NOT_GIVEN,
        stop: ConnectionType = NOT_GIVEN,
        step: ConnectionType = NOT_GIVEN,
        output: ConnectionType = NOT_GIVEN,
    ) -> ExtendInfo:
        return super().__call__(
            input=input, start=start, stop=stop, step=step, output=output
        )


class Item(PrimitiveModel):
    input: Connection
    output: Connection

    def __init__(
        self, name: str | None = None, input: TensorValueType | ToBeDetermined = TBD
    ) -> None:
        super().__init__(
            formula_key="item",
            name=name,
            output=IOKey(type=int | float),
            input=IOKey(shape=[("Var", ...)], type=GenericTensorType),
        )
        self.factory_inputs = {"input": input}
        self._set_constraint(
            fn=item_constraints, keys=[PrimitiveModel.output_key, "input"]
        )

        self._jittable = False

    def __call__(  # type: ignore[override]
        self, input: ConnectionType = NOT_GIVEN, output: ConnectionType = NOT_GIVEN
    ) -> ExtendInfo:
        return super().__call__(input=input, output=output)


class ScalarItem(PrimitiveModel):
    input: Connection
    index: Connection
    output: Connection

    def __init__(
        self,
        name: str | None = None,
        index: int | ToBeDetermined = TBD,
        input: TensorValueType | ToBeDetermined = TBD,
    ) -> None:
        super().__init__(
            formula_key="scalar_item",
            name=name,
            output=IOKey(type=int | float | list | tuple),
            input=IOKey(type=list | tuple),
            index=IOKey(type=int, value=index),
        )
        self.factory_inputs = {"input": input, "index": index}

        self._set_constraint(
            fn=scalar_item_constraints,
            keys=[PrimitiveModel.output_key, "input", "index"],
        )
        self._set_constraint(
            fn=scalar_item_type_constraint,
            keys=[PrimitiveModel.output_key, "input", "index"],
        )

    def __call__(  # type: ignore[override]
        self,
        input: ConnectionType = NOT_GIVEN,
        index: ConnectionType = NOT_GIVEN,
        output: ConnectionType = NOT_GIVEN,
    ) -> ExtendInfo:
        return super().__call__(input=input, index=index, output=output)


class ToTensor(PrimitiveModel):
    input: Connection
    output: Connection

    def __init__(
        self, name: str | None = None, input: TensorValueType | ToBeDetermined = TBD
    ) -> None:
        super().__init__(
            formula_key="to_tensor",
            name=name,
            output=IOKey(shape=[("Var", ...)], type=GenericTensorType),
            input=IOKey(type=int | float | list | tuple),
        )

        self._set_constraint(
            fn=to_tensor_constraints, keys=[PrimitiveModel.output_key, "input"]
        )
        self.factory_inputs = {"input": input}

    def __call__(  # type: ignore[override]
        self, input: ConnectionType = NOT_GIVEN, output: ConnectionType = NOT_GIVEN
    ) -> ExtendInfo:
        return super().__call__(input=input, output=output)


class ToList(PrimitiveModel):
    output: Connection

    def __init__(self, n: int, name: str | None = None, **kwargs) -> None:
        self.factory_args = {"n": n}
        key_definitions = {}
        key_definitions["output"] = IOKey(type=list[int | float | bool | list | tuple])
        key_definitions |= {
            f"input{idx+1}": IOKey(type=int | float | bool | list | tuple)
            for idx in range(n)
        }
        self.factory_inputs = kwargs

        super().__init__(formula_key="to_list", name=name, **key_definitions)

        self._set_constraint(
            fn=to_list_constraints,
            keys=[PrimitiveModel.output_key] + [key for key in self._input_keys],
        )


class TensorToList(PrimitiveModel):
    input: Connection
    output: Connection

    def __init__(
        self, name: str | None = None, input: TensorValueType | ToBeDetermined = TBD
    ) -> None:
        super().__init__(
            formula_key="tensor_to_list",
            name=name,
            output=IOKey(type=NestedListType(int | float | bool)),
            input=IOKey(shape=[("Var", ...)], type=GenericTensorType),
        )
        self.factory_inputs = {"input": input}
        self._set_constraint(
            fn=tensor_to_list_constraints, keys=[PrimitiveModel.output_key, "input"]
        )
        self._set_constraint(
            fn=tensor_to_list_type_constraint, keys=[PrimitiveModel.output_key, "input"]
        )

        self._jittable = False

    def __call__(  # type: ignore[override]
        self, input: ConnectionType = NOT_GIVEN, output: ConnectionType = NOT_GIVEN
    ) -> ExtendInfo:
        return super().__call__(input=input, output=output)


class Reduce(PrimitiveModel):
    input: Connection
    axis: Connection
    keepdim: Connection
    output: Connection

    def __init__(
        self,
        formula_key: str,
        name: str | None = None,
        axis: int | tuple[int, ...] | None | ToBeDetermined = None,
        keepdim: bool | ToBeDetermined = False,
        **kwargs: IOKey,
    ) -> None:
        # TODO: Handle axis type for conditional cases below.
        self.factory_args = {"axis": axis, "keepdim": keepdim}
        axis_type: UnionType | type
        if isinstance(axis, tuple):
            axis_arg = [int for _ in range(len(axis))]
            axis_type = tuple[*axis_arg]  # type: ignore
        elif axis is TBD:
            axis_type = int | tuple[int, ...] | NoneType | list[int]
        elif isinstance(axis, int | NoneType):
            axis_type = int | NoneType
        else:
            raise ValueError("Requires valid axis type!")

        init_kwargs: dict[str, IOKey] = {
            "output": IOKey(shape=[("Var_out", ...)], type=GenericTensorType),
            "input": IOKey(shape=[("Var_in", ...)], type=GenericTensorType),
            "axis": IOKey(type=axis_type, value=axis),
            "keepdim": IOKey(type=bool, value=keepdim),
        }
        super().__init__(formula_key=formula_key, name=name, **(init_kwargs | kwargs))

        self._set_constraint(
            fn=reduce_constraints,
            keys=[PrimitiveModel.output_key, "input", "axis", "keepdim"],
        )

    def __call__(  # type: ignore[override]
        self,
        input: ConnectionType = NOT_GIVEN,
        axis: ConnectionType = NOT_GIVEN,
        keepdim: ConnectionType = NOT_GIVEN,
        output: ConnectionType = NOT_GIVEN,
    ) -> ExtendInfo:
        return super().__call__(input=input, axis=axis, keepdim=keepdim, output=output)


class Mean(Reduce):
    # TODO: Torch expects float input for mean reduction, JAX accepts all types.
    def __init__(
        self,
        name: str | None = None,
        axis: int | tuple[int, ...] | None | ToBeDetermined = None,
        keepdim: bool | ToBeDetermined = False,
        input: TensorValueType | ToBeDetermined = TBD,
    ) -> None:
        super().__init__(
            formula_key="reduce_mean",
            name=name,
            axis=axis,
            keepdim=keepdim,
            output=IOKey(shape=[("Var_out", ...)], type=MyTensor[float]),
        )
        self.factory_inputs = {"input": input, "axis": axis, "keepdim": keepdim}
        # self.factory_inputs = {"input": input}


class Sum(Reduce):
    def __init__(
        self,
        name: str | None = None,
        axis: int | tuple[int, ...] | None | ToBeDetermined = None,
        keepdim: bool = False,
        input: TensorValueType | ToBeDetermined = TBD,
    ) -> None:
        super().__init__(
            formula_key="reduce_sum", name=name, axis=axis, keepdim=keepdim
        )
        self.factory_inputs = {"input": input, "axis": axis, "keepdim": keepdim}

        self._set_constraint(
            fn=reduce_type_constraint, keys=[PrimitiveModel.output_key, "input"]
        )


class Max(Reduce):
    def __init__(
        self,
        name: str | None = None,
        axis: int | tuple[int, ...] | None | ToBeDetermined = None,
        keepdim: bool = False,
        input: TensorValueType | ToBeDetermined = TBD,
    ) -> None:
        super().__init__(
            formula_key="reduce_max", name=name, axis=axis, keepdim=keepdim
        )
        self.factory_inputs = {"input": input, "axis": axis, "keepdim": keepdim}
        self._set_constraint(
            fn=general_tensor_type_constraint, keys=[PrimitiveModel.output_key, "input"]
        )


class ArgMax(Reduce):
    def __init__(
        self,
        name: str | None = None,
        axis: int | None | ToBeDetermined = None,
        keepdim: bool = False,
        input: TensorValueType | ToBeDetermined = TBD,
    ) -> None:
        super().__init__(
            "reduce_argmax",
            name=name,
            axis=axis,
            keepdim=keepdim,
            # axis = Scalar(axis_type, axis), # TODO: Change axis type to int
            output=IOKey(shape=[("Var_out", ...)], type=MyTensor[int]),
        )
        self.factory_inputs = {"input": input, "axis": axis, "keepdim": keepdim}


class Min(Reduce):
    def __init__(
        self,
        name: str | None = None,
        axis: int | tuple[int, ...] | None | ToBeDetermined = None,
        keepdim: bool = False,
        input: TensorValueType | ToBeDetermined = TBD,
    ) -> None:
        super().__init__(
            formula_key="reduce_min", name=name, axis=axis, keepdim=keepdim
        )

        self._set_constraint(
            fn=general_tensor_type_constraint, keys=[PrimitiveModel.output_key, "input"]
        )
        self.factory_inputs = {"input": input, "axis": axis, "keepdim": keepdim}


class ArgMin(Reduce):
    def __init__(
        self,
        name: str | None = None,
        axis: int | tuple[int, ...] | None | ToBeDetermined = None,
        keepdim: bool = False,
        input: TensorValueType | ToBeDetermined = TBD,
    ) -> None:
        super().__init__(
            formula_key="reduce_argmin",
            name=name,
            axis=axis,
            keepdim=keepdim,
            # axis = Scalar(axis_type, axis), # TODO: Change axis type to int
            output=IOKey(shape=[("Var_out", ...)], type=MyTensor[int]),
        )
        self.factory_inputs = {"input": input, "axis": axis, "keepdim": keepdim}


class Prod(Reduce):
    def __init__(
        self,
        name: str | None = None,
        axis: int | tuple[int, ...] | None | ToBeDetermined = None,
        keepdim: bool = False,
        input: TensorValueType | ToBeDetermined = TBD,
    ) -> None:
        super().__init__(
            formula_key="reduce_prod", name=name, axis=axis, keepdim=keepdim
        )
        self.factory_inputs = {"input": input, "axis": axis, "keepdim": keepdim}
        self._set_constraint(
            fn=reduce_type_constraint, keys=[PrimitiveModel.output_key, "input"]
        )


class Variance(Reduce):
    correction: Connection

    def __init__(
        self,
        name: str | None = None,
        axis: int | tuple[int, ...] | None | ToBeDetermined = None,
        keepdim: bool = False,
        correction: int | float | None = 0.0,
        input: TensorValueType | ToBeDetermined = TBD,
    ) -> None:
        super().__init__(
            formula_key="variance",
            name=name,
            axis=axis,
            keepdim=keepdim,
            correction=IOKey(type=float | int | None, value=correction),
            output=IOKey(shape=[("Var_out", ...)], type=MyTensor[float]),
        )
        self.factory_args = {"axis": axis, "correction": correction, "keepdim": keepdim}
        # TODO: Should we remove axis, correction and keepdim from factory_args?
        self.factory_inputs = {
            "input": input,
            "axis": axis,
            "keepdim": keepdim,
            "correction": correction,
        }

    def __call__(  # type: ignore[override]
        self,
        input: ConnectionType = NOT_GIVEN,
        axis: ConnectionType = NOT_GIVEN,
        keepdim: ConnectionType = NOT_GIVEN,
        correction: ConnectionType = NOT_GIVEN,
        output: ConnectionType = NOT_GIVEN,
    ) -> ExtendInfo:
        return super(Reduce, self).__call__(
            input=input,
            axis=axis,
            keepdim=keepdim,
            correction=correction,
            output=output,
        )


class SingleInputOperation(PrimitiveModel):
    input: Connection
    output: Connection

    def __init__(
        self,
        formula_key: str,
        polymorphic_constraint: bool = True,
        name: str | None = None,
        **kwargs: IOKey,
    ) -> None:
        default_kwargs = dict(
            output=IOKey(shape=[("Var", ...)], type=GenericTensorType),
            input=IOKey(shape=[("Var", ...)], type=GenericTensorType),
        )
        # Finalize kwargs.
        new_kwargs: Mapping[str, IOKey] = default_kwargs | kwargs
        super().__init__(formula_key, name=name, **new_kwargs)

        if polymorphic_constraint:
            self._set_constraint(
                fn=general_tensor_type_constraint,
                keys=[PrimitiveModel.output_key, "input"],
            )

    def __call__(  # type: ignore[override]
        self, input: ConnectionType = NOT_GIVEN, output: ConnectionType = NOT_GIVEN
    ) -> ExtendInfo:
        return super().__call__(input=input, output=output)


class Absolute(SingleInputOperation):
    def __init__(
        self, name: str | None = None, input: TensorValueType | ToBeDetermined = TBD
    ) -> None:
        super().__init__(formula_key="abs", name=name)
        self.factory_inputs = {"input": input}


class Minus(SingleInputOperation):
    def __init__(
        self, name: str | None = None, input: TensorValueType | ToBeDetermined = TBD
    ) -> None:
        super().__init__(formula_key="minus", name=name)
        self.factory_inputs = {"input": input}


class Exponential(SingleInputOperation):
    def __init__(
        self, name: str | None = None, input: TensorValueType | ToBeDetermined = TBD
    ) -> None:
        super().__init__(
            formula_key="exp",
            name=name,
            polymorphic_constraint=False,
            output=IOKey(shape=[("Var", ...)], type=MyTensor[float]),
        )
        self.factory_inputs = {"input": input}


class Sqrt(PrimitiveModel):
    input: Connection
    output: Connection

    def __init__(
        self,
        robust: bool = False,
        name: str | None = None,
        input: TensorValueType | ToBeDetermined = TBD,
        *,
        cutoff: TensorValueType | ToBeDetermined = TBD,
    ) -> None:
        self.robust = robust
        self.factory_args = {"robust": robust}

        if robust:
            super().__init__(
                formula_key="robust_sqrt",
                name=name,
                output=IOKey(shape=[("Var", ...)], type=MyTensor[float]),
                input=IOKey(shape=[("Var", ...)], type=GenericTensorType),
                cutoff=IOKey(shape=[], type=GenericTensorType),
            )
            self.factory_inputs = {"input": input, "cutoff": cutoff}
        else:
            super().__init__(
                formula_key="sqrt",
                output=IOKey(shape=[("Var", ...)], type=GenericTensorType),
                input=IOKey(shape=[("Var", ...)], type=GenericTensorType),
            )
            self.factory_inputs = {"input": input}

    def __call__(  # type: ignore[override]
        self,
        input: ConnectionType = NOT_GIVEN,
        output: ConnectionType = NOT_GIVEN,
        *,
        cutoff: ConnectionType = Constant.MIN_POSITIVE_NORMAL,
    ) -> ExtendInfo:
        kwargs = {"input": input, "output": output}

        is_constant = isinstance(cutoff, Constant)
        if self.robust:
            kwargs["cutoff"] = cutoff
        elif not (is_constant and cutoff == Constant.MIN_POSITIVE_NORMAL):
            raise ValueError("Cutoff cannot be specified when robust mode is off")

        return super().__call__(**kwargs)


class RelationalOperators(PrimitiveModel):
    left: Connection
    right: Connection
    output: Connection

    def __init__(self, formula_key: str, name: str | None = None) -> None:
        super().__init__(
            formula_key=formula_key,
            name=name,
            output=IOKey(shape=[("Var1", ...)], type=MyTensor[bool]),
            left=IOKey(shape=[("Var2", ...)], type=GenericTensorType),
            right=IOKey(shape=[("Var3", ...)], type=GenericTensorType),
        )

        self._set_constraint(bcast, ["output", "left", "right"])

    def __call__(  # type: ignore[override]
        self,
        left: ConnectionType = NOT_GIVEN,
        right: ConnectionType = NOT_GIVEN,
        output: ConnectionType = NOT_GIVEN,
    ) -> ExtendInfo:
        return super().__call__(left=left, right=right, output=output)


class Greater(RelationalOperators):
    def __init__(
        self,
        name: str | None = None,
        left: TensorValueType | ToBeDetermined = TBD,
        right: TensorValueType | ToBeDetermined = TBD,
    ) -> None:
        super().__init__(formula_key="greater", name=name)
        self.factory_inputs = {"left": left, "right": right}


class Less(RelationalOperators):
    def __init__(
        self,
        name: str | None = None,
        left: TensorValueType | ToBeDetermined = TBD,
        right: TensorValueType | ToBeDetermined = TBD,
    ) -> None:
        super().__init__(formula_key="less", name=name)
        self.factory_inputs = {"left": left, "right": right}


class Equal(RelationalOperators):
    def __init__(
        self,
        name: str | None = None,
        left: TensorValueType | ToBeDetermined = TBD,
        right: TensorValueType | ToBeDetermined = TBD,
    ) -> None:
        super().__init__(formula_key="equal", name=name)
        self.factory_inputs = {"left": left, "right": right}


class NotEqual(RelationalOperators):
    def __init__(
        self,
        name: str | None = None,
        left: TensorValueType | ToBeDetermined = TBD,
        right: TensorValueType | ToBeDetermined = TBD,
    ) -> None:
        super().__init__(formula_key="not_equal", name=name)
        self.factory_inputs = {"left": left, "right": right}


class LessEqual(RelationalOperators):
    def __init__(
        self,
        name: str | None = None,
        left: TensorValueType | ToBeDetermined = TBD,
        right: TensorValueType | ToBeDetermined = TBD,
    ) -> None:
        super().__init__(formula_key="less_equal", name=name)
        self.factory_inputs = {"left": left, "right": right}


class GreaterEqual(RelationalOperators):
    def __init__(
        self,
        name: str | None = None,
        left: TensorValueType | ToBeDetermined = TBD,
        right: TensorValueType | ToBeDetermined = TBD,
    ) -> None:
        super().__init__(formula_key="greater_equal", name=name)
        self.factory_inputs = {"left": left, "right": right}


class LogicalNot(PrimitiveModel):
    input: Connection
    output: Connection

    def __init__(
        self, name: str | None = None, input: TensorValueType | ToBeDetermined = TBD
    ) -> None:
        super().__init__(
            formula_key="logical_not",
            name=name,
            output=IOKey(shape=[("Var", ...)], type=MyTensor[bool]),
            input=IOKey(shape=[("Var", ...)], type=MyTensor[bool]),
        )
        self.factory_inputs = {"input": input}

    def __call__(  # type: ignore[override]
        self, input: ConnectionType = NOT_GIVEN, output: ConnectionType = NOT_GIVEN
    ) -> ExtendInfo:
        return super().__call__(input=input, output=output)


class BitwiseOperators(PrimitiveModel):
    left: Connection
    right: Connection
    output: Connection

    def __init__(
        self,
        formula_key: str,
        name: str | None = None,
        left: TensorValueType | ToBeDetermined = TBD,
        right: TensorValueType | ToBeDetermined = TBD,
    ) -> None:
        super().__init__(
            formula_key=formula_key,
            name=name,
            output=IOKey(shape=[("Var1", ...)], type=MyTensor[bool]),
            left=IOKey(shape=[("Var2", ...)], type=MyTensor[bool]),
            right=IOKey(shape=[("Var3", ...)], type=MyTensor[bool]),
        )
        self.factory_inputs = {"left": left, "right": right}
        self._set_constraint(bcast, ["output", "left", "right"])

    def __call__(  # type: ignore[override]
        self,
        left: ConnectionType = NOT_GIVEN,
        right: ConnectionType = NOT_GIVEN,
        output: ConnectionType = NOT_GIVEN,
    ) -> ExtendInfo:
        return super().__call__(left=left, right=right, output=output)


class LogicalAnd(BitwiseOperators):
    def __init__(
        self,
        name: str | None = None,
        left: TensorValueType | ToBeDetermined = TBD,
        right: TensorValueType | ToBeDetermined = TBD,
    ) -> None:
        super().__init__(formula_key="logical_and", name=name)
        self.factory_inputs = {"left": left, "right": right}


class LogicalOr(BitwiseOperators):
    def __init__(
        self,
        name: str | None = None,
        left: TensorValueType | ToBeDetermined = TBD,
        right: TensorValueType | ToBeDetermined = TBD,
    ) -> None:
        super().__init__(formula_key="logical_or", name=name)
        self.factory_inputs = {"left": left, "right": right}


class LogicalXOr(BitwiseOperators):
    def __init__(
        self,
        name: str | None = None,
        left: TensorValueType | ToBeDetermined = TBD,
        right: TensorValueType | ToBeDetermined = TBD,
    ) -> None:
        super().__init__(formula_key="logical_xor", name=name)
        self.factory_inputs = {"left": left, "right": right}
        self.factory_args = {"left": left, "right": right}


class ShiftLeft(PrimitiveModel):
    input: Connection
    shift: Connection
    output: Connection

    def __init__(
        self,
        name: str | None = None,
        input: TensorValueType | ToBeDetermined = TBD,
        shift: TensorValueType | ToBeDetermined = TBD,
    ) -> None:
        super().__init__(
            formula_key="shift_left",
            name=name,
            output=IOKey(shape=[("Var3", ...)], type=MyTensor[int]),
            input=IOKey(shape=[("Var1", ...)], type=MyTensor[int]),
            shift=IOKey(shape=[("Var2", ...)], type=MyTensor[int]),
        )
        self.factory_inputs = {"input": input, "shift": shift}

        self._set_constraint(bcast, ["output", "input", "shift"])

    def __call__(  # type: ignore[override]
        self,
        input: ConnectionType = NOT_GIVEN,
        shift: ConnectionType = NOT_GIVEN,
        output: ConnectionType = NOT_GIVEN,
    ) -> ExtendInfo:
        return super().__call__(input=input, shift=shift, output=output)


class ShiftRight(PrimitiveModel):
    input: Connection
    shift: Connection
    output: Connection

    def __init__(
        self,
        name: str | None = None,
        input: TensorValueType | ToBeDetermined = TBD,
        shift: TensorValueType | ToBeDetermined = TBD,
    ) -> None:
        super().__init__(
            formula_key="shift_right",
            name=name,
            output=IOKey(shape=[("Var3", ...)], type=GenericTensorType),
            input=IOKey(shape=[("Var1", ...)], type=GenericTensorType),
            shift=IOKey(shape=[("Var2", ...)], type=GenericTensorType),
        )
        self.factory_inputs = {"input": input, "shift": shift}

        self._set_constraint(bcast, ["output", "input", "shift"])

    def __call__(  # type: ignore[override]
        self,
        input: ConnectionType = NOT_GIVEN,
        shift: ConnectionType = NOT_GIVEN,
        output: ConnectionType = NOT_GIVEN,
    ) -> ExtendInfo:
        return super().__call__(input=input, shift=shift, output=output)


class Transpose(PrimitiveModel):
    # NOTE: Consider if axes type list[int] is conventionally True since it is generally
    # used tuple[int] in these type of cases
    input: Connection
    axes: Connection
    output: Connection

    def __init__(
        self,
        name: str | None = None,
        axes: int | list[int] | tuple[int, ...] | None | ToBeDetermined = None,
        input: TensorValueType | ToBeDetermined = TBD,
    ) -> None:
        self.factory_args = {"axes": axes}

        if axes is None:
            super().__init__(
                formula_key="transpose",
                name=name,
                output=IOKey(shape=[("Var_out", ...)], type=GenericTensorType),
                input=IOKey(shape=[("Var_in", ...)], type=GenericTensorType),
                axes=IOKey(type=NoneType, value=axes),
            )
            self.factory_inputs = {"input": input, "axes": axes}
            self._set_constraint(
                fn=reverse_constraints, keys=["output", "input", "axes"]
            )

        elif isinstance(axes, int | Sequence):
            axes = [axes] if isinstance(axes, int) else axes
            input_shapes = [f"x_{i}" for i in range(len(axes))]
            output_shapes = [input_shapes[i] for i in axes]
            super().__init__(
                formula_key="transpose",
                name=name,
                output=IOKey(shape=output_shapes, type=GenericTensorType),
                input=IOKey(shape=input_shapes, type=GenericTensorType),
                axes=IOKey(type=int | tuple[int, ...], value=axes),
            )

        elif axes is TBD:
            super().__init__(
                formula_key="transpose",
                name=name,
                output=IOKey(shape=[("Var_out", ...)], type=GenericTensorType),
                input=IOKey(shape=[("Var_in", ...)], type=GenericTensorType),
                axes=IOKey(type=int | tuple[int, ...] | None, value=axes),
            )
            self._set_constraint(
                fn=reverse_constraints, keys=["output", "input", "axes"]
            )

        self._set_constraint(
            fn=general_tensor_type_constraint, keys=["output", "input"]
        )

    def __call__(  # type: ignore[override]
        self,
        input: ConnectionType = NOT_GIVEN,
        axes: ConnectionType = NOT_GIVEN,
        output: ConnectionType = NOT_GIVEN,
    ) -> ExtendInfo:
        return super().__call__(input=input, axes=axes, output=output)


class Split(PrimitiveModel):
    split_size: Connection
    axis: Connection
    input: Connection
    output: Connection

    def __init__(
        self,
        split_size: int,  # TODO: should we add default for split_size?
        name: str | None = None,
        axis: int = 0,
        input: TensorValueType | ToBeDetermined = TBD,
    ):
        super().__init__(
            formula_key="split",
            name=name,
            output=IOKey(shape=[("Var2", ...)], type=GenericTensorType),
            input=IOKey(shape=[("Var1", ...)], type=GenericTensorType),
            split_size=IOKey(type=int, value=split_size),
            axis=IOKey(type=int, value=axis),
        )
        self.factory_inputs = {"input": input, "split_size": split_size, "axis": axis}

        self._set_constraint(
            fn=split_constraints, keys=["output", "input", "split_size", "axis"]
        )

    def __call__(  # type: ignore[override]
        self,
        input: ConnectionType = NOT_GIVEN,
        split_size: ConnectionType = NOT_GIVEN,
        axis: ConnectionType = NOT_GIVEN,
        output: ConnectionType = NOT_GIVEN,
    ) -> ExtendInfo:
        return super().__call__(
            input=input, split_size=split_size, axis=axis, output=output
        )


class Slice(PrimitiveModel):
    start: Connection
    stop: Connection
    step: Connection
    output: Connection

    def __init__(
        self,
        start: int | None | ToBeDetermined = 0,
        stop: int | None | ToBeDetermined = None,
        step: int | None | ToBeDetermined = None,
        name: str | None = None,
    ):
        super().__init__(
            formula_key="primitive_slice",
            name=name,
            output=IOKey(type=slice),
            start=IOKey(type=int | None, value=start),
            stop=IOKey(type=int | None, value=stop),
            step=IOKey(type=int | None, value=step),
        )
        self.factory_inputs = {"start": start, "stop": stop, "step": step}

        self._set_constraint(
            fn=slice_constraints, keys=["output", "start", "stop", "step"]
        )

    def __call__(  # type: ignore[override]
        self,
        start: ConnectionType = NOT_GIVEN,
        stop: ConnectionType = NOT_GIVEN,
        step: ConnectionType = NOT_GIVEN,
        output: ConnectionType = NOT_GIVEN,
    ) -> ExtendInfo:
<<<<<<< HEAD
        return super().__call__(start=start, stop=stop, step=step, output=output)


class TensorItem(PrimitiveModel):
    input: Connection
    index: Connection
    output: Connection

    def __init__(
        self,
        name: str | None = None,
        index: int | ToBeDetermined = TBD,
        input: TensorValueType | ToBeDetermined = TBD,
    ) -> None:
        super().__init__(
            formula_key="tensor_item",
            name=name,
            output=IOKey(shape=[("Var2", ...)], type=GenericTensorType),
            input=IOKey(shape=[("Var1", ...)], type=GenericTensorType),
            index=IOKey(
                type=int
                | slice
                | EllipsisType
                | None
                | tuple[int | slice | EllipsisType | None, ...],
                value=index,
            ),
        )
        self.factory_inputs = {"input": input, "index": index}

        self._set_constraint(
            fn=tensor_item_constraints,
            keys=[PrimitiveModel.output_key, "input", "index"],
        )
        self._set_constraint(
            fn=general_tensor_type_constraint, keys=[PrimitiveModel.output_key, "input"]
        )

    def __call__(  # type: ignore[override]
        self,
        input: ConnectionType = NOT_GIVEN,
        index: ConnectionType = NOT_GIVEN,
        output: ConnectionType = NOT_GIVEN,
    ) -> ExtendInfo:
        return super().__call__(input=input, index=index, output=output)
=======
        return super().__call__(start=start, stop=stop, step=step, output=output)
>>>>>>> fea39af5
<|MERGE_RESOLUTION|>--- conflicted
+++ resolved
@@ -1451,7 +1451,6 @@
         step: ConnectionType = NOT_GIVEN,
         output: ConnectionType = NOT_GIVEN,
     ) -> ExtendInfo:
-<<<<<<< HEAD
         return super().__call__(start=start, stop=stop, step=step, output=output)
 
 
@@ -1496,7 +1495,4 @@
         index: ConnectionType = NOT_GIVEN,
         output: ConnectionType = NOT_GIVEN,
     ) -> ExtendInfo:
-        return super().__call__(input=input, index=index, output=output)
-=======
-        return super().__call__(start=start, stop=stop, step=step, output=output)
->>>>>>> fea39af5
+        return super().__call__(input=input, index=index, output=output)