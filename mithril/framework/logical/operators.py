--- conflicted
+++ resolved
@@ -422,7 +422,6 @@
         *,
         name: str | None = None,
     ) -> None:
-<<<<<<< HEAD
         super().__init__(
             formula_key="minimum",
             name=name,
@@ -434,10 +433,6 @@
                 value=right, type=Tensor[int | float | bool], shape=[("Var3", ...)]
             ),
         )
-=======
-        super().__init__(formula_key="minimum", left=left, right=right)
-        self._set_cin("left", "right", safe=False)
->>>>>>> ec90603b
 
         bcast_constraint = self._add_constraint(
             fn=bcast,
@@ -455,6 +450,7 @@
             keys=[Operator.output_key, "left", "right"],
             types=[UpdateType.TYPE],
         )
+        self._set_cin("left", "right", safe=False)
 
 
 class MaximumOp(Operator):
@@ -467,7 +463,6 @@
         *,
         name: str | None = None,
     ) -> None:
-<<<<<<< HEAD
         super().__init__(
             formula_key="maximum",
             name=name,
@@ -496,10 +491,7 @@
             keys=[Operator.output_key, "left", "right"],
             types=[UpdateType.TYPE],
         )
-=======
-        super().__init__(formula_key="maximum", left=left, right=right)
         self._set_cin("left", "right", safe=False)
->>>>>>> ec90603b
 
 
 class DivideOp(Operator):
@@ -1420,11 +1412,7 @@
             keys=[Operator.output_key, "left", "right"],
             dependencies={edge_constraint},
         )
-<<<<<<< HEAD
-=======
-        self._add_constraint(bcast, ["output", "left", "right"])
         self._set_cin("left", "right", safe=False)
->>>>>>> ec90603b
 
 
 class LogicalAndOp(BitwiseOperatorsOp):
