--- conflicted
+++ resolved
@@ -97,24 +97,13 @@
 
     def remove_key_from_store(
         self, key: str, label_as_unused: bool = True, hard_remove: bool = False
-<<<<<<< HEAD
     ) -> None:
-=======
-    ):
-        # Remove key from all attributes.
->>>>>>> 941b0911
         if key in self.data_values:
             self.data_values.pop(key)  # type: ignore
 
         self._runtime_static_keys.discard(key)
-<<<<<<< HEAD
         if key in self.intermediate_non_differentiables:
             self.intermediate_non_differentiables.pop(key)
-=======
-
-        if key in self._intermediate_non_differentiables:
-            self._intermediate_non_differentiables.pop(key)
->>>>>>> 941b0911
 
         if key in self._random_seeds:
             self._random_seeds.pop(key)
@@ -174,7 +163,7 @@
 
         self.data_values[key] = value  # type: ignore
 
-    def _infer_unused_keys(self, key: str) -> None:
+    def infer_unused_keys(self, key: str) -> None:
         # Infers unused keys when "key" is set as static.
         output_keys = self.graph.output_keys
         queue = set(self.graph.get_source_keys(key, True))
@@ -216,7 +205,7 @@
         # Some intermediate values may be calculated, update cached data.
         new_statics = self.update_cached_data(updates)
         for key in new_statics:
-            self._infer_unused_keys(key)
+            self.infer_unused_keys(key)
 
     def update_data(self, data: dict[str, Tensor | Scalar]) -> None:
         if data.keys() & self._all_data.keys():
@@ -328,7 +317,7 @@
         self.constraint_solver(updates)
         statics = self.update_cached_data(updates) | updated_keys
         for static in statics:
-            self._infer_unused_keys(static)
+            self.infer_unused_keys(static)
 
         return statics, updates
 
@@ -416,20 +405,17 @@
                 updates |= _updates
         return updates
 
-    def set_random_seed_keys(self, seed_keys: set[str]):
+    def set_random_seed_keys(self, seed_keys: set[str]) -> None:
         for key in seed_keys:
             if self.all_data[key].value == TBD:
                 self._random_seeds[key] = 0
             else:
-                self._random_seeds[key] = self.all_data[key].value
-
-    def set_random_seed_values(self, **seed_mapping: int):
+                value = self.all_data[key].value
+                assert isinstance(value, int)
+                self._random_seeds[key] = value
+
+    def set_random_seed_values(self, **seed_mapping: int) -> None:
         for key, value in seed_mapping.items():
             if key not in self._random_seeds:
                 raise KeyError(f"'{key}' key is not a random seed key!")
-            if not isinstance(value, int):
-                raise TypeError(
-                    f"Random seed value for '{key}' key must be an integer!"
-                )
-
             self._random_seeds[key] = value