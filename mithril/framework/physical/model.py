# Copyright 2022 Synnada, Inc.
#
# Licensed under the Apache License, Version 2.0 (the "License");
# you may not use this file except in compliance with the License.
# You may obtain a copy of the License at
#
#     http://www.apache.org/licenses/LICENSE-2.0
#
# Unless required by applicable law or agreed to in writing, software
# distributed under the License is distributed on an "AS IS" BASIS,
# WITHOUT WARRANTIES OR CONDITIONS OF ANY KIND, either express or implied.
# See the License for the specific language governing permissions and
# limitations under the License.

import math
import warnings
from collections.abc import Callable, Mapping, Sequence
from copy import deepcopy
from dataclasses import dataclass
from functools import partial, reduce

from ...backends.backend import Backend, ParallelBackend
from ...core import DataType, GenericDataType
from ...utils.type_utils import is_list_int
from ..common import (
    NOT_GIVEN,
    TBD,
    Connection,
    ConnectionData,
    DataEvalType,
    EvaluateAllType,
    EvaluateGradientsType,
    EvaluateType,
    IOHyperEdge,
    IOKey,
    MainValueType,
    NotAvailable,
    ParamsEvalType,
    Scalar,
    Table,
    Tensor,
    UniadicRecord,
    Updates,
    Variadic,
    _ShapesType,
    create_shape_map,
    get_shapes,
    get_summary,
    get_summary_shapes,
    get_summary_types,
)
from ..logical.base import BaseModel
from ..logical.model import Model
from ..logical.primitive import PrimitiveModel
from ..utils import define_unique_names, find_intersection_type
from .data_store import StaticDataStore
from .flat_graph import FlatGraph

__all__ = ["PhysicalModel"]

LossKey = "loss"
FinalCost = "final_cost"

PhysicalShapeValueType = Sequence[int | None]
PhysicalConstantType = (
    Mapping[str | Connection, DataType | MainValueType]
    | Mapping[str, DataType | MainValueType]
    | Mapping[Connection, DataType | MainValueType]
)
PhysicalShapeType = (
    Mapping[str | Connection, PhysicalShapeValueType]
    | Mapping[str, PhysicalShapeValueType]
    | Mapping[Connection, PhysicalShapeValueType]
)

StringOrConnectionSetType = set[str | Connection] | set[str] | set[Connection]


class PhysicalModel(GenericDataType[DataType]):
    def __init__(
        self,
        model: BaseModel,
        backend: Backend[DataType],
        *,
        discard_keys: StringOrConnectionSetType,
        data_keys: StringOrConnectionSetType,
        constant_keys: PhysicalConstantType[DataType],
        trainable_keys: StringOrConnectionSetType,
        jacobian_keys: StringOrConnectionSetType,
        shapes: PhysicalShapeType,
        inference: bool,
        safe_shapes: bool,
        safe_names: bool,
        use_short_namings: bool,
    ) -> None:
        if isinstance(model, PrimitiveModel):
            # TODO: Remove wrapping with Model in the future.
            model = deepcopy(model)
            extend_info = model()
            model_keys = {}
            for key in model.external_keys:
                value = extend_info.connections.get(key, NOT_GIVEN)
                # NOTE: Do not set default value if it is given in constant_keys.
                value = (value, NOT_GIVEN)[key in constant_keys]
                default_val = model.conns.get_data(key).value
                if (value is NOT_GIVEN and default_val is TBD) or (
                    key in model.output_keys
                ):
                    # Non-valued connections are only named with their key names.
                    model_keys[key] = key
                else:
                    val = default_val if default_val is not TBD else value
                    model_keys[key] = IOKey(key, val)  # type: ignore

            model = Model() + model(**model_keys)

        self.backend: Backend[DataType] = backend
        self._output_keys: set[str] = set(model.conns.output_keys)
        flat_model = FlatModel(
            model,
            set(backend.primitive_function_dict.keys()),
            short_namings=use_short_namings,
        )
        self.external_key_mapping = flat_model.external_mapping

        # NOTE: Reconsider updating logical dag in order.
        self._input_keys: set[str] = {
            flat_model.external_mapping[key] for key in model.input_keys
        }

        # Add canonical output mapping to key_mappings if necessary
        # TODO: This is a temporary solution, a better way will be implemented
        # in another PR.
        if len(model.conns.output_keys) == 0:
            if isinstance(model.canonical_output, NotAvailable):
                raise ValueError("Models with no output keys can not be compiled.")

            current_name = flat_model.assigned_edges[
                model.canonical_output.metadata
            ].name
            key_origin = model.canonical_output.metadata.key_origin
            if key_origin != current_name:
                while key_origin in flat_model.assigned_edges:
                    key_origin = f"_{key_origin}"

            self._output_keys.add(key_origin)
            flat_model.rename_key(current_name, key_origin)

        # Map given logical model key namings into physical key naming space.
        _constant_keys = {
            self._convert_key(model, k): v for k, v in constant_keys.items()
        }
        _data_keys = {self._convert_key(model, key) for key in data_keys}
        _trainable_keys = {self._convert_key(model, key) for key in trainable_keys}
        _discard_keys = {self._convert_key(model, key) for key in discard_keys}
        _shapes = {self._convert_key(model, k): v for k, v in shapes.items()}
        _jacobian_keys = {self._convert_key(model, key) for key in jacobian_keys}

        # Check provided constant and data_keys do not have
        # any preset value. Note that this check is done after key conversions.
        # Since key conversion eliminates some invalid representation of keys,
        # we can safely check overridden values of the valid keys.
        self._check_overridden_nontrainable_keys(model, constant_keys, data_keys)

        # Final validation process of provided keys.
        self._validate_keys(
            _constant_keys, _data_keys, _trainable_keys, _discard_keys, _jacobian_keys
        )

        # Set provided non-differentiable and trainable tensor keys.
        self._non_differentiable_keys: set[str] = _constant_keys.keys() | _data_keys
        self._trainable_tensor_inputs: set[str] = _trainable_keys
        self.discarded_keys = _discard_keys
        self.inference = inference

        # Initialize flat graph and data store.
        self.flat_graph: FlatGraph[DataType] = FlatGraph(
            self._input_keys, self._output_keys
        )
        memo: dict[int, Tensor | Scalar] = {}
        self.data_store: StaticDataStore[DataType] = StaticDataStore(
            self.flat_graph, backend, inference, model.constraint_solver, memo
        )

        for p_model, mappings in flat_model:
            model_shapes = {}
            if safe_shapes and p_model.safe_shapes:
                model_shapes = create_shape_map(
                    p_model.safe_shapes, self.data_store.constraint_solver
                )

            model_data: dict[str, Tensor | Scalar] = {}
            for key in p_model.conns.all:
                global_key = mappings[key]
                logical_data = p_model.conns.get_data(key)
                physical_data: Tensor | Scalar = logical_data.make_physical(
                    self.backend, memo=memo
                )
                # Set differentiability of non-differentiable tensor inputs to False.
                if isinstance(physical_data, Tensor):
                    # TODO: Second condition in if will be removed
                    # after Primitive's compile handling updated..
                    if (
                        global_key in self._non_differentiable_keys
                        or physical_data.value is not TBD
                    ):
                        # TODO: Create an API for setting differentiability of a tensor.
                        physical_data.differentiable = False
                    elif global_key in self._trainable_tensor_inputs:
                        physical_data.differentiable = True

                model_data[key] = physical_data
                self.data_store.data_memo[id(logical_data)] = physical_data

                if key_shape := model_shapes.get(key):
                    data = model_data[key]
                    assert isinstance(data, Tensor)
                    shp = data.shape
                    shp.merge(key_shape.node)

            output = PrimitiveModel.output_key
            _data_dict: dict[str, Tensor | Scalar] = {}

            for inner_key in p_model.external_keys:
                outer_key = mappings[inner_key]
                if outer_key not in self.data:
                    _data_dict[outer_key] = model_data[inner_key]
            self.data_store.update_data(_data_dict)
            self._infer_differentiability(p_model, mappings)

            # NOTE: maybe move adding cache to generate_code methods.
            if self.backend.backend_type == "numpy":
                cache_name = "_".join([mappings[output], p_model.cache_name])
                mappings["cache"] = cache_name
                cache_value: dict | None = None if self.inference else dict()
                # Create A object for caches in manualgrad backend.
                cache_scalar = Scalar(dict | None, cache_value)
                self.data_store.update_data({cache_name: cache_scalar})

            self.flat_graph.add_value(p_model, mappings)

        for cached_key in list(self.data_store.cached_data.keys()):
            self.data_store._infer_unused_keys(cached_key)

        # First part of the pm with all the inferences.
        self._pre_compile(
            constant_keys=_constant_keys,
            data_keys=_data_keys,
            jacobian_keys=_jacobian_keys,
            shapes=_shapes,
        )

        # If shape_names is True, all data (not params) provided in
        # runtime must be manually named in logical model.
        if safe_names:
            runtime_data_keys = self.data_store.runtime_static_keys
            unnamed_inputs = model.input_keys - self._input_keys - self.discarded_keys
            unnamed_data_keys = sorted(
                [
                    key
                    for key in unnamed_inputs
                    if flat_model.external_mapping.get(key, key) in runtime_data_keys
                ]
            )
            if unnamed_data_keys:
                raise KeyError(
                    "Runtime data keys must be named in logical model when "
                    "safe_names set to True. The following keys are unnamed: "
                    f"{', '.join(str(key) for key in unnamed_data_keys)}"
                )

    def __call__(
        self,
        params: dict[str, DataType] | None = None,
        data: Mapping[str, DataType | MainValueType] | None = None,
    ):
        return self.evaluate(params=params, data=data)

    def _convert_key(self, model: BaseModel, key: str | Connection) -> str:
        if isinstance(key, Connection):
            # Get outermost model equivalent of the connection.
            if (conn := model.conns.get_con_by_metadata(key.data.metadata)) is None:
                raise KeyError(f"Given connection not found: {key}")
            key = conn.key
        elif key.startswith("$"):
            raise KeyError(
                f"Given key: {key} is not valid. Unnamed keys in logical model "
                "can not be provided to physical model in string format. "
                "Try providing corresponding Connection object or naming "
                "this connection in logical model."
            )
        elif key not in model.conns.all:
            raise KeyError(f"Given key: {key} is not found in the logical model.")
        return self.external_key_mapping.get(key, key)

    def _check_overridden_nontrainable_keys(
        self,
        model: BaseModel,
        constant_keys: PhysicalConstantType[DataType],
        data_keys: StringOrConnectionSetType,
    ) -> None:
        for key in constant_keys.keys() | data_keys:
            if isinstance(key, Connection):
                value = key.metadata.data.value
                key_type = "connection"
            else:
                value = model.conns.get_data(key).value
                key_type = "key"
            if value is not TBD:
                raise ValueError(
                    f"Statically given {key_type}: {key} has been already "
                    "set as static with a value!"
                )

    def _validate_keys(
        self,
        constant_keys: dict[str, DataType | MainValueType],
        data_keys: set[str],
        trainable_keys: set[str],
        discard_keys: set[str],
        jacobian_keys: set[str],
    ) -> None:
        # Make sure no common keys in constant_keys, data_keys, trainable_keys
        # and discard_keys.
        const_keys = constant_keys.keys()
        if common := (
            const_keys & data_keys
            | const_keys & trainable_keys
            | const_keys & discard_keys
            | data_keys & trainable_keys
            | data_keys & discard_keys
            | trainable_keys & discard_keys
        ):
            raise ValueError(
                "Constant, data, trainable and discard keys must be disjoint sets. "
                "Common keys (in physical domain) in at least 2 different sets: "
                f"{', '.join(str(key) for key in common)}."
            )

        # Given non-differentiable keys must be subset of input keys.
        if statics_diff := ((data_keys | constant_keys.keys()) - self._input_keys):
            raise KeyError(
                "Provided static keys must be subset of the input keys. "
                f"Invalid keys: {', '.join(str(key) for key in statics_diff)}."
            )

        # Given trainable keys must be subset of input keys.
        if trainable_diff := (trainable_keys - self._input_keys):
            raise KeyError(
                "Provided trainable keys must be subset of the input keys. "
                f"Invalid keys: {', '.join(str(key) for key in trainable_diff)}."
            )

        # Make sure provided discard keys are subset of input keys and output keys.
        if internal_discards := (discard_keys - (self._input_keys | self._output_keys)):
            raise KeyError(
                "Provided discard keys must be subset of the input keys "
                "and output keys. "
                f"Invalid keys: {', '.join(str(key) for key in internal_discards)}."
            )

        # Given jacobian keys must be subset of input keys.
        if jacobian_diff := (jacobian_keys - self._input_keys):
            raise KeyError(
                "Provided jacobian keys must be subset of the input keys. "
                f"Invalid keys: {', '.join(str(key) for key in jacobian_diff)}."
            )

    def get_shapes(
        self,
        model: BaseModel | None = None,
        uni_keys: dict[UniadicRecord, str] | None = None,
        var_keys: dict[Variadic, str] | None = None,
        symbolic: bool = False,
        verbose: bool = False,
    ) -> _ShapesType:
        if model is not None:
            # Find corresponding data from self.data_store_data_memo.
            data_dict = {
                key: self.data_store.data_memo[id(value.metadata.data)]
                for key, value in model.conns.all.items()
            }
            key_mappings = model.generate_keys(include_outputs=True)
        else:
            data_dict = self.data
            key_mappings = None

        return get_shapes(
            data_dict=data_dict,
            uniadic_keys=uni_keys,
            varadic_keys=var_keys,
            symbolic=symbolic,
            verbose=verbose,
            key_mappings=key_mappings,
        )

    @property
    def data(self):
        return self.data_store._all_data

    @property
    def shapes(self) -> _ShapesType:
        return self.get_shapes()

    @property
    def output_keys(self):
        return sorted(self._output_keys)

    @property
    def input_keys(self):
        return self._input_keys

    def _infer_differentiability(self, model: PrimitiveModel, dag: dict[str, str]):
        # Infer output differentiability only for the models
        # that have a Tensor type output.
        if isinstance(model.output.metadata.data, Tensor):
            # If any of the inputs are differentiable, then
            # the output is also differentiable.
            output_key = dag[PrimitiveModel.output_key]
            for key, value in dag.items():
                if (
                    key != PrimitiveModel.output_key
                    and not self.data[value].is_non_diff
                ):
                    self.data[output_key].differentiable = True
                    return
            # If all inputs are non-differentiable, then the output is also
            # non-differentiable.
            self.data[output_key].differentiable = False

    def randomize_params(
        self,
        excluded_keys: set[str] | None = None,
        shards: dict[str, tuple[int, ...]] | None = None,
    ) -> dict[str, DataType]:
        """Initialize weight vector and bias terms.

        Parameters
        ----------
        excluded_keys : None | set[str]
            Set of input keys that will not be randomly generated. If
            None, simply equals to model's static keys | unused keys | ignored keys.
        seed : int
            Seed value for random modules.

        Returns
        -------
        Dict
            randomized inputs
        """

        if shards is None:
            shards = {}
        elif len(shards) > 0 and not isinstance(self.backend, ParallelBackend):
            raise Exception("Sharding is only supported for parallel backends!")

        shapes: dict[str, DataType] = {}
        # Initialize default non-randomized keys.
        non_randomized_keys = (
            self.data_store.all_static_keys | self.data_store.unused_keys
        )
        if excluded_keys is not None:
            # If any additional keys to be excluded for randomization, add them.
            non_randomized_keys |= excluded_keys
        for key in sorted(self._input_keys):
            if key in non_randomized_keys:
                continue

            # seed_key = self.backend.set_seed_key(seed, seed_key)
            shape = self.shapes[key]
            assert shape is not None
            shape_len = len(shape)
            if None in shape:
                raise Exception(
                    f"One or more dimensions of shape of '{key}' key is None!"
                )
            elif (
                variadic := any([item == "..." for item in shape])
            ) and shape_len == 1:
                shape = [1]
                warnings.warn(
                    f"Shape of {key} key automatically set to 1 since it's "
                    "shape consists of only variadic type!",
                    stacklevel=1,
                )
            elif variadic:
                shape = [item for item in shape if item != (...,)]  # type: ignore
                warnings.warn(
                    f"Shape of {key} key automatically set to {shape} since it's "
                    "shape includes variadic type!",
                    stacklevel=1,
                )

            assert is_list_int(shape)
            if isinstance(self.backend, ParallelBackend):
                device_mesh = shards.get(key, None)
                shapes[key] = self.backend.randn(*shape, device_mesh=device_mesh)
            else:
                shapes[key] = self.backend.randn(*shape)

        return shapes

    def _pre_compile(
        self,
        constant_keys: dict[str, DataType | MainValueType],
        data_keys: set[str],
        shapes: PhysicalShapeType,
        jacobian_keys: set[str],
    ):
        if jacobian_keys and self.backend.is_manualgrad:
            raise Exception(
                "Jacobians are only calculated for the backends that have "
                "autograd capability."
            )

        self.jacobian_keys = jacobian_keys
        self.ignore_grad_keys: set[str] = set()

<<<<<<< HEAD
        for node in self.flat_graph.nodes.values():
=======
        # Set given shapes.
        self.data_store.set_shapes(shapes)

        for node in self._flat_graph.nodes.values():
>>>>>>> 61657862
            conn_data = node.model.conns.get_connection("output")
            assert conn_data is not None
            if isinstance(conn_data.metadata.data, Scalar) or (
                not find_intersection_type(float, conn_data.metadata.data.type)
            ):
                self.ignore_grad_keys.add(
                    node.connections[PrimitiveModel.output_key].key
                )

        pruned_keys = self.flat_graph.prune_duplicate_nodes(self.data, constant_keys)

        updates = Updates()

        reverse_data_memo = {
            value: key for key, value in self.data_store.data_memo.items()
        }

        for key, conn_key in pruned_keys.items():
            pruned_data = self.data[key]
            remained_data = self.data[conn_key]

            # find the occurrence of pruned data in data memo and replace it with
            # remained data
            logical_id = reverse_data_memo[pruned_data]
            self.data_store.data_memo[logical_id] = remained_data

            updates |= remained_data.match(pruned_data)
            self.data[key] = remained_data

        for value in self.data_store._intermediate_non_differentiables.inverse:
            # there can exist some inferred intermediate scalar keys in logical model.
            # find those keys and add to cached datas
            if isinstance(value, Scalar) and value.value is not TBD:
                updates.add(value)

        self.data_store._update_cached_data(updates)

        self.data_store.constraint_solver(updates)

        # Set given static keys
        self.data_store.set_static_keys(constant_keys)

        # Extract idle keys which are not an output
        # of the model nor an input to a PrimitiveModel.

        self.discarded_keys |= {
            key for key in self.flat_graph.hanging_keys if key not in self.output_keys
        }

        self.discarded_keys, self._output_keys = self.infer_ignore(
            self.discarded_keys, self._output_keys
        )

        self.data_store.remove_keys_from_store(self.discarded_keys | pruned_keys.keys())

        # Infer and store all static keys using user provided constant keys and
        # the non-tensor constants defined in logical model.
        self.data_store.infer_static_keys()

        # Check if there exists any unused keys in the provided data_keys.
        # TODO: Consider to remove this check. Same check is done in
        # data_store's add_static_data.
        for key in data_keys:
            if key in self.data_store._unused_keys:
                raise ValueError(
                    f"Given '{key}' key is unused for the model, "
                    "no need to provide data for it."
                )

        self.ignore_grad_keys |= self.discarded_keys

        if len(self._output_keys - self.ignore_grad_keys) == 0 and not self.inference:
            raise ValueError("All outputs gradient are ignored.")

    def generate_functions(
        self,
        eval_fn: EvaluateType[DataType],
        grad_fn: EvaluateGradientsType[DataType] | None,
        eval_all_fn: EvaluateAllType[DataType] | None,
    ) -> None:
        self._generated_eval_fn: EvaluateType[DataType] = eval_fn
        self._generated_compute_gradients_fn: EvaluateGradientsType[DataType] | None = (
            grad_fn
        )
        self._generated_evaluate_all_fn: EvaluateAllType[DataType] | None = eval_all_fn

    def create_jacobian_fn(self, generated_fn: Callable):
        # TODO: Fix this method to make it picklable!
        if self.backend.is_manualgrad:
            raise (
                NotImplementedError(
                    "Currently Jacobian is not supported for manuel grad!"
                )
            )

        # TODO: Consider to JIT this function.
        def multiplier(x, y):
            return x * y

        def jacobian_fn(
            inputs: dict[str, DataType], data: dict[str, DataType] | None = None
        ):
            # Function for calculating jacobians for the requested
            # outputs stated in jacobian keys. We use more efficient
            # jacobian method considerin input-output dimensionalities.
            if data is None:
                data = {}

            def jacobian_wrapper(input, output):
                total_inputs = inputs | input

                return generated_fn(params=total_inputs, data=data)[output]

            jacobians: dict[str, dict[str, DataType]] = {}

            # Define default jacobian method as jacrev since
            # output dimensionality is generally lower than input.
            jacobian_method = self.backend.jacrev  # type: ignore

            # Iterate over all requested outputs for Jacobian calculations.
            for out in self.jacobian_keys:
                jacobians[out] = {}
                # Iterate over all trainable inputs.

                jacobian_par_fn = jacobian_method(partial(jacobian_wrapper, output=out))

                for key in inputs:
                    # if all(isinstance(dim, int) for dim in self.shapes[out]) and all(
                    #     isinstance(dim, int) for dim in self.shapes[key]
                    # ):
                    key_shp = self.shapes[key]
                    out_shp = self.shapes[out]
                    if (
                        isinstance(key_shp, list)
                        and isinstance(out_shp, list)
                        and is_list_int(key_shp)
                        and is_list_int(out_shp)
                    ):
                        # If dimensions are known, jacrev is more efficient
                        # for wide Jacobian matrices where output dimensionalitiy
                        # is lower than input dimensionality.
                        # jacfwd is more efficient in oppisite condition.
                        cond = reduce(multiplier, out_shp) >= reduce(
                            multiplier, key_shp
                        )
                        jacobian_method = [self.backend.jacrev, self.backend.jacfwd][  # type: ignore
                            cond
                        ]
                    # Provide input in dict format in order to get jacobians in dict
                    # format since all inputs are originally provided in dict format.
                    input = {key: inputs[key]}
                    # jacobians[out] |= jacobian_method(
                    #     partial(jacobian_wrapper, output=out)
                    # )(input)
                    jacobians[out] |= jacobian_par_fn(input)
            return jacobians

        return jacobian_fn

    def infer_ignore(
        self,
        weak_keys: set[str],
        output_keys: set[str],
        strict_keys: set[str] | None = None,
        update_graph: bool = True,
    ) -> tuple[set[str], set[str]]:
        """
        Infers the keys which will be ignored


        Parameters
        ----------
        keys : set[str]
            output keys that will be ignored,
            it must be given from user during compilation

        output_keys: tuple[str, ...]
            output keys of the model

        Returns
        -------
        tuple[Callable, Callable]
            _description_


        Returns
        -------
        tuple[set[str], tuple[str, ...]]
            Returns keys that will be ignored during ignore keys inference algorithm
            also returns updated output_keys in a tuple
        """
        if strict_keys is None:
            strict_keys = set()

        # Remove non_leaf ignored keys from output keys and ignored keys
        # e.g. Logistic Regression output (logits) is also an input to probs_out
        # in this case logits_out will become an internal key.
        keys = weak_keys | strict_keys
        non_leaf_keys = {
            key
            for key in weak_keys
            if key in self.flat_graph.all_source_keys and key in output_keys
        }
        # Internal keys will be removed from output_keys but also they will
        # be removed from current ignored keys.
        keys -= non_leaf_keys
        output_keys -= non_leaf_keys

        queue = keys.copy()
        while queue:
            key = queue.pop()
            # try forward inference (check if any inference is possible
            # from inputs to outputs)
            self.flat_graph.infer_ignore_step(key, keys, queue, from_source=True)
            # try bacward inference (check if any inference possible
            # from outputs to inputs)
            self.flat_graph.infer_ignore_step(key, keys, queue, from_source=False)

            if update_graph:
                self.flat_graph.remove_key(key)
                output_keys.discard(key)
                self._input_keys.discard(key)

        return keys, output_keys

    def _calculate_parameters(
        self,
        name_mappings: dict[Model, str],
        data_to_key_map: dict[Tensor | Scalar, list[str]] | None = None,
    ):
        total_params: int = 0
        seen_data: set[Tensor] = set()
        exact_param_status: bool = True
        param_info: dict[str, tuple[dict[str, str], dict[str, str]]] = {}
        if data_to_key_map is None:
            data_to_key_map = {}

        pm_trainables = (
            self._input_keys
            - self.data_store.data_values.keys()
            - self.data_store.unused_keys
            - self.data_store.runtime_static_keys
        )
        for model, model_name in name_mappings.items():
            key_mappings = model.generate_keys(include_outputs=True)
            for key in model.external_keys:
                in_dict, out_dict = param_info.setdefault(model_name, ({}, {}))
                inner_key = key_mappings.get(key, key)
                if key not in model.input_keys:
                    # case where the key is not an input key (hence not a trainable)
                    out_dict[inner_key] = "0"
                    continue

                data = model.conns.get_data(key)
                pm_data = self.data_store.data_memo[id(data)]
                pm_key_list = data_to_key_map.get(pm_data, [None])
                pm_key = pm_key_list[0]
                if pm_key not in pm_trainables:
                    # case where the key is not trainable
                    in_dict[inner_key] = "0"
                    continue

                assert isinstance(pm_data, Tensor)
                in_shape = pm_data.shape.get_shapes()
                if is_list_int(in_shape):
                    # case where the key is trainable and it has shape known
                    # example case: weight with a shape of []]
                    # example case: weight with a shape of [2, 3]

                    # TODO: Consider to move cast operation. It is only
                    # for linting purposes.
                    key_param = (
                        1 if in_shape == [] else math.prod(in_shape)
                    )  # TypeGuard

                    if pm_data not in seen_data:
                        # check if parameters of the data is already calculated and
                        # added to the total_params
                        total_params += key_param
                        seen_data.add(pm_data)
                    in_dict[inner_key] = str(key_param)
                else:
                    # case where the key is trainable but the params are not known yet
                    # example case: weight with a shape of ["u1", 3]
                    in_dict[inner_key] = "Unknown"
                    # From this point exact params of complete model cannot be known,
                    # set exact_param_status to False
                    exact_param_status = False

        if exact_param_status:
            total_params_str = str(total_params)
        else:
            total_params_str = ">" + str(total_params)

        return param_info, total_params_str

    def _print_model_info(
        self,
        total_params: str,
        data_to_key_map: dict[Tensor | Scalar, list[str]],
        model: BaseModel | None = None,
    ):
        # Find constant inputs of the model.
        pm_constant_input_keys = (
            self._input_keys - self.data_store.unused_keys
        ) & self.data_store.cached_data.keys()
        # Find Runtime static keys of the model (values appeared in data dict)
        pm_runtime_static_keys = self.data_store.runtime_static_keys
        # Find Trainable keys of the model (values appeared in params dict)
        pm_trainable_keys = (
            self._input_keys
            - self.data_store.unused_keys
            - pm_constant_input_keys
            - pm_runtime_static_keys
        )
        # find output_keys of physical model
        pm_output_keys = set(self.output_keys)

        if model is not None:
            # Find all keys of the logical model, Then find the projection of those keys
            # in their corresponding physical model
            projected_keys: set[str] = set()
            for conn in model.conns.all.values():
                if (
                    data := self.data_store.data_memo.get(id(conn.metadata.data))
                ) is not None and (pm_keys := data_to_key_map.get(data)):
                    projected_keys.update(pm_keys)

            trainable_keys = pm_trainable_keys & projected_keys
            constant_input_keys = pm_constant_input_keys & projected_keys
            runtime_static_keys = pm_runtime_static_keys & projected_keys
            output_keys = pm_output_keys & projected_keys

        else:
            trainable_keys = pm_trainable_keys
            constant_input_keys = pm_constant_input_keys
            runtime_static_keys = pm_runtime_static_keys
            output_keys = pm_output_keys

        pm_info = {
            "Backend type": [self.backend.backend_type],
            "Backend precision": [str(self.backend.precision)],
            "Backend device": [str(self.backend.device)],
            "Output keys": sorted(output_keys),
            "Constant inputs": sorted(constant_input_keys),
            "Static keys": sorted(runtime_static_keys),
            "Trainable keys": sorted(trainable_keys),
            "Total Parameters": [total_params],
        }

        info_table = Table(name="Model Info")
        info = info_table.dict_to_table(
            pm_info, right_length=1, left_length=18, len_space=1, r_len=100
        )[:-1]
        info_table.add_row([info])
        info_table.compile()
        info_table.display()

    def summary(
        self,
        model: BaseModel | None = None,
        depth: int = 0,
        shapes: bool = True,
        types: bool = False,
        symbolic: bool = False,
        verbose: bool = False,
        alternative_shapes: bool = False,
        print_info: bool = True,
        name: str | None = None,
    ):
        uni_keys: dict[UniadicRecord, str] = dict()
        var_keys: dict[Variadic, str] = dict()
        if model is None and depth != 0:
            raise ValueError("Depth cannot be specified when model is not given")
        if model is not None:
            sample_data = next(iter(model.conns.metadata_dict)).data
            if self.data_store.data_memo.get(id(sample_data)) is None:
                raise ValueError("Given model is not a part of compiled model")

        # If model is not None, create data to key map. this dict will point
        # determined key names in physical model.
        data_to_key_map: dict[Tensor | Scalar, list[str]] = {}
        for key, value in self.data.items():
            data_to_key_map.setdefault(value, []).append(key)

        shape_info = None
        type_info = None

        # Extract all summary information
        dag: list[PrimitiveModel] | dict[BaseModel, dict[str, ConnectionData]]
        if model is not None:
            if isinstance(model, PrimitiveModel):
                dag = [model]
            elif isinstance(model, Model):
                dag = model.dag

            name_mappings = define_unique_names(dag)
            conn_info = model.extract_connection_info(
                name_mappings, data_to_key_map, self.data_store.data_memo
            )
        else:
            # Remove unused models and cached models
            all_models = list(self.flat_graph.get_models())
            for key in self.data_store.unused_keys | self.data_store.cached_data.keys():
                if (
                    unused_model := self.flat_graph.connections.get(key)
                ) is not None and unused_model.node is not None:
                    all_models.remove(unused_model.node.model)

            name_mappings = define_unique_names(all_models)
            conn_info = self.extract_connection_info(name_mappings)

        model_shapes: dict[str, _ShapesType] = {
            sub_model_name: self.get_shapes(
                sub_model, uni_keys, var_keys, symbolic, alternative_shapes
            )
            for sub_model, sub_model_name in name_mappings.items()
        }

        # calculate all key parameters and total parameters
        param_info, total_parameters = self._calculate_parameters(
            name_mappings, data_to_key_map
        )

        if print_info:
            # Print the model info (backend, precision, trainable keys, etc.)
            self._print_model_info(total_parameters, data_to_key_map, model)

        if verbose:
            if shapes:
                # extract the shape info if necessary
                shape_info = get_summary_shapes(model_shapes, conn_info)

            if types:
                # extract the type info if necessary
                type_info = get_summary_types(name_mappings, self.data_store.data_memo)

            # if verbose, find the name of the model and create the table object and
            # display it based on extracted infos
            if name is None:
                name = model.__class__.__name__ if model else self.__class__.__name__
            table = get_summary(
                conns=conn_info,
                name=name,
                shape=shape_info,
                types=type_info,
                params=param_info,
            )

            table.compile()
            table.display()
            if depth > 0:
                for model, model_name in name_mappings.items():
                    if not isinstance(model, PrimitiveModel):
                        self.summary(
                            model=model,
                            depth=depth - 1,
                            shapes=shapes,
                            types=types,
                            symbolic=symbolic,
                            verbose=verbose,
                            print_info=False,
                            name=model_name,
                        )

    def extract_connection_info(
        self, name_mappings: dict[PrimitiveModel, str] | None = None
    ):
        if name_mappings is None:
            name_mappings = define_unique_names(self.flat_graph.get_models())
        conn_info: dict[str, tuple[dict[str, list[str]], dict[str, list[str]]]] = {}

        for model, model_name in name_mappings.items():
            conn_info.setdefault(model_name, ({}, {}))
            model_node = self.flat_graph.nodes[model]
            input_keys = tuple(model.input_keys)

            for input_key in input_keys:
                connection = model_node.connections[input_key]
                if (connected_node := connection.node) is None or name_mappings.get(
                    connected_node.model
                ) is None:
                    # If connection.node is None, it means there is no node connected
                    # that input key. Meaning that input key is an input to overall
                    # model. Indicate it accordingly
                    input_name = "'" + connection.key + "'"
                    input_data = model.conns.all[input_key].metadata.data
                    if isinstance(input_data, Scalar):
                        # If value of the scalar is determined, write that value
                        pm_input_data = self.data_store.data_memo[id(input_data)]
                        if (val := pm_input_data.value) is not TBD:
                            input_name = str(val)
                    conn_info[model_name][0][input_key] = [input_name]
                else:
                    # If connection.node is not None, it means that the input_key is
                    # the output of another model. It also means that output of that
                    # model is connected to the input_key. Hence, two updates on
                    # conns_dict shall be done. Find connected models and keys and do
                    # the updates.
                    con_model = connected_node.model
                    connected_model_name = name_mappings[con_model]
                    con_model_output_key = next(iter(con_model.conns.output_keys))
                    conn_info.setdefault(connected_model_name, ({}, {}))
                    outer_input_conn = conn_info[model_name][0].setdefault(
                        input_key, []
                    )
                    outer_output_conn = conn_info[connected_model_name][1].setdefault(
                        con_model_output_key, []
                    )
                    outer_input_conn.append(
                        f"{connected_model_name}.{con_model_output_key}"
                    )
                    outer_output_conn.append(f"{model_name}.{input_key}")

        for output_key in self.output_keys:
            # Traverse output_keys of overall model and make indications accordingly
            outer_key = self.flat_graph.output_dict.get(output_key, output_key)
            output_connection = self.flat_graph.connections[outer_key]
            assert output_connection.node is not None
            model = output_connection.node.model
            model_name = name_mappings[model]
            inner_out_key = next(iter(model.conns.output_keys))
            conn_info[model_name][1].setdefault(inner_out_key, []).append(
                f"'{output_key}'"
            )
        return conn_info

    def _replace_with_primitive(
        self, model: Model, key_mappings: dict[str, str]
    ) -> tuple[PrimitiveModel, dict[str, str]]:
        assert model.formula_key is not None
        formula = self.backend.primitive_function_dict[model.formula_key]
        primitive_input_keys = formula.__code__.co_varnames[
            : formula.__code__.co_argcount
        ]  # make function?

        # Remove unnecessary keys
        unnecessary_keys = {
            key: key_mappings.get(key, key)
            for key in (set(model.input_keys) - set(primitive_input_keys))
        }
        input_keys = list(model.input_keys)
        external_keys = list(model.external_keys)

        for key, val in unnecessary_keys.items():
            # self.static_keys.pop(val)
            # self.non_differentiables.pop(val)
            self.data_store.remove_key_from_store(val, label_as_unused=False)
            self.data.pop(val)
            self._input_keys.discard(val)
            input_keys.remove(key)
            external_keys.remove(key)

        for key in list(self.data):
            if key[0] == "$":
                self.data.pop(key)

        kwargs = {key: model.conns.all[key].metadata.data for key in external_keys}

        primitive = PrimitiveModel(
            formula_key=model.formula_key, name=model.name, **kwargs
        )
        primitive.parent = model.parent

        p_key_mappings = {}
        # for key in model._input_keys | model.output_keys:
        for key in model.external_keys:
            if key[0] != "$":
                p_key_mappings[key] = key_mappings.get(key, key)

        return primitive, p_key_mappings

    def evaluate(
        self,
        params: ParamsEvalType[DataType] | None = None,
        data: DataEvalType[DataType] | None = None,
    ) -> DataEvalType[DataType]:
        if (
            isinstance(self.backend, ParallelBackend)
            and self.backend.get_parallel_manager() is not None
        ):
            return self.backend._run_callable(params, data, fn_name="eval_fn")
        else:
            return self._generated_eval_fn(params, data)

    def evaluate_gradients(
        self,
        params: ParamsEvalType[DataType] | None = None,
        data: DataEvalType[DataType] | None = None,
        output_gradients: ParamsEvalType[DataType] | None = None,
    ) -> ParamsEvalType[DataType]:
        if self.inference:
            raise NotImplementedError(
                "Inference mode does not support gradients calculation"
            )
        if (
            isinstance(self.backend, ParallelBackend)
            and self.backend.get_parallel_manager() is not None
        ):
            return self.backend._run_callable(
                params, data, output_gradients, fn_name="eval_grad_fn"
            )
        else:
            return self._generated_compute_gradients_fn(params, data, output_gradients)  # type: ignore

    def evaluate_all(
        self,
        params: ParamsEvalType[DataType] | None = None,
        data: DataEvalType[DataType] | None = None,
        output_gradients: ParamsEvalType[DataType] | None = None,
    ) -> tuple[DataEvalType[DataType], ParamsEvalType[DataType]]:
        if self.inference:
            raise NotImplementedError(
                "Inferece mode does not support gradients calculation"
            )
        if (
            isinstance(self.backend, ParallelBackend)
            and self.backend.get_parallel_manager() is not None
        ):
            return self.backend._run_callable(
                params, data, output_gradients, fn_name="eval_all_fn"
            )
        else:
            return self._generated_evaluate_all_fn(params, data, output_gradients)  # type: ignore


@dataclass
class Name:
    name: str
    origin: str

    def __hash__(self):
        return hash(self.name)

    def __eq__(self, other):
        if isinstance(other, Name):
            return self.name == other.name
        if isinstance(other, str):
            return self.name == other
        return False

    def startswith(self, prefix: str):
        return self.name.startswith(prefix)


class FlatModel:
    def __init__(
        self,
        model: BaseModel,
        reserved_keys: set[str] | None = None,
        short_namings: bool = True,
    ):
        """
        Args:
            model (BaseModel): The base model to be flattened.
            reserved_keys (set[str] | None): A set of reserved keys.
            short_namings (bool): Flag to determine if short namings should be used.
        """

        self.mappings: dict[PrimitiveModel, dict[str, Name]] = {}
        self.assigned_edges: dict[IOHyperEdge, Name] = {}
        self.assigned_names: dict[str, Name] = {}
        self.external_edges: dict[IOHyperEdge, str] = {}
        self.used_edges: set[IOHyperEdge] = set()
        self.key_origins: dict[str, int] = {}
        self.reserved_keys = reserved_keys if reserved_keys else set()
        self.queued_models: dict[
            IOHyperEdge, list[tuple[PrimitiveModel, dict[str, str], str]]
        ] = {}
        self._external_mapping: dict[str, Name] = {}
        self.model = model
        self.short_namings = short_namings

        self._name_externals()
        self.generate_keys(model)
        self._rebase_names()

    @property
    def external_mapping(self) -> dict[str, str]:
        """
        Get the external mapping of keys to names.

        Returns:
            dict[str, str]: The external mapping.
        """
        return {key: value.name for key, value in self._external_mapping.items()}

    @property
    def external_keys(self) -> set[str]:
        """
        Get the set of external keys.

        Returns:
            set[str]: The set of external keys.
        """
        return set(self.external_mapping.values())

    def rename_key(self, source_name: str, target_name: str):
        """
        Rename a key from source_name to target_name.

        Args:
            source_name (str): The original name of the key.
            target_name (str): The new name of the key.
        """
        if source_name == target_name:
            return

        if target_name in self.assigned_names:
            new_target_key = self._get_next_unique_name(target_name)
            self._update_defined_names(target_name, new_target_key)

        self._update_defined_names(source_name, target_name)

    def _update_defined_names(self, old_key: str, new_key: str):
        old_name = self.assigned_names[old_key]
        if old_name.origin in self.key_origins:
            if self.key_origins[old_name.origin] == 0:
                self.key_origins.pop(old_name.origin)
            else:
                self.key_origins[old_name.origin] -= 1

        self.assigned_names[old_key].name = new_key
        self.assigned_names[new_key] = self.assigned_names.pop(old_key)

        if old_key in self.external_mapping.values():
            self._external_mapping = {
                key: self.assigned_names[new_key] if value == old_key else value
                for key, value in self._external_mapping.items()
            }

    def _name_externals(self):
        external_keys = list(self.model.conns.input_keys) + list(
            self.model.conns.output_keys
        )
        external_keys_no_named = [key for key in external_keys if key.startswith("$")]
        external_keys_named = [key for key in external_keys if not key.startswith("$")]

        key_origin_counts = self._count_key_origins(
            external_keys_named, external_keys_no_named
        )

        for key in external_keys_named + external_keys_no_named:
            conn = self.model.conns.all[key]
            base_name_str = conn.key

            if self.short_namings:
                if not key.startswith("$"):
                    name_str = self._get_unique_name_str(base_name_str)
                    name = self._create_name(name_str, base_name_str)
                else:
                    key_origin = conn.metadata.key_origin
                    assert key_origin is not None
                    name = self._create_name(
                        self._get_unique_name_str(key_origin, key_origin_counts),
                        key_origin,
                    )

                self._external_mapping[base_name_str] = name
                self.assigned_edges[conn.metadata] = name

            if key in self.model.input_keys:
                self.used_edges.add(conn.metadata)
                self.external_edges[conn.metadata] = base_name_str

    def _count_key_origins(
        self, external_keys_named: list[str], external_keys_no_named: list[str]
    ) -> dict[str, int]:
        """
        Count the origins of the keys.

        Args:
            external_keys_named (list[str]): list of named external keys.
            external_keys_no_named (list[str]): list of unnamed external keys.

        Returns:
            dict[str, int]: The count of key origins.
        """
        key_origin_counts: dict[str, int] = {}
        for key in external_keys_named + external_keys_no_named:
            conn = self.model.conns.all[key]
            key_origin = conn.metadata.key_origin
            assert key_origin is not None
            key_origin_counts.setdefault(key_origin, 0)
            key_origin_counts[key_origin] += 1
        return key_origin_counts

    def _get_unique_name_str(
        self, base_name: str, key_origin_counts: dict[str, int] | None = None
    ) -> str:
        """
        Get a unique name string based on the base name and key origin counts.

        Args:
            base_name (str): The base name.
            key_origin_counts (dict[str, int] | None): The counts of key origins.

        Returns:
            str: The unique name string.
        """
        if key_origin_counts and key_origin_counts.get(base_name, 0) > 1:
            return self._get_next_unique_name(base_name)
        return base_name

    def generate_keys(
        self,
        model: BaseModel,
        mappings: dict[str, str] | None = None,
        parent_name: str = "",
    ):
        """
        Generate keys for the model.

        Args:
            model (BaseModel): The base model.
            mappings (dict[str, str] | None): The mappings of keys.
            parent_name (str): The parent name.
        """
        if mappings is None:
            mappings = {}

        if isinstance(model, PrimitiveModel):
            if not self._is_primitive_ready(model):
                self._add_primitive_to_queue(model, mappings, parent_name)
                return

            self._process_primitive_model(model, mappings, parent_name)

        elif isinstance(model, Model):
            self._process_model(model, mappings, parent_name)
        else:
            raise ValueError("Model must be either PrimitiveModel or Model")

    def _process_primitive_model(
        self, model: PrimitiveModel, mappings: dict[str, str], parent_name: str
    ):
        """
        Process a primitive model.

        Args:
            model (PrimitiveModel): The primitive model.
            mappings (dict[str, str]): The mappings of keys.
        """

        self.mappings.setdefault(model, {})
        for key, conn in model.conns.all.items():
            if conn.metadata in self.assigned_edges:
                name = self.assigned_edges[conn.metadata]
            elif self.short_namings:
                key_origin = conn.metadata.key_origin
                assert key_origin is not None

                name = self._create_name(
                    self._get_next_unique_name(key_origin), key_origin
                )
            else:
                name_key = mappings.get(key, f"{parent_name}_{key}")
                name = self._create_name(name_key, name_key)
                if conn.metadata in self.external_edges:
                    external_name_key = self.external_edges[conn.metadata]
                    self._external_mapping[external_name_key] = name

            self.assigned_edges[conn.metadata] = name
            self.mappings[model][key] = name

        output_edge = model.output.metadata
        self.used_edges.add(output_edge)
        self._check_for_queue(output_edge)

    def _process_model(self, model: Model, mappings: dict[str, str], parent_name: str):
        submodel_names = model.get_unique_submodel_names()

        for m, value in model.dag.items():
            submodel_name = submodel_names[m].lower()
            name = (
                submodel_name
                if len(parent_name) == 0
                else parent_name + "_" + submodel_name
            )

            name_mapping: dict[str, str] = {}
            for key, conn in value.items():
                if conn.key.startswith("$"):
                    continue

                if conn.key not in mappings:
                    key_origin = conn.metadata.key_origin
                    assert key_origin is not None
                    if self.short_namings:
                        name_mapping[key] = key_origin
                    else:
                        name_mapping[key] = (
                            parent_name + "_" + key_origin
                            if len(parent_name) > 0
                            else key_origin
                        )
                else:
                    name_mapping[key] = mappings[conn.key]

            self.generate_keys(m, name_mapping, parent_name=name)

    def _check_for_queue(self, hyperedge: IOHyperEdge):
        if hyperedge in self.queued_models:
            for m, mappings, parent_name in self.queued_models[hyperedge]:
                if self._is_primitive_ready(m):
                    self._process_primitive_model(
                        m, mappings=mappings, parent_name=parent_name
                    )

    def _is_primitive_ready(self, model: PrimitiveModel):
        """
        Check if a primitive model is ready to be processed.

        Args:
            model (PrimitiveModel): The primitive model.

        Returns:
            bool: True if the model is ready, False otherwise.
        """

        for conn in model.conns.input_connections:
            if conn.metadata.data.value is TBD and conn.metadata not in self.used_edges:
                return False
        return True

    def _add_primitive_to_queue(
        self, model: PrimitiveModel, mappings: dict[str, str], parent_name: str
    ):
        """
        Add a primitive model to the queue.

        Args:
            model (PrimitiveModel): The primitive model.
            input_edges (set[IOHyperEdge]): The input edges.
            mappings (dict[str, str]): The mappings of keys.
        """

        for conn in model.conns.input_connections:
            self.queued_models.setdefault(conn.metadata, [])
            if (model, mappings, parent_name) not in self.queued_models[conn.metadata]:
                self.queued_models[conn.metadata].append((model, mappings, parent_name))

    def _get_next_unique_name(self, name: str) -> str:
        """
        Get the next unique name for the given base name.

        Args:
            name (str): The base name.

        Returns:
            str: The next unique name.
        """
        self.key_origins[name] = self.key_origins.get(name, -1) + 1
        candidate_name = f"{name}_{self.key_origins[name]}"
        if (
            candidate_name in self.assigned_names
            or candidate_name in self.reserved_keys
        ):
            return self._get_next_unique_name(name)
        while candidate_name in self.reserved_keys:
            candidate_name = f"_{candidate_name}"
        return candidate_name

    def _create_name(self, name: str, key_origin: str) -> Name:
        """
        Create a new name with the given base name and key origin.

        Args:
            name (str): The base name.
            key_origin (str): The key origin.

        Returns:
            Name: The created name.
        """
        new_name = Name(name, origin=key_origin)
        self.assigned_names[name] = new_name
        return new_name

    def _rebase_names(self):
        """
        Rebase the names to remove unnecessary suffixes.
        """
        for base_name, idx in self.key_origins.items():
            if idx == 0 and base_name not in self.external_keys:
                name = f"{base_name}_{0}"
                while base_name in self.reserved_keys:
                    base_name = f"_{base_name}"
                self.assigned_names[name].name = base_name
                self.assigned_names[base_name] = self.assigned_names.pop(name)

    def __iter__(self):
        self._iter = iter(self.mappings.items())
        return self

    def __next__(self):
        model, mapping = next(self._iter)
        return model, {key: name.name for key, name in mapping.items()}<|MERGE_RESOLUTION|>--- conflicted
+++ resolved
@@ -516,14 +516,10 @@
         self.jacobian_keys = jacobian_keys
         self.ignore_grad_keys: set[str] = set()
 
-<<<<<<< HEAD
-        for node in self.flat_graph.nodes.values():
-=======
         # Set given shapes.
         self.data_store.set_shapes(shapes)
 
         for node in self._flat_graph.nodes.values():
->>>>>>> 61657862
             conn_data = node.model.conns.get_connection("output")
             assert conn_data is not None
             if isinstance(conn_data.metadata.data, Scalar) or (
