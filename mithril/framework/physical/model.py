# Copyright 2022 Synnada, Inc.
#
# Licensed under the Apache License, Version 2.0 (the "License");
# you may not use this file except in compliance with the License.
# You may obtain a copy of the License at
#
#     http://www.apache.org/licenses/LICENSE-2.0
#
# Unless required by applicable law or agreed to in writing, software
# distributed under the License is distributed on an "AS IS" BASIS,
# WITHOUT WARRANTIES OR CONDITIONS OF ANY KIND, either express or implied.
# See the License for the specific language governing permissions and
# limitations under the License.

from __future__ import annotations

import math
import random
import warnings
from collections.abc import Mapping, Sequence
from copy import deepcopy
from dataclasses import dataclass

from ...backends.backend import Backend, ParallelBackend
from ...core import DataType, GenericDataType
from ...utils.type_utils import is_list_int
from ..common import (
    NOT_GIVEN,
    TBD,
    Connection,
    ConnectionData,
    ConnectionType,
    DataEvalType,
    EvaluateAllType,
    EvaluateGradientsType,
    EvaluateType,
    IOHyperEdge,
    IOKey,
    MainValueType,
    NotAvailable,
    ParamsEvalType,
    Scalar,
    Table,
    Tensor,
    UniadicRecord,
    Updates,
    Variadic,
    _ShapesType,
    create_shape_map,
    get_shapes,
    get_summary,
    get_summary_shapes,
    get_summary_types,
)
from ..logical.base import BaseModel
from ..logical.model import Model
from ..logical.primitive import PrimitiveModel
from ..utils import define_unique_names, find_intersection_type
from .data_store import StaticDataStore
from .flat_graph import FlatGraph

__all__ = ["PhysicalModel"]

LossKey = "loss"
FinalCost = "final_cost"

PhysicalShapeValueType = Sequence[int | None]
PhysicalConstantType = (
    Mapping[str | Connection, DataType | MainValueType]
    | Mapping[str, DataType | MainValueType]
    | Mapping[Connection, DataType | MainValueType]
)
PhysicalShapeType = (
    Mapping[str | Connection, PhysicalShapeValueType]
    | Mapping[str, PhysicalShapeValueType]
    | Mapping[Connection, PhysicalShapeValueType]
)

StringOrConnectionSetType = set[str | Connection] | set[str] | set[Connection]


class PhysicalModel(GenericDataType[DataType]):
    def __init__(
        self,
        model: BaseModel,
        backend: Backend[DataType],
        *,
        discard_keys: StringOrConnectionSetType,
        data_keys: StringOrConnectionSetType,
        constant_keys: PhysicalConstantType[DataType],
        trainable_keys: StringOrConnectionSetType,
        shapes: PhysicalShapeType,
        inference: bool,
        safe_shapes: bool,
        safe_names: bool,
        use_short_namings: bool,
    ) -> None:
        if isinstance(model, PrimitiveModel):
            # TODO: Remove wrapping with Model in the future.
            model = deepcopy(model)
            extend_info = model()
            model_keys: dict[str, ConnectionType] = {}
            for key in model.external_keys:
                value = extend_info.connections.get(key, NOT_GIVEN)
                # NOTE: Do not set default value if it is given in constant_keys.
                value = (value, NOT_GIVEN)[key in constant_keys]
                default_val = model.conns.get_data(key).value
                if (value is NOT_GIVEN and default_val is TBD) or (
                    key in model.output_keys
                ):
                    # Non-valued connections are only named with their key names.
                    model_keys[key] = key
                else:
                    val = default_val if default_val is not TBD else value
                    model_keys[key] = IOKey(key, val)  # type: ignore

            model = Model() + model(**model_keys)

        self.backend: Backend[DataType] = backend
        self._output_keys: set[str] = set(model.conns.output_keys)
        flat_model = FlatModel(
            model,
            set(backend.primitive_function_dict.keys()),
            short_namings=use_short_namings,
        )
        self.external_key_mapping = flat_model.external_mapping

        # NOTE: Reconsider updating logical dag in order.
        self._input_keys: set[str] = {
            flat_model.external_mapping[key] for key in model.input_keys
        }

        # Add canonical output mapping to key_mappings if necessary
        # TODO: This is a temporary solution, a better way will be implemented
        # in another PR.
        if len(model.conns.output_keys) == 0:
            if isinstance(model.canonical_output, NotAvailable):
                raise ValueError("Models with no output keys can not be compiled.")

            current_name = flat_model.assigned_edges[
                model.canonical_output.metadata
            ].name
            key_origin = model.canonical_output.metadata.key_origin
            if key_origin != current_name:
                while key_origin in flat_model.assigned_names:
                    key_origin = f"_{key_origin}"

            self._output_keys.add(key_origin)
            flat_model.rename_key(current_name, key_origin)

        # Map given logical model key namings into physical key naming space.
        _constant_keys = {
            self._convert_key(model, k): v for k, v in constant_keys.items()
        }
        _data_keys = {self._convert_key(model, key) for key in data_keys}
        _trainable_keys = {self._convert_key(model, key) for key in trainable_keys}
        _discard_keys = {self._convert_key(model, key) for key in discard_keys}
        _shapes = {self._convert_key(model, k): v for k, v in shapes.items()}

        # Check provided constant and data_keys do not have
        # any preset value. Note that this check is done after key conversions.
        # Since key conversion eliminates some invalid representation of keys,
        # we can safely check overridden values of the valid keys.
        self._check_overridden_nontrainable_keys(model, constant_keys, data_keys)

        # Final validation process of provided keys.
        self._validate_keys(_constant_keys, _data_keys, _trainable_keys, _discard_keys)

        # Set provided non-differentiable and trainable tensor keys.
        self._non_differentiable_keys: set[str] = _constant_keys.keys() | _data_keys
        self._trainable_tensor_inputs: set[str] = _trainable_keys
        self.discarded_keys = _discard_keys
        self.inference = inference

        # Initialize flat graph and data store.
        self.flat_graph: FlatGraph[DataType] = FlatGraph(
            self._input_keys, self._output_keys
        )
        memo: dict[int, Tensor | Scalar] = {}
        self.data_store: StaticDataStore[DataType] = StaticDataStore(
            self.flat_graph, backend, inference, model.constraint_solver, memo
        )

        for p_model, mappings in flat_model:
            model_shapes = {}
            if safe_shapes and p_model.safe_shapes:
                model_shapes = create_shape_map(
                    p_model.safe_shapes, self.data_store.constraint_solver
                )

            model_data: dict[str, Tensor | Scalar] = {}
            for key in p_model.conns.all:
                global_key = mappings[key]
                logical_data = p_model.conns.get_data(key)
                physical_data: Tensor | Scalar = logical_data.make_physical(
                    self.backend, memo=memo
                )
                # Set differentiability of non-differentiable tensor inputs to False.
                if isinstance(physical_data, Tensor):
                    # TODO: Second condition in if will be removed
                    # after Primitive's compile handling updated..
                    if (
                        global_key in self._non_differentiable_keys
                        or physical_data.value is not TBD
                    ):
                        # TODO: Create an API for setting differentiability of a tensor.
                        physical_data.differentiable = False
                    elif global_key in self._trainable_tensor_inputs:
                        physical_data.differentiable = True

                model_data[key] = physical_data
                self.data_store.data_memo[id(logical_data)] = physical_data

                if key_shape := model_shapes.get(key):
                    data = model_data[key]
                    assert isinstance(data, Tensor)
                    shp = data.shape
                    shp.merge(key_shape.node)

            output = PrimitiveModel.output_key
            _data_dict: dict[str, Tensor | Scalar] = {}

            for inner_key in p_model.external_keys:
                outer_key = mappings[inner_key]
                if outer_key not in self.data:
                    _data_dict[outer_key] = model_data[inner_key]
            self.data_store.update_data(_data_dict)
            self._infer_differentiability(p_model, mappings)

            # NOTE: maybe move adding cache to generate_code methods.
            if self.backend.backend_type == "numpy":
                cache_name = "_".join([mappings[output], p_model.cache_name])
                mappings["cache"] = cache_name
                cache_value: DataEvalType[DataType] | None = (
                    None if self.inference else dict()
                )
                # Create A object for caches in manualgrad backend.
                cache_scalar = Scalar(dict | None, cache_value)
                self.data_store.update_data({cache_name: cache_scalar})

            self.flat_graph.add_value(p_model, mappings)
<<<<<<< HEAD
=======

        self.data_store.set_random_seed_keys(self.flat_graph._random_keys)
>>>>>>> 941b0911

        for cached_key in list(self.data_store.cached_data.keys()):
            self.data_store._infer_unused_keys(cached_key)

        # First part of the pm with all the inferences.
        self._pre_compile(
            constant_keys=_constant_keys,
            data_keys=_data_keys,
            shapes=_shapes,
        )

        # If shape_names is True, all data (not params) provided in
        # runtime must be manually named in logical model.
        if safe_names:
            runtime_data_keys = self.data_store.runtime_static_keys
            unnamed_inputs = model.input_keys - self._input_keys - self.discarded_keys
            unnamed_data_keys = sorted(
                [
                    local_key
                    for local_key in unnamed_inputs
                    if (key := self.external_key_mapping.get(local_key, local_key))
                    in runtime_data_keys
                    and key not in self._random_seeds
                ]
            )
            if unnamed_data_keys:
                raise KeyError(
                    "Runtime data keys must be named in logical model when "
                    "safe_names set to True. The following keys are unnamed: "
                    f"{', '.join(str(key) for key in unnamed_data_keys)}"
                )

    def __call__(
        self,
        params: ParamsEvalType[DataType] | None = None,
        data: DataEvalType[DataType] | None = None,
    ) -> DataEvalType[DataType]:
        return self.evaluate(params=params, data=data)

    @property
    def _random_seeds(self) -> dict[str, int]:
        return self.data_store._random_seeds

    def _convert_key(self, model: BaseModel, key: str | Connection) -> str:
        if isinstance(key, Connection):
            # Get outermost model equivalent of the connection.
            if (conn := model.conns.get_con_by_metadata(key.data.metadata)) is None:
                raise KeyError(f"Given connection not found: {key}")
            key = conn.key
        elif key.startswith("$"):
            raise KeyError(
                f"Given key: {key} is not valid. Unnamed keys in logical model "
                "can not be provided to physical model in string format. "
                "Try providing corresponding Connection object or naming "
                "this connection in logical model."
            )
        elif key not in model.conns.all:
            raise KeyError(f"Given key: {key} is not found in the logical model.")
        return self.external_key_mapping.get(key, key)

    def _check_overridden_nontrainable_keys(
        self,
        model: BaseModel,
        constant_keys: PhysicalConstantType[DataType],
        data_keys: StringOrConnectionSetType,
    ) -> None:
        for key in constant_keys.keys() | data_keys:
            if isinstance(key, Connection):
                value = key.metadata.data.value
                key_type = "connection"
            else:
                value = model.conns.get_data(key).value
                key_type = "key"
            if value is not TBD:
                raise ValueError(
                    f"Statically given {key_type}: {key} has been already "
                    "set as static with a value!"
                )

    def _validate_keys(
        self,
        constant_keys: dict[str, DataType | MainValueType],
        data_keys: set[str],
        trainable_keys: set[str],
        discard_keys: set[str],
    ) -> None:
        # Make sure no common keys in constant_keys, data_keys, trainable_keys
        # and discard_keys.
        const_keys = constant_keys.keys()
        if common := (
            const_keys & data_keys
            | const_keys & trainable_keys
            | const_keys & discard_keys
            | data_keys & trainable_keys
            | data_keys & discard_keys
            | trainable_keys & discard_keys
        ):
            raise ValueError(
                "Constant, data, trainable and discard keys must be disjoint sets. "
                "Common keys (in physical domain) in at least 2 different sets: "
                f"{', '.join(str(key) for key in common)}."
            )

        # Given non-differentiable keys must be subset of input keys.
        if statics_diff := ((data_keys | constant_keys.keys()) - self._input_keys):
            raise KeyError(
                "Provided static keys must be subset of the input keys. "
                f"Invalid keys: {', '.join(str(key) for key in statics_diff)}."
            )

        # Given trainable keys must be subset of input keys.
        if trainable_diff := (trainable_keys - self._input_keys):
            raise KeyError(
                "Provided trainable keys must be subset of the input keys. "
                f"Invalid keys: {', '.join(str(key) for key in trainable_diff)}."
            )

        # Make sure provided discard keys are subset of input keys and output keys.
        if internal_discards := (discard_keys - (self._input_keys | self._output_keys)):
            raise KeyError(
                "Provided discard keys must be subset of the input keys "
                "and output keys. "
                f"Invalid keys: {', '.join(str(key) for key in internal_discards)}."
            )

    def get_shapes(
        self,
        model: BaseModel | None = None,
        uni_keys: dict[UniadicRecord, str] | None = None,
        var_keys: dict[Variadic, str] | None = None,
        symbolic: bool = False,
        verbose: bool = False,
    ) -> _ShapesType:
        if model is not None:
            # Find corresponding data from self.data_store_data_memo.
            data_dict = {
                key: self.data_store.data_memo[id(value.metadata.data)]
                for key, value in model.conns.all.items()
            }
            key_mappings = model.generate_keys(include_outputs=True)
        else:
            data_dict = self.data
            key_mappings = None

        return get_shapes(
            data_dict=data_dict,
            uniadic_keys=uni_keys,
            varadic_keys=var_keys,
            symbolic=symbolic,
            verbose=verbose,
            key_mappings=key_mappings,
        )

    @property
    def data(self) -> dict[str, Tensor | Scalar]:
        return self.data_store._all_data

    @property
    def shapes(self) -> _ShapesType:
        return self.get_shapes()

    @property
    def output_keys(self) -> list[str]:
        return sorted(self._output_keys)

    @property
<<<<<<< HEAD
    def input_keys(self) -> set[str]:
        return self._input_keys

    def _infer_differentiability(
        self, model: PrimitiveModel, dag: dict[str, str]
    ) -> None:
=======
    def input_keys(self):
        return self._input_keys

    def _infer_differentiability(self, model: PrimitiveModel, dag: dict[str, str]):
>>>>>>> 941b0911
        # Infer output differentiability only for the models
        # that have a Tensor type output.
        if isinstance(model.output.metadata.data, Tensor):
            # If any of the inputs are differentiable, then
            # the output is also differentiable.
            output_key = dag[PrimitiveModel.output_key]
            for key, value in dag.items():
                if (
                    key != PrimitiveModel.output_key
                    and not self.data[value].is_non_diff
                ):
                    self.data[output_key].differentiable = True
                    return
            # If all inputs are non-differentiable, then the output is also
            # non-differentiable.
            self.data[output_key].differentiable = False

    def randomize_params(
        self,
        excluded_keys: set[str] | None = None,
        shards: dict[str, tuple[int, ...]] | None = None,
    ) -> dict[str, DataType]:
        """Initialize weight vector and bias terms.

        Parameters
        ----------
        excluded_keys : None | set[str]
            Set of input keys that will not be randomly generated. If
            None, simply equals to model's static keys | unused keys | ignored keys.
        seed : int
            Seed value for random modules.

        Returns
        -------
        Dict
            randomized inputs
        """

        if shards is None:
            shards = {}
        elif len(shards) > 0 and not isinstance(self.backend, ParallelBackend):
            raise Exception("Sharding is only supported for parallel backends!")

        shapes: dict[str, DataType] = {}
        # Initialize default non-randomized keys.
        non_randomized_keys = (
            self.data_store.all_static_keys | self.data_store.unused_keys
        )
        if excluded_keys is not None:
            # If any additional keys to be excluded for randomization, add them.
            non_randomized_keys |= excluded_keys
        for key in sorted(self._input_keys):
            if key in non_randomized_keys:
                continue

            # seed_key = self.backend.set_seed_key(seed, seed_key)
            shape = self.shapes[key]
            assert shape is not None
            shape_len = len(shape)
            if None in shape:
                raise Exception(
                    f"One or more dimensions of shape of '{key}' key is None!"
                )
            elif (
                variadic := any([item == "..." for item in shape])
            ) and shape_len == 1:
                shape = [1]
                warnings.warn(
                    f"Shape of {key} key automatically set to 1 since it's "
                    "shape consists of only variadic type!",
                    stacklevel=1,
                )
            elif variadic:
                shape = [item for item in shape if item != (...,)]  # type: ignore
                warnings.warn(
                    f"Shape of {key} key automatically set to {shape} since it's "
                    "shape includes variadic type!",
                    stacklevel=1,
                )

            assert is_list_int(shape)
            if isinstance(self.backend, ParallelBackend):
                device_mesh = shards.get(key, None)
                shapes[key] = self.backend.randn(*shape, device_mesh=device_mesh)
            else:
                shapes[key] = self.backend.randn(*shape)

        return shapes

    def _pre_compile(
        self,
        constant_keys: dict[str, DataType | MainValueType],
        data_keys: set[str],
        shapes: PhysicalShapeType,
<<<<<<< HEAD
        jacobian_keys: set[str],
    ) -> None:
        if jacobian_keys and self.backend.is_manualgrad:
            raise Exception(
                "Jacobians are only calculated for the backends that have "
                "autograd capability."
            )

        self.jacobian_keys = jacobian_keys
=======
    ):
>>>>>>> 941b0911
        self.ignore_grad_keys: set[str] = set()

        # Set given shapes.
        self.data_store.set_shapes(shapes)

        for node in self.flat_graph.nodes.values():
            conn_data = node.model.conns.get_connection("output")
            assert conn_data is not None
            if isinstance(conn_data.metadata.data, Scalar) or (
                not find_intersection_type(float, conn_data.metadata.data.type)
            ):
                self.ignore_grad_keys.add(
                    node.connections[PrimitiveModel.output_key].key
                )

        pruned_keys = self.flat_graph.prune_duplicate_nodes(self.data, constant_keys)

        updates = Updates()

        reverse_data_memo = {
            value: key for key, value in self.data_store.data_memo.items()
        }

        for key, conn_key in pruned_keys.items():
            pruned_data = self.data[key]
            remained_data = self.data[conn_key]

            # find the occurrence of pruned data in data memo and replace it with
            # remained data
            logical_id = reverse_data_memo[pruned_data]
            self.data_store.data_memo[logical_id] = remained_data

            updates |= remained_data.match(pruned_data)  # type: ignore
            self.data[key] = remained_data

        for value in self.data_store.intermediate_non_differentiables.inverse:
            # there can exist some inferred intermediate scalar keys in logical model.
            # find those keys and add to cached datas
            if isinstance(value, Scalar) and value.value is not TBD:
                updates.add(value)

        self.data_store.update_cached_data(updates)

        self.data_store.constraint_solver(updates)

        # Set given static keys
        self.data_store.set_static_keys(constant_keys)

        # Extract idle keys which are not an output
        # of the model nor an input to a PrimitiveModel.

        self.discarded_keys |= {
            key for key in self.flat_graph.hanging_keys if key not in self.output_keys
        }

        self.discarded_keys, self._output_keys = self.infer_ignore(
            self.discarded_keys, self._output_keys
        )

        self.data_store.remove_keys_from_store(self.discarded_keys | pruned_keys.keys())

        # Infer and store all static keys using user provided constant keys and
        # the non-tensor constants defined in logical model.
        self.data_store.infer_static_keys()

        # Check if there exists any unused keys in the provided data_keys.
        # TODO: Consider to remove this check. Same check is done in
        # data_store's add_static_data.
        for key in data_keys:
            if key in self.data_store._unused_keys:
                raise ValueError(
                    f"Given '{key}' key is unused for the model, "
                    "no need to provide data for it."
                )

        self.ignore_grad_keys |= self.discarded_keys

        if len(self._output_keys - self.ignore_grad_keys) == 0 and not self.inference:
            raise ValueError("All outputs gradient are ignored.")

    def generate_functions(
        self,
        eval_fn: EvaluateType[DataType],
        grad_fn: EvaluateGradientsType[DataType] | None,
        eval_all_fn: EvaluateAllType[DataType] | None,
    ) -> None:
        self._generated_eval_fn: EvaluateType[DataType] = eval_fn
        self._generated_compute_gradients_fn: EvaluateGradientsType[DataType] | None = (
            grad_fn
        )
        self._generated_evaluate_all_fn: EvaluateAllType[DataType] | None = eval_all_fn

<<<<<<< HEAD
    def create_jacobian_fn(self, generated_fn: Callable):  # type: ignore
        # TODO: Fix this method to make it picklable!
        if self.backend.is_manualgrad:
            raise (
                NotImplementedError(
                    "Currently Jacobian is not supported for manuel grad!"
                )
            )

        # TODO: Consider to JIT this function.
        def multiplier(x, y):  # type: ignore
            return x * y  # type: ignore

        def jacobian_fn(  # type: ignore
            inputs: dict[str, DataType], data: dict[str, DataType] | None = None
        ):
            # Function for calculating jacobians for the requested
            # outputs stated in jacobian keys. We use more efficient
            # jacobian method considerin input-output dimensionalities.
            if data is None:
                data = {}

            def jacobian_wrapper(input, output):  # type: ignore
                total_inputs = inputs | input  # type: ignore

                return generated_fn(params=total_inputs, data=data)[output]  # type: ignore

            jacobians: dict[str, dict[str, DataType]] = {}

            # Define default jacobian method as jacrev since
            # output dimensionality is generally lower than input.
            jacobian_method = self.backend.jacrev  # type: ignore

            # Iterate over all requested outputs for Jacobian calculations.
            for out in self.jacobian_keys:
                jacobians[out] = {}
                # Iterate over all trainable inputs.

                jacobian_par_fn = jacobian_method(partial(jacobian_wrapper, output=out))  # type: ignore

                for key in inputs:
                    # if all(isinstance(dim, int) for dim in self.shapes[out]) and all(
                    #     isinstance(dim, int) for dim in self.shapes[key]
                    # ):
                    key_shp = self.shapes[key]
                    out_shp = self.shapes[out]
                    if (
                        isinstance(key_shp, list)
                        and isinstance(out_shp, list)
                        and is_list_int(key_shp)
                        and is_list_int(out_shp)
                    ):
                        # If dimensions are known, jacrev is more efficient
                        # for wide Jacobian matrices where output dimensionalitiy
                        # is lower than input dimensionality.
                        # jacfwd is more efficient in oppisite condition.
                        cond = reduce(multiplier, out_shp) >= reduce(  # type: ignore
                            multiplier,  # type: ignore
                            key_shp,
                        )
                        jacobian_method = [self.backend.jacrev, self.backend.jacfwd][  # type: ignore
                            cond
                        ]
                    # Provide input in dict format in order to get jacobians in dict
                    # format since all inputs are originally provided in dict format.
                    input = {key: inputs[key]}
                    # jacobians[out] |= jacobian_method(
                    #     partial(jacobian_wrapper, output=out)
                    # )(input)
                    jacobians[out] |= jacobian_par_fn(input)
            return jacobians

        return jacobian_fn

=======
>>>>>>> 941b0911
    def infer_ignore(
        self,
        weak_keys: set[str],
        output_keys: set[str],
        strict_keys: set[str] | None = None,
        update_graph: bool = True,
    ) -> tuple[set[str], set[str]]:
        """
        Infers the keys which will be ignored


        Parameters
        ----------
        keys : set[str]
            output keys that will be ignored,
            it must be given from user during compilation

        output_keys: tuple[str, ...]
            output keys of the model

        Returns
        -------
        tuple[Callable, Callable]
            _description_


        Returns
        -------
        tuple[set[str], tuple[str, ...]]
            Returns keys that will be ignored during ignore keys inference algorithm
            also returns updated output_keys in a tuple
        """
        if strict_keys is None:
            strict_keys = set()

        # Remove non_leaf ignored keys from output keys and ignored keys
        # e.g. Logistic Regression output (logits) is also an input to probs_out
        # in this case logits_out will become an internal key.
        keys = weak_keys | strict_keys
        non_leaf_keys = {
            key
            for key in weak_keys
            if key in self.flat_graph.all_source_keys and key in output_keys
        }
        # Internal keys will be removed from output_keys but also they will
        # be removed from current ignored keys.
        keys -= non_leaf_keys
        output_keys -= non_leaf_keys

        queue = keys.copy()
        while queue:
            key = queue.pop()
            # try forward inference (check if any inference is possible
            # from inputs to outputs)
            self.flat_graph.infer_ignore_step(key, keys, queue, from_source=True)
            # try bacward inference (check if any inference possible
            # from outputs to inputs)
            self.flat_graph.infer_ignore_step(key, keys, queue, from_source=False)

            if update_graph:
                self.flat_graph.remove_key(key)
                output_keys.discard(key)
                self._input_keys.discard(key)

        return keys, output_keys

    def _calculate_parameters(
        self,
        name_mappings: dict[BaseModel, str],
        data_to_key_map: dict[Tensor | Scalar, list[str]] | None = None,
    ) -> tuple[dict[str, tuple[dict[str, str], dict[str, str]]], str]:
        total_params: int = 0
        seen_data: set[Tensor] = set()
        exact_param_status: bool = True
        param_info: dict[str, tuple[dict[str, str], dict[str, str]]] = {}
        if data_to_key_map is None:
            data_to_key_map = {}

        pm_trainables = (
            self._input_keys
            - self.data_store.data_values.keys()
            - self.data_store.unused_keys
            - self.data_store.runtime_static_keys
        )
        for model, model_name in name_mappings.items():
            key_mappings = model.generate_keys(include_outputs=True)
            for key in model.external_keys:
                in_dict, out_dict = param_info.setdefault(model_name, ({}, {}))
                inner_key = key_mappings.get(key, key)
                if key not in model.input_keys:
                    # case where the key is not an input key (hence not a trainable)
                    out_dict[inner_key] = "0"
                    continue

                data = model.conns.get_data(key)
                pm_data = self.data_store.data_memo[id(data)]
                pm_key_list = data_to_key_map.get(pm_data, [None])
                pm_key = pm_key_list[0]
                if pm_key not in pm_trainables:
                    # case where the key is not trainable
                    in_dict[inner_key] = "0"
                    continue

                assert isinstance(pm_data, Tensor)
                in_shape = pm_data.shape.get_shapes()
                if is_list_int(in_shape):
                    # case where the key is trainable and it has shape known
                    # example case: weight with a shape of []]
                    # example case: weight with a shape of [2, 3]

                    # TODO: Consider to move cast operation. It is only
                    # for linting purposes.
                    key_param = (
                        1 if in_shape == [] else math.prod(in_shape)
                    )  # TypeGuard

                    if pm_data not in seen_data:
                        # check if parameters of the data is already calculated and
                        # added to the total_params
                        total_params += key_param
                        seen_data.add(pm_data)
                    in_dict[inner_key] = str(key_param)
                else:
                    # case where the key is trainable but the params are not known yet
                    # example case: weight with a shape of ["u1", 3]
                    in_dict[inner_key] = "Unknown"
                    # From this point exact params of complete model cannot be known,
                    # set exact_param_status to False
                    exact_param_status = False

        if exact_param_status:
            total_params_str = str(total_params)
        else:
            total_params_str = ">" + str(total_params)

        return param_info, total_params_str

    def _print_model_info(
        self,
        total_params: str,
        data_to_key_map: dict[Tensor | Scalar, list[str]],
        model: BaseModel | None = None,
    ) -> None:
        # Find constant inputs of the model.
        pm_constant_input_keys = (
            self._input_keys - self.data_store.unused_keys
        ) & self.data_store.cached_data.keys()
        # Find Runtime static keys of the model (values appeared in data dict)
        pm_runtime_static_keys = self.data_store.runtime_static_keys
        # Find Trainable keys of the model (values appeared in params dict)
        pm_trainable_keys = (
            self._input_keys
            - self.data_store.unused_keys
            - pm_constant_input_keys
            - pm_runtime_static_keys
        )
        # find output_keys of physical model
        pm_output_keys = set(self.output_keys)

        if model is not None:
            # Find all keys of the logical model, Then find the projection of those keys
            # in their corresponding physical model
            projected_keys: set[str] = set()
            for conn in model.conns.all.values():
                if (
                    data := self.data_store.data_memo.get(id(conn.metadata.data))
                ) is not None and (pm_keys := data_to_key_map.get(data)):
                    projected_keys.update(pm_keys)

            trainable_keys = pm_trainable_keys & projected_keys
            constant_input_keys = pm_constant_input_keys & projected_keys
            runtime_static_keys = pm_runtime_static_keys & projected_keys
            output_keys = pm_output_keys & projected_keys

        else:
            trainable_keys = pm_trainable_keys
            constant_input_keys = pm_constant_input_keys
            runtime_static_keys = pm_runtime_static_keys
            output_keys = pm_output_keys

        pm_info = {
            "Backend type": [self.backend.backend_type],
            "Backend precision": [str(self.backend.precision)],
            "Backend device": [str(self.backend.device)],
            "Output keys": sorted(output_keys),
            "Constant inputs": sorted(constant_input_keys),
            "Static keys": sorted(runtime_static_keys),
            "Trainable keys": sorted(trainable_keys),
            "Total Parameters": [total_params],
        }

        info_table = Table(name="Model Info")
        info = info_table.dict_to_table(
            pm_info, right_length=1, left_length=18, len_space=1, r_len=100
        )[:-1]
        info_table.add_row([info])
        info_table.compile()
        info_table.display()

    def summary(
        self,
        model: BaseModel | None = None,
        depth: int = 0,
        shapes: bool = True,
        types: bool = False,
        symbolic: bool = False,
        verbose: bool = False,
        alternative_shapes: bool = False,
        print_info: bool = True,
        name: str | None = None,
    ) -> None:
        uni_keys: dict[UniadicRecord, str] = dict()
        var_keys: dict[Variadic, str] = dict()
        if model is None and depth != 0:
            raise ValueError("Depth cannot be specified when model is not given")
        if model is not None:
            sample_data = next(iter(model.conns.metadata_dict)).data
            if self.data_store.data_memo.get(id(sample_data)) is None:
                raise ValueError("Given model is not a part of compiled model")

        # If model is not None, create data to key map. this dict will point
        # determined key names in physical model.
        data_to_key_map: dict[Tensor | Scalar, list[str]] = {}
        for key, value in self.data.items():
            data_to_key_map.setdefault(value, []).append(key)

        shape_info = None
        type_info = None

        # Extract all summary information
        dag: list[BaseModel] | dict[BaseModel, dict[str, ConnectionData]]
        if model is not None:
            dag = model.dag if isinstance(model, Model) else [model]
            name_mappings = define_unique_names(dag)
            conn_info = model.extract_connection_info(
                name_mappings, data_to_key_map, self.data_store.data_memo
            )
        else:
            # Remove unused models and cached models
            all_models = list(self.flat_graph.get_models())
            for key in self.data_store.unused_keys | self.data_store.cached_data.keys():
                if (
                    unused_model := self.flat_graph.connections.get(key)
                ) is not None and unused_model.node is not None:
                    all_models.remove(unused_model.node.model)

            name_mappings = define_unique_names(all_models)
            conn_info = self.extract_connection_info(name_mappings)  # type: ignore

        model_shapes: dict[str, _ShapesType] = {
            sub_model_name: self.get_shapes(
                sub_model, uni_keys, var_keys, symbolic, alternative_shapes
            )
            for sub_model, sub_model_name in name_mappings.items()
        }

        # calculate all key parameters and total parameters
        param_info, total_parameters = self._calculate_parameters(
            name_mappings,
            data_to_key_map,  # type: ignore
        )

        if print_info:
            # Print the model info (backend, precision, trainable keys, etc.)
            self._print_model_info(total_parameters, data_to_key_map, model)

        if verbose:
            if shapes:
                # extract the shape info if necessary
                shape_info = get_summary_shapes(model_shapes, conn_info)

            if types:
                # extract the type info if necessary
                type_info = get_summary_types(name_mappings, self.data_store.data_memo)

            # if verbose, find the name of the model and create the table object and
            # display it based on extracted infos
            if name is None:
                name = model.__class__.__name__ if model else self.__class__.__name__
            table = get_summary(
                conns=conn_info,
                name=name,
                shape=shape_info,  # type: ignore
                types=type_info,
                params=param_info,
            )

            table.compile()
            table.display()
            if depth > 0:
                for model, model_name in name_mappings.items():
                    if not isinstance(model, PrimitiveModel):
                        self.summary(
                            model=model,
                            depth=depth - 1,
                            shapes=shapes,
                            types=types,
                            symbolic=symbolic,
                            verbose=verbose,
                            print_info=False,
                            name=model_name,
                        )

    def extract_connection_info(
        self, name_mappings: dict[PrimitiveModel, str] | None = None
    ) -> dict[str, tuple[dict[str, list[str]], dict[str, list[str]]]]:
        if name_mappings is None:
            name_mappings = define_unique_names(self.flat_graph.get_models())
        conn_info: dict[str, tuple[dict[str, list[str]], dict[str, list[str]]]] = {}

        for model, model_name in name_mappings.items():
            conn_info.setdefault(model_name, ({}, {}))
            model_node = self.flat_graph.nodes[model]
            input_keys = tuple(model.input_keys)

            for input_key in input_keys:
                connection = model_node.connections[input_key]
                if (connected_node := connection.node) is None or name_mappings.get(
                    connected_node.model
                ) is None:
                    # If connection.node is None, it means there is no node connected
                    # that input key. Meaning that input key is an input to overall
                    # model. Indicate it accordingly
                    input_name = "'" + connection.key + "'"
                    input_data = model.conns.all[input_key].metadata.data
                    if isinstance(input_data, Scalar):
                        # If value of the scalar is determined, write that value
                        pm_input_data = self.data_store.data_memo[id(input_data)]
                        if (val := pm_input_data.value) is not TBD:
                            input_name = str(val)
                    conn_info[model_name][0][input_key] = [input_name]
                else:
                    # If connection.node is not None, it means that the input_key is
                    # the output of another model. It also means that output of that
                    # model is connected to the input_key. Hence, two updates on
                    # conns_dict shall be done. Find connected models and keys and do
                    # the updates.
                    con_model = connected_node.model
                    connected_model_name = name_mappings[con_model]
                    con_model_output_key = next(iter(con_model.conns.output_keys))
                    conn_info.setdefault(connected_model_name, ({}, {}))
                    outer_input_conn = conn_info[model_name][0].setdefault(
                        input_key, []
                    )
                    outer_output_conn = conn_info[connected_model_name][1].setdefault(
                        con_model_output_key, []
                    )
                    outer_input_conn.append(
                        f"{connected_model_name}.{con_model_output_key}"
                    )
                    outer_output_conn.append(f"{model_name}.{input_key}")

        for output_key in self.output_keys:
            # Traverse output_keys of overall model and make indications accordingly
            outer_key = self.flat_graph.output_dict.get(output_key, output_key)
            output_connection = self.flat_graph.connections[outer_key]
            assert output_connection.node is not None
            model = output_connection.node.model
            model_name = name_mappings[model]
            inner_out_key = next(iter(model.conns.output_keys))
            conn_info[model_name][1].setdefault(inner_out_key, []).append(
                f"'{output_key}'"
            )
        return conn_info

    def set_random_seed_values(self, **seed_mapping: int) -> None:
        self.data_store.set_random_seed_values(**seed_mapping)

    def _step_random_seed_values(self):
        for key, value in self.data_store._random_seeds.items():
            random.seed(value)
            new_seed = random.randint(0, 2**14)
            self.data_store._random_seeds[key] = new_seed

    def _replace_with_primitive(
        self, model: Model, key_mappings: dict[str, str]
    ) -> tuple[PrimitiveModel, dict[str, str]]:
        assert model.formula_key is not None
        formula = self.backend.primitive_function_dict[model.formula_key]
        primitive_input_keys = formula.__code__.co_varnames[
            : formula.__code__.co_argcount
        ]  # make function?

        # Remove unnecessary keys
        unnecessary_keys = {
            key: key_mappings.get(key, key)
            for key in (set(model.input_keys) - set(primitive_input_keys))
        }
        input_keys = list(model.input_keys)
        external_keys = list(model.external_keys)

        for key, val in unnecessary_keys.items():
            # self.static_keys.pop(val)
            # self.non_differentiables.pop(val)
            self.data_store.remove_key_from_store(val, label_as_unused=False)
            self.data.pop(val)
            self._input_keys.discard(val)
            input_keys.remove(key)
            external_keys.remove(key)

        for key in list(self.data):
            if key[0] == "$":
                self.data.pop(key)

        kwargs = {key: model.conns.all[key].metadata.data for key in external_keys}

        primitive = PrimitiveModel(
            formula_key=model.formula_key, name=model.name, **kwargs
        )
        primitive.parent = model.parent

        p_key_mappings: dict[str, str] = {}
        # for key in model._input_keys | model.output_keys:
        for key in model.external_keys:
            if key[0] != "$":
                p_key_mappings[key] = key_mappings.get(key, key)

        return primitive, p_key_mappings

    def evaluate(
        self,
        params: ParamsEvalType[DataType] | None = None,
        data: DataEvalType[DataType] | None = None,
    ) -> DataEvalType[DataType]:
        # Inject seed values.
        data = (
            self._random_seeds if data is None else data | self._random_seeds  # type: ignore[operator]
        )
        self._step_random_seed_values()
        if (
            isinstance(self.backend, ParallelBackend)
            and self.backend.get_parallel_manager() is not None
        ):
            return self.backend._run_callable(params, data, fn_name="eval_fn")
        else:
            return self._generated_eval_fn(params, data)

    def evaluate_gradients(
        self,
        params: ParamsEvalType[DataType] | None = None,
        data: DataEvalType[DataType] | None = None,
        output_gradients: ParamsEvalType[DataType] | None = None,
    ) -> ParamsEvalType[DataType]:
        data = (
            self._random_seeds if data is None else data | self._random_seeds  # type: ignore[operator]
        )
        if self.inference:
            raise NotImplementedError(
                "Inference mode does not support gradients calculation"
            )
        if (
            isinstance(self.backend, ParallelBackend)
            and self.backend.get_parallel_manager() is not None
        ):
            return self.backend._run_callable(
                params, data, output_gradients, fn_name="eval_grad_fn"
            )
        else:
            return self._generated_compute_gradients_fn(params, data, output_gradients)  # type: ignore

    def evaluate_all(
        self,
        params: ParamsEvalType[DataType] | None = None,
        data: DataEvalType[DataType] | None = None,
        output_gradients: ParamsEvalType[DataType] | None = None,
    ) -> tuple[DataEvalType[DataType], ParamsEvalType[DataType]]:
        data = (
            self._random_seeds if data is None else data | self._random_seeds  # type: ignore[operator]
        )
        if self.inference:
            raise NotImplementedError(
                "Inferece mode does not support gradients calculation"
            )
        if (
            isinstance(self.backend, ParallelBackend)
            and self.backend.get_parallel_manager() is not None
        ):
            return self.backend._run_callable(
                params, data, output_gradients, fn_name="eval_all_fn"
            )
        else:
            return self._generated_evaluate_all_fn(params, data, output_gradients)  # type: ignore


@dataclass
class Name:
    name: str
    origin: str

    def __hash__(self) -> int:
        return hash(self.name)

    def __eq__(self, other: object) -> bool:
        if isinstance(other, Name):
            return self.name == other.name
        if isinstance(other, str):
            return self.name == other
        return False

    def startswith(self, prefix: str) -> bool:
        return self.name.startswith(prefix)


class FlatModel:
    def __init__(
        self,
        model: BaseModel,
        reserved_keys: set[str] | None = None,
        short_namings: bool = True,
    ):
        """
        Args:
            model (BaseModel): The base model to be flattened.
            reserved_keys (set[str] | None): A set of reserved keys.
            short_namings (bool): Flag to determine if short namings should be used.
        """

        self.mappings: dict[PrimitiveModel, dict[str, Name]] = {}
        self.assigned_edges: dict[IOHyperEdge, Name] = {}
        self.assigned_names: dict[str, Name] = {}
        self.external_edges: dict[IOHyperEdge, str] = {}
        self.used_edges: set[IOHyperEdge] = set()
        self.key_origins: dict[str, int] = {}
        self.reserved_keys = reserved_keys if reserved_keys else set()
        self.queued_models: dict[
            IOHyperEdge, list[tuple[PrimitiveModel, dict[str, str], str]]
        ] = {}
        self._external_mapping: dict[str, Name] = {}
        self.model = model
        self.short_namings = short_namings

        self._name_externals()
        self.generate_keys(model)
        self._rebase_names()

    @property
    def external_mapping(self) -> dict[str, str]:
        """
        Get the external mapping of keys to names.

        Returns:
            dict[str, str]: The external mapping.
        """
        return {key: value.name for key, value in self._external_mapping.items()}

    @property
    def external_keys(self) -> set[str]:
        """
        Get the set of external keys.

        Returns:
            set[str]: The set of external keys.
        """
        return set(self.external_mapping.values())

    def rename_key(self, source_name: str, target_name: str) -> None:
        """
        Rename a key from source_name to target_name.

        Args:
            source_name (str): The original name of the key.
            target_name (str): The new name of the key.
        """
        if source_name == target_name:
            return

        if target_name in self.assigned_names:
            new_target_key = self._get_next_unique_name(target_name)
            self._update_defined_names(target_name, new_target_key)

        self._update_defined_names(source_name, target_name)

    def _update_defined_names(self, old_key: str, new_key: str) -> None:
        old_name = self.assigned_names[old_key]
        if old_name.origin in self.key_origins:
            if self.key_origins[old_name.origin] == 0:
                self.key_origins.pop(old_name.origin)
            else:
                self.key_origins[old_name.origin] -= 1

        self.assigned_names[old_key].name = new_key
        self.assigned_names[new_key] = self.assigned_names.pop(old_key)

        if old_key in self.external_mapping.values():
            self._external_mapping = {
                key: self.assigned_names[new_key] if value == old_key else value
                for key, value in self._external_mapping.items()
            }

    def _name_externals(self) -> None:
        external_keys = list(self.model.conns.input_keys) + list(
            self.model.conns.output_keys
        )
        external_keys_no_named = [key for key in external_keys if key.startswith("$")]
        external_keys_named = [key for key in external_keys if not key.startswith("$")]

        key_origin_counts = self._count_key_origins(
            external_keys_named, external_keys_no_named
        )

        for key in external_keys_named + external_keys_no_named:
            conn = self.model.conns.all[key]
            base_name_str = conn.key

            if self.short_namings:
                if not key.startswith("$"):
                    name_str = self._get_unique_name_str(base_name_str)
                    name = self._create_name(name_str, base_name_str)
                else:
                    key_origin = conn.metadata.key_origin
                    assert key_origin is not None
                    name = self._create_name(
                        self._get_unique_name_str(key_origin, key_origin_counts),
                        key_origin,
                    )

                self._external_mapping[base_name_str] = name
                self.assigned_edges[conn.metadata] = name

            if key in self.model.input_keys:
                self.used_edges.add(conn.metadata)
                self.external_edges[conn.metadata] = base_name_str

    def _count_key_origins(
        self, external_keys_named: list[str], external_keys_no_named: list[str]
    ) -> dict[str, int]:
        """
        Count the origins of the keys.

        Args:
            external_keys_named (list[str]): list of named external keys.
            external_keys_no_named (list[str]): list of unnamed external keys.

        Returns:
            dict[str, int]: The count of key origins.
        """
        key_origin_counts: dict[str, int] = {}
        for key in external_keys_named + external_keys_no_named:
            conn = self.model.conns.all[key]
            key_origin = conn.metadata.key_origin
            assert key_origin is not None
            key_origin_counts.setdefault(key_origin, 0)
            key_origin_counts[key_origin] += 1
        return key_origin_counts

    def _get_unique_name_str(
        self, base_name: str, key_origin_counts: dict[str, int] | None = None
    ) -> str:
        """
        Get a unique name string based on the base name and key origin counts.

        Args:
            base_name (str): The base name.
            key_origin_counts (dict[str, int] | None): The counts of key origins.

        Returns:
            str: The unique name string.
        """
        if key_origin_counts and key_origin_counts.get(base_name, 0) > 1:
            return self._get_next_unique_name(base_name)
        return base_name

    def generate_keys(
        self,
        model: BaseModel,
        mappings: dict[str, str] | None = None,
        parent_name: str = "",
    ) -> None:
        """
        Generate keys for the model.

        Args:
            model (BaseModel): The base model.
            mappings (dict[str, str] | None): The mappings of keys.
            parent_name (str): The parent name.
        """
        if mappings is None:
            mappings = {}

        if isinstance(model, PrimitiveModel):
            if not self._is_primitive_ready(model):
                self._add_primitive_to_queue(model, mappings, parent_name)
                return

            self._process_primitive_model(model, mappings, parent_name)

        elif isinstance(model, Model):
            self._process_model(model, mappings, parent_name)
        else:
            raise ValueError("Model must be either PrimitiveModel or Model")

    def _process_primitive_model(
        self, model: PrimitiveModel, mappings: dict[str, str], parent_name: str
    ) -> None:
        """
        Process a primitive model.

        Args:
            model (PrimitiveModel): The primitive model.
            mappings (dict[str, str]): The mappings of keys.
        """

        self.mappings.setdefault(model, {})
        for key, conn in model.conns.all.items():
            if conn.metadata in self.assigned_edges:
                name = self.assigned_edges[conn.metadata]
            elif self.short_namings:
                key_origin = conn.metadata.key_origin
                assert key_origin is not None

                name = self._create_name(
                    self._get_next_unique_name(key_origin), key_origin
                )
            else:
                name_key = mappings.get(key, f"{parent_name}_{key}")
                name = self._create_name(name_key, name_key)
                if conn.metadata in self.external_edges:
                    external_name_key = self.external_edges[conn.metadata]
                    self._external_mapping[external_name_key] = name

            self.assigned_edges[conn.metadata] = name
            self.mappings[model][key] = name

        output_edge = model.output.metadata
        self.used_edges.add(output_edge)
        self._check_for_queue(output_edge)

    def _process_model(
        self, model: Model, mappings: dict[str, str], parent_name: str
    ) -> None:
        submodel_names = model.get_unique_submodel_names()

        for m, value in model.dag.items():
            submodel_name = submodel_names[m].lower()
            name = (
                submodel_name
                if len(parent_name) == 0
                else parent_name + "_" + submodel_name
            )

            name_mapping: dict[str, str] = {}
            for key, conn in value.items():
                if conn.key.startswith("$"):
                    continue

                if conn.key not in mappings:
                    key_origin = conn.metadata.key_origin
                    assert key_origin is not None
                    if self.short_namings:
                        name_mapping[key] = key_origin
                    else:
                        name_mapping[key] = (
                            parent_name + "_" + key_origin
                            if len(parent_name) > 0
                            else key_origin
                        )
                else:
                    name_mapping[key] = mappings[conn.key]

            self.generate_keys(m, name_mapping, parent_name=name)

    def _check_for_queue(self, hyperedge: IOHyperEdge) -> None:
        if hyperedge in self.queued_models:
            for m, mappings, parent_name in self.queued_models[hyperedge]:
                if self._is_primitive_ready(m):
                    self._process_primitive_model(
                        m, mappings=mappings, parent_name=parent_name
                    )

    def _is_primitive_ready(self, model: PrimitiveModel) -> bool:
        """
        Check if a primitive model is ready to be processed.

        Args:
            model (PrimitiveModel): The primitive model.

        Returns:
            bool: True if the model is ready, False otherwise.
        """

        for conn in model.conns.input_connections:
            if conn.metadata.data.value is TBD and conn.metadata not in self.used_edges:
                return False
        return True

    def _add_primitive_to_queue(
        self, model: PrimitiveModel, mappings: dict[str, str], parent_name: str
    ) -> None:
        """
        Add a primitive model to the queue.

        Args:
            model (PrimitiveModel): The primitive model.
            input_edges (set[IOHyperEdge]): The input edges.
            mappings (dict[str, str]): The mappings of keys.
        """

        for conn in model.conns.input_connections:
            self.queued_models.setdefault(conn.metadata, [])
            if (model, mappings, parent_name) not in self.queued_models[conn.metadata]:
                self.queued_models[conn.metadata].append((model, mappings, parent_name))

    def _get_next_unique_name(self, name: str) -> str:
        """
        Get the next unique name for the given base name.

        Args:
            name (str): The base name.

        Returns:
            str: The next unique name.
        """
        self.key_origins[name] = self.key_origins.get(name, -1) + 1
        candidate_name = f"{name}_{self.key_origins[name]}"
        if (
            candidate_name in self.assigned_names
            or candidate_name in self.reserved_keys
        ):
            return self._get_next_unique_name(name)
        while candidate_name in self.reserved_keys:
            candidate_name = f"_{candidate_name}"
        return candidate_name

    def _create_name(self, name: str, key_origin: str) -> Name:
        """
        Create a new name with the given base name and key origin.

        Args:
            name (str): The base name.
            key_origin (str): The key origin.

        Returns:
            Name: The created name.
        """
        new_name = Name(name, origin=key_origin)
        self.assigned_names[name] = new_name
        return new_name

    def _rebase_names(self) -> None:
        """
        Rebase the names to remove unnecessary suffixes.
        """
        for base_name, idx in self.key_origins.items():
            if idx == 0 and base_name not in self.external_keys:
                name = f"{base_name}_{0}"
                while base_name in self.reserved_keys:
                    base_name = f"_{base_name}"
                self.assigned_names[name].name = base_name
                self.assigned_names[base_name] = self.assigned_names.pop(name)

    def __iter__(self) -> FlatModel:
        self._iter = iter(self.mappings.items())
        return self

    def __next__(self) -> tuple[PrimitiveModel, dict[str, str]]:
        model, mapping = next(self._iter)
        return model, {key: name.name for key, name in mapping.items()}<|MERGE_RESOLUTION|>--- conflicted
+++ resolved
@@ -40,12 +40,12 @@
     NotAvailable,
     ParamsEvalType,
     Scalar,
+    ShapeResultType,
     Table,
     Tensor,
     UniadicRecord,
     Updates,
     Variadic,
-    _ShapesType,
     create_shape_map,
     get_shapes,
     get_summary,
@@ -145,6 +145,7 @@
                 while key_origin in flat_model.assigned_names:
                     key_origin = f"_{key_origin}"
 
+            assert key_origin is not None
             self._output_keys.add(key_origin)
             flat_model.rename_key(current_name, key_origin)
 
@@ -239,14 +240,11 @@
                 self.data_store.update_data({cache_name: cache_scalar})
 
             self.flat_graph.add_value(p_model, mappings)
-<<<<<<< HEAD
-=======
-
-        self.data_store.set_random_seed_keys(self.flat_graph._random_keys)
->>>>>>> 941b0911
+
+        self.data_store.set_random_seed_keys(self.flat_graph.random_keys)
 
         for cached_key in list(self.data_store.cached_data.keys()):
-            self.data_store._infer_unused_keys(cached_key)
+            self.data_store.infer_unused_keys(cached_key)
 
         # First part of the pm with all the inferences.
         self._pre_compile(
@@ -376,7 +374,7 @@
         var_keys: dict[Variadic, str] | None = None,
         symbolic: bool = False,
         verbose: bool = False,
-    ) -> _ShapesType:
+    ) -> ShapeResultType:
         if model is not None:
             # Find corresponding data from self.data_store_data_memo.
             data_dict = {
@@ -399,10 +397,10 @@
 
     @property
     def data(self) -> dict[str, Tensor | Scalar]:
-        return self.data_store._all_data
+        return self.data_store.all_data
 
     @property
-    def shapes(self) -> _ShapesType:
+    def shapes(self) -> ShapeResultType:
         return self.get_shapes()
 
     @property
@@ -410,19 +408,12 @@
         return sorted(self._output_keys)
 
     @property
-<<<<<<< HEAD
     def input_keys(self) -> set[str]:
         return self._input_keys
 
     def _infer_differentiability(
         self, model: PrimitiveModel, dag: dict[str, str]
     ) -> None:
-=======
-    def input_keys(self):
-        return self._input_keys
-
-    def _infer_differentiability(self, model: PrimitiveModel, dag: dict[str, str]):
->>>>>>> 941b0911
         # Infer output differentiability only for the models
         # that have a Tensor type output.
         if isinstance(model.output.metadata.data, Tensor):
@@ -517,19 +508,7 @@
         constant_keys: dict[str, DataType | MainValueType],
         data_keys: set[str],
         shapes: PhysicalShapeType,
-<<<<<<< HEAD
-        jacobian_keys: set[str],
     ) -> None:
-        if jacobian_keys and self.backend.is_manualgrad:
-            raise Exception(
-                "Jacobians are only calculated for the backends that have "
-                "autograd capability."
-            )
-
-        self.jacobian_keys = jacobian_keys
-=======
-    ):
->>>>>>> 941b0911
         self.ignore_grad_keys: set[str] = set()
 
         # Set given shapes.
@@ -622,83 +601,6 @@
         )
         self._generated_evaluate_all_fn: EvaluateAllType[DataType] | None = eval_all_fn
 
-<<<<<<< HEAD
-    def create_jacobian_fn(self, generated_fn: Callable):  # type: ignore
-        # TODO: Fix this method to make it picklable!
-        if self.backend.is_manualgrad:
-            raise (
-                NotImplementedError(
-                    "Currently Jacobian is not supported for manuel grad!"
-                )
-            )
-
-        # TODO: Consider to JIT this function.
-        def multiplier(x, y):  # type: ignore
-            return x * y  # type: ignore
-
-        def jacobian_fn(  # type: ignore
-            inputs: dict[str, DataType], data: dict[str, DataType] | None = None
-        ):
-            # Function for calculating jacobians for the requested
-            # outputs stated in jacobian keys. We use more efficient
-            # jacobian method considerin input-output dimensionalities.
-            if data is None:
-                data = {}
-
-            def jacobian_wrapper(input, output):  # type: ignore
-                total_inputs = inputs | input  # type: ignore
-
-                return generated_fn(params=total_inputs, data=data)[output]  # type: ignore
-
-            jacobians: dict[str, dict[str, DataType]] = {}
-
-            # Define default jacobian method as jacrev since
-            # output dimensionality is generally lower than input.
-            jacobian_method = self.backend.jacrev  # type: ignore
-
-            # Iterate over all requested outputs for Jacobian calculations.
-            for out in self.jacobian_keys:
-                jacobians[out] = {}
-                # Iterate over all trainable inputs.
-
-                jacobian_par_fn = jacobian_method(partial(jacobian_wrapper, output=out))  # type: ignore
-
-                for key in inputs:
-                    # if all(isinstance(dim, int) for dim in self.shapes[out]) and all(
-                    #     isinstance(dim, int) for dim in self.shapes[key]
-                    # ):
-                    key_shp = self.shapes[key]
-                    out_shp = self.shapes[out]
-                    if (
-                        isinstance(key_shp, list)
-                        and isinstance(out_shp, list)
-                        and is_list_int(key_shp)
-                        and is_list_int(out_shp)
-                    ):
-                        # If dimensions are known, jacrev is more efficient
-                        # for wide Jacobian matrices where output dimensionalitiy
-                        # is lower than input dimensionality.
-                        # jacfwd is more efficient in oppisite condition.
-                        cond = reduce(multiplier, out_shp) >= reduce(  # type: ignore
-                            multiplier,  # type: ignore
-                            key_shp,
-                        )
-                        jacobian_method = [self.backend.jacrev, self.backend.jacfwd][  # type: ignore
-                            cond
-                        ]
-                    # Provide input in dict format in order to get jacobians in dict
-                    # format since all inputs are originally provided in dict format.
-                    input = {key: inputs[key]}
-                    # jacobians[out] |= jacobian_method(
-                    #     partial(jacobian_wrapper, output=out)
-                    # )(input)
-                    jacobians[out] |= jacobian_par_fn(input)
-            return jacobians
-
-        return jacobian_fn
-
-=======
->>>>>>> 941b0911
     def infer_ignore(
         self,
         weak_keys: set[str],
@@ -948,7 +850,7 @@
             name_mappings = define_unique_names(all_models)
             conn_info = self.extract_connection_info(name_mappings)  # type: ignore
 
-        model_shapes: dict[str, _ShapesType] = {
+        model_shapes: dict[str, ShapeResultType] = {
             sub_model_name: self.get_shapes(
                 sub_model, uni_keys, var_keys, symbolic, alternative_shapes
             )
@@ -958,7 +860,7 @@
         # calculate all key parameters and total parameters
         param_info, total_parameters = self._calculate_parameters(
             name_mappings,
-            data_to_key_map,  # type: ignore
+            data_to_key_map,
         )
 
         if print_info:
@@ -981,7 +883,7 @@
             table = get_summary(
                 conns=conn_info,
                 name=name,
-                shape=shape_info,  # type: ignore
+                shape=shape_info,
                 types=type_info,
                 params=param_info,
             )
@@ -1067,7 +969,7 @@
     def set_random_seed_values(self, **seed_mapping: int) -> None:
         self.data_store.set_random_seed_values(**seed_mapping)
 
-    def _step_random_seed_values(self):
+    def _step_random_seed_values(self) -> None:
         for key, value in self.data_store._random_seeds.items():
             random.seed(value)
             new_seed = random.randint(0, 2**14)
