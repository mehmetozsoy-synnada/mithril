# Copyright 2022 Synnada, Inc.
#
# Licensed under the Apache License, Version 2.0 (the "License");
# you may not use this file except in compliance with the License.
# You may obtain a copy of the License at
#
#     http://www.apache.org/licenses/LICENSE-2.0
#
# Unless required by applicable law or agreed to in writing, software
# distributed under the License is distributed on an "AS IS" BASIS,
# WITHOUT WARRANTIES OR CONDITIONS OF ANY KIND, either express or implied.
# See the License for the specific language governing permissions and
# limitations under the License.

from __future__ import annotations

import operator
from collections.abc import Sequence
from functools import partial
from types import EllipsisType, NoneType
from typing import Any

from .. import types
from ..common import PaddingType
from ..framework.common import (
    NOT_GIVEN,
    TBD,
    ScalarValueType,
    Tensor,
    TensorValueType,
    ToBeDetermined,
)
from ..framework.constraints import (
    arange_constraints,
    bcast,
    bcast_error_check,
    broadcast_to_constraints,
    concat_constraints,
    conv_1d_constraints,
    conv_2d_constraints,
    cross_entropy_constraint,
    distance_matrix_const,
    eye_constraints,
    flatten_constrains,
    general_type_constraint,
    pad_constraints,
    padding_1d_constraint,
    padding_2d_constraint,
    polynomial_features_constraints,
    randn_constraints,
    sliding_window_1d_constraints,
    sliding_window_2d_constraints,
    squeeze_constraints,
    stride_constraint,
    swap_axes_constraints,
    tuple_converter_constraint,
    two_add,
    where_constrains,
)
from ..framework.logical import Model
from ..framework.logical.base import BaseKey
from ..framework.logical.model import Connection, ConnectionType, ExtendInfo
from ..framework.logical.operator import Operator
from ..framework.logical.operators import (
    AbsoluteOp,
    AddOp,
    ArgMaxOp,
    ArgMinOp,
    AtLeast1DOp,
    BufferOp,
    CastOp,
    CosineOp,
    DivideOp,
    DtypeOp,
    EqualOp,
    ExponentialOp,
    FloorDivideOp,
    GreaterEqualOp,
    GreaterOp,
    IndexerOp,
    ItemOp,
    LengthOp,
    LessEqualOp,
    LessOp,
    LogicalAndOp,
    LogicalNotOp,
    LogicalOrOp,
    LogicalXOrOp,
    MatrixMultiplyOp,
    MaximumOp,
    MaxOp,
    MeanOp,
    MinimumOp,
    MinOp,
    MinusOp,
    MultiplyOp,
    NotEqualOp,
    PowerOp,
    ProdOp,
    ReshapeOp,
    ShapeOp,
    ShiftLeftOp,
    ShiftRightOp,
    SineOp,
    SizeOp,
    SliceOp,
    SplitOp,
    SqrtOp,
    SubtractOp,
    SumOp,
    TensorToListOp,
    ToListOp,
    ToTensorOp,
    ToTupleOp,
    TransposeOp,
    VarianceOp,
)
from ..framework.logical.primitive import OperatorModel, PrimitiveModel
from ..types import Constant

__all__ = [
    "CustomPrimitiveModel",
    "Activation",
    "SquaredError",
    "AbsoluteError",
    "QuantileLoss",
    "CrossEntropy",
    "KLDivergence",
    "BinaryCrossEntropy",
    "HingeLoss",
    "QuadHingeLoss",
    "Sign",
    "Square",
    "Log",
    "StableReciprocal",
    "Relu",
    "LeakyRelu",
    "Sigmoid",
    "Softmax",
    "Softplus",
    "Tanh",
    "CartesianDifference",
    "Concat",
    "PermuteTensor",
    "PrimitiveConvolution1D",
    "PrimitiveConvolution2D",
    "Flatten",
    "PrimitiveMaxPool2D",
    "PrimitiveMaxPool1D",
    "NormModifier",
    "DistanceMatrix",
    "PolynomialFeatures",
    "TsnePJoint",
    "EyeComplement",
    "Eye",
    "ZerosLike",
    "Cholesky",
    "GPRAlpha",
    "GPRVOuter",
    "TransposedDiagonal",
    "Eigvalsh",
    "Squeeze",
    "AUCCore",
    "Embedding",
    "PositionalEncoding",
    "SwapAxes",
    "Where",
    "Arange",
    "BroadcastTo",
    "Gelu",
    "PrimitiveUnion",
    "ScaledDotProduct",
    "IsNan",
    "NanToNum",
    "PaddingConverter1D",
    "PaddingConverter2D",
    "StrideConverter",
    "TupleConverter",
    "Unique",
    "Trapezoid",
    "Pad",
    "Randn",
    "PrimitiveModel",
    "Buffer",
    "ToTuple",
    "Power",
    "Add",
    "Subtract",
    "Multiply",
    "Divide",
    "FloorDivide",
    "Minus",
    "MatrixMultiply",
    "Shape",
    "Reshape",
    "Length",
    "Size",
    "Exponential",
    "Item",
    "Indexer",
    "ToTensor",
    "ToList",
    "TensorToList",
    "Mean",
    "Sum",
    "Max",
    "Min",
    "Prod",
    "Variance",
    "Absolute",
    "Equal",
    "NotEqual",
    "Greater",
    "GreaterEqual",
    "Less",
    "LessEqual",
    "LogicalNot",
    "LogicalOr",
    "LogicalAnd",
    "LogicalXOr",
    "ShiftLeft",
    "ShiftRight",
    "ArgMax",
    "ArgMin",
    "Cast",
    "Transpose",
    "Sqrt",
    "Split",
    "Slice",
    "Dtype",
    "Sine",
    "Cosine",
    "Minimum",
    "Maximum",
    "AtLeast1D",
]
# Define types used to define keys:
ConstantType = float | int | Constant


class CustomPrimitiveModel(PrimitiveModel):
    def __init__(
        self, formula_key: str, name: str | None = None, **kwargs: BaseKey
    ) -> None:
        self.factory_args = {"formula_key": formula_key} | kwargs
        super().__init__(formula_key=formula_key, name=name, **kwargs)


########################## Supervised Loss Types ##########################
class SupervisedLoss(PrimitiveModel):
    """Base class for supervised losses with one input and a target.
    Takes N-dimensional input and target and produces N-dimensional output.

    Parameters
    ----------
    Operator : _type_
        _description_
    """

    input: Connection
    target: Connection
    output: Connection

    def __init__(
        self,
        formula_key: str,
        polymorphic_constraint: bool = True,
        name: str | None = None,
        input: Tensor[int | float | bool] | ToBeDetermined = TBD,
        target: Tensor[int | float | bool] | ToBeDetermined = TBD,
        **kwargs: BaseKey,
    ) -> None:
        default_kwargs: dict[str, BaseKey] = {
            "output": BaseKey(shape=[("Var_1", ...)], type=Tensor),
            "input": BaseKey(shape=[("Var_2", ...)], type=Tensor, value=input),
            "target": BaseKey(shape=[("Var_3", ...)], type=Tensor, value=target),
        }
        # Finalize kwargs.
        kwargs = default_kwargs | kwargs
        super().__init__(formula_key=formula_key, name=name, **kwargs)

        # Set constraints.
        bcast_constraint = self._add_constraint(
            fn=bcast, keys=[Operator.output_key, "input", "target"]
        )

        self._add_constraint(
            fn=bcast_error_check,
            keys=[Operator.output_key, "input", "target"],
            dependencies={bcast_constraint},
        )

        if polymorphic_constraint:
            self._add_constraint(
                fn=partial(general_type_constraint, fn=operator.add, is_bitwise=True),
                keys=[Operator.output_key, "input", "target"],
            )

        self.submodel.safe_shapes = {
            "output": ["N", ("Var", ...)],
            "input": ["N", ("Var", ...)],
            "target": ["N", ("Var", ...)],
        }

    def __call__(  # type: ignore[override]
        self,
        input: ConnectionType = NOT_GIVEN,
        target: ConnectionType = NOT_GIVEN,
        output: ConnectionType = NOT_GIVEN,
    ) -> ExtendInfo:
        return super().__call__(input=input, target=target, output=output)


class SquaredError(SupervisedLoss):
    def __init__(
        self,
        input: Tensor[int | float | bool] | ToBeDetermined = TBD,
        target: Tensor[int | float | bool] | ToBeDetermined = TBD,
        *,
        name: str | None = None,
    ) -> None:
        super().__init__(
            formula_key="squared_error", name=name, input=input, target=target
        )


class AbsoluteError(SupervisedLoss):
    def __init__(
        self,
        input: Tensor[int | float | bool] | ToBeDetermined = TBD,
        target: Tensor[int | float | bool] | ToBeDetermined = TBD,
        *,
        name: str | None = None,
    ) -> None:
        super().__init__(
            formula_key="absolute_error", name=name, input=input, target=target
        )


class HingeLoss(SupervisedLoss):
    def __init__(
        self,
        input: Tensor[int | float | bool] | ToBeDetermined = TBD,
        target: Tensor[int | float | bool] | ToBeDetermined = TBD,
        *,
        name: str | None = None,
    ) -> None:
        super().__init__(
            polymorphic_constraint=False,
            formula_key="hinge_loss",
            name=name,
            output=BaseKey(shape=["N", ("Var", ...)], type=Tensor[float]),
            input=input,
            target=target,
        )


class QuadHingeLoss(SupervisedLoss):
    def __init__(
        self,
        input: Tensor[int | float | bool] | ToBeDetermined = TBD,
        target: Tensor[int | float | bool] | ToBeDetermined = TBD,
        *,
        name: str | None = None,
    ) -> None:
        super().__init__(
            polymorphic_constraint=False,
            formula_key="quad_hinge_loss",
            name=name,
            output=BaseKey(shape=["N", ("Var", ...)], type=Tensor[float]),
            input=input,
            target=target,
        )


class QuantileLoss(PrimitiveModel):
    """
    Takes N-dimensional input and target and produces N-dimensional output.
    """

    input: Connection
    target: Connection
    quantile: Connection
    output: Connection

    def __init__(
        self,
        quantile: int | float | ToBeDetermined = TBD,
        input: Tensor[int | float | bool] | ToBeDetermined = TBD,
        target: Tensor[int | float | bool] | ToBeDetermined = TBD,
        *,
        name: str | None = None,
    ) -> None:
        super().__init__(
            formula_key="quantile_loss",
            name=name,
            output=BaseKey(shape=[("Var_1", ...)], type=Tensor),
            input=BaseKey(shape=[("Var_2", ...)], type=Tensor, value=input),
            target=BaseKey(shape=[("Var_3", ...)], type=Tensor, value=target),
            quantile=BaseKey(shape=[], type=Tensor[int | float], value=quantile),
        )

        bcast_constraint = self._add_constraint(
            fn=bcast, keys=[Operator.output_key, "input", "target"]
        )

        self._add_constraint(
            fn=bcast_error_check,
            keys=[Operator.output_key, "input", "target"],
            dependencies={bcast_constraint},
        )

        self._add_constraint(
            fn=partial(general_type_constraint, fn=two_add, is_bitwise=True),
            keys=[Operator.output_key, "input", "target", "quantile"],
        )

        self.submodel.safe_shapes = {
            "output": ["N", ("Var", ...)],
            "input": ["N", ("Var", ...)],
            "target": ["N", ("Var", ...)],
        }

    def __call__(  # type: ignore[override]
        self,
        input: ConnectionType = NOT_GIVEN,
        target: ConnectionType = NOT_GIVEN,
        quantile: int | float | ConnectionType = 0.5,
        output: ConnectionType = NOT_GIVEN,
    ) -> ExtendInfo:
        return super().__call__(
            input=input, target=target, quantile=quantile, output=output
        )


class CrossEntropy(PrimitiveModel):
    """
    If categorical = True:
        Takes N-dimensional input and (N-1)-dimensional target and
        produces (N-1)-dimensional output.
    else:
        Takes N-dimensional input and target and produces (N-1)-dimensional output.
    """

    input: Connection
    target: Connection
    weights: Connection
    cutoff: Connection
    robust: Connection
    output: Connection

    def __init__(
        self,
        input_type: str = "logits",
        weights: list[float] | str = "",
        input: Tensor[int | float | bool] | ToBeDetermined = TBD,
        target: Tensor[int | float | bool] | ToBeDetermined = TBD,
        robust: bool | ToBeDetermined = TBD,
        cutoff: ConstantType | ToBeDetermined = TBD,
        *,
        name: str | None = None,
    ) -> None:
        self.factory_args = {"input_type": input_type, "weights": weights}

        weights_type: type = list[float]
        if isinstance(weights, str):
            if weights not in ("", "auto"):
                raise ValueError(
                    f"weights can only be set to 'auto' in string format, got {weights}"
                )
            final_weights: list[float] | bool = weights.lower() == "auto"
            weights_type = bool
        else:
            final_weights = weights

        kwargs: dict[str, BaseKey] = {
            "output": BaseKey(shape=["N", ("Var", ...)], type=Tensor[float]),
            "input": BaseKey(shape=["N", "C", ("Var", ...)], type=Tensor, value=input),
            "target": BaseKey(
                shape=["N", ("VarTarget", ...)], type=Tensor, value=target
            ),
            "weights": BaseKey(type=weights_type, value=final_weights),
            "categorical": BaseKey(type=bool),
            "cutoff": BaseKey(shape=[], type=Tensor, value=cutoff),
            "robust": BaseKey(type=bool, value=robust),
        }

        if input_type == "logits":
            formula_key = "cross_entropy_with_logits"
        elif input_type == "probs":
            formula_key = "cross_entropy"
        elif input_type == "log_probs":
            formula_key = "cross_entropy_with_log_probs"
            kwargs.pop("cutoff")
            kwargs.pop("robust")
        else:
            raise ValueError(
                f"Cross entropy does not support '{input_type}' input type. "
                " Available input types: 'logits', 'probs', and 'log_probs'."
            )

        super().__init__(formula_key=formula_key, name=name, **kwargs)

        self._add_constraint(
            fn=cross_entropy_constraint, keys=["categorical", "input", "target"]
        )

    def __call__(  # type: ignore[override]
        self,
        input: ConnectionType = NOT_GIVEN,
        target: ConnectionType = NOT_GIVEN,
        weights: ConnectionType = NOT_GIVEN,
        categorical: bool | ConnectionType = True,
        cutoff: ConstantType | ConnectionType = Constant.MIN_POSITIVE_NORMAL,
        robust: bool | ConnectionType = False,
        output: ConnectionType = NOT_GIVEN,
    ) -> ExtendInfo:
        kwargs = {
            "input": input,
            "target": target,
            "weights": weights,
            "categorical": categorical,
            "output": output,
        }
        # Check if the given argument set is valid.
        if self.submodel.formula_key == "cross_entropy_with_log_probs":
            args: list[str] = []
            if robust is not False:
                args.append("robust")
            if cutoff != Constant.MIN_POSITIVE_NORMAL:
                args.append("cutoff")
            if args:
                raise ValueError(
                    f"Cross entropy with log probs does not accept {args} arguments."
                )
        else:
            if isinstance(cutoff, Constant) and cutoff == Constant.MIN_POSITIVE_NORMAL:
                # NOTE: Since we can not provide Tensor objects as default
                # arguments, we need to convert default value.
                cutoff = Tensor(cutoff)
            kwargs |= {"cutoff": cutoff, "robust": robust}

        return super().__call__(**kwargs)


class KLDivergence(PrimitiveModel):
    """
    Takes N-dimensional input and target and produces N-dimensional output.
    """

    input: Connection
    target: Connection
    cutoff: Connection
    output: Connection

    def __init__(
        self,
        input: Tensor[int | float | bool] | ToBeDetermined = TBD,
        target: Tensor[int | float | bool] | ToBeDetermined = TBD,
        cutoff: ConstantType | ToBeDetermined = TBD,
        name: str | None = None,
    ) -> None:
        super().__init__(
            formula_key="kl_divergence",
            name=name,
            output=BaseKey(shape=[("Var_1", ...)], type=Tensor[float]),
            input=BaseKey(shape=[("Var_2", ...)], type=Tensor, value=input),
            target=BaseKey(shape=[("Var_3", ...)], type=Tensor, value=target),
            cutoff=BaseKey(shape=[], type=Tensor, value=cutoff),
        )

        self.submodel.safe_shapes = {
            "output": ["N", ("Var", ...)],
            "input": ["N", ("Var", ...)],
            "target": ["N", ("Var", ...)],
        }
        bcast_constraint = self._add_constraint(
            fn=bcast, keys=[Operator.output_key, "input", "target"]
        )

        self._add_constraint(
            fn=bcast_error_check,
            keys=[Operator.output_key, "input", "target"],
            dependencies={bcast_constraint},
        )

    def __call__(  # type: ignore[override]
        self,
        input: ConnectionType = NOT_GIVEN,
        target: ConnectionType = NOT_GIVEN,
        cutoff: ConnectionType = Constant.MIN_POSITIVE_NORMAL,
        output: ConnectionType = NOT_GIVEN,
    ) -> ExtendInfo:
        if isinstance(cutoff, Constant) and cutoff == Constant.MIN_POSITIVE_NORMAL:
            # NOTE: Since we can not provide Tensor objects as default
            # arguments, we need to convert default value.
            cutoff = Tensor(cutoff)
        return super().__call__(
            input=input, target=target, cutoff=cutoff, output=output
        )


class BinaryCrossEntropy(PrimitiveModel):
    """
    Takes N-dimensional input and target and produces N-dimensional output.
    """

    input: Connection
    target: Connection
    pos_weight: Connection
    cutoff: Connection
    robust: Connection
    output: Connection

    def __init__(
        self,
        input_type: str = "logits",
        pos_weight: float | str | ToBeDetermined = 1.0,
        input: Tensor[int | float | bool] | ToBeDetermined = TBD,
        target: Tensor[int | float | bool] | ToBeDetermined = TBD,
        cutoff: Tensor[int | float | bool] | ToBeDetermined = TBD,
        robust: bool | ToBeDetermined = TBD,
        *,
        name: str | None = None,
    ) -> None:
        self.factory_args = {"input_type": input_type, "pos_weight": pos_weight}

        if isinstance(pos_weight, str):
            if pos_weight != "auto":
                raise ValueError(
                    "pos_weight can only be set to 'auto' in string format,"
                    " got {pos_weight}"
                )
            pos_weight = True

        pos_weight_type = (
            float | bool if pos_weight in (..., None) else type(pos_weight)
        )
        kwargs: dict[str, BaseKey] = {
            "output": BaseKey(shape=[("Var_out", ...)], type=Tensor[float]),
            "input": BaseKey(shape=[("Var_out", ...)], type=Tensor, value=input),
            "target": BaseKey(
                shape=[("Var_out", ...)],
                type=Tensor[int | float],
                value=target,
            ),
            "pos_weight": BaseKey(type=pos_weight_type, value=pos_weight),
            "cutoff": BaseKey(value=cutoff),
            "robust": BaseKey(type=bool, value=robust),
        }

        if input_type == "logits":
            formula_key = "binary_cross_entropy_with_logits"
        elif input_type == "probs":
            formula_key = "binary_cross_entropy"
        else:
            raise ValueError(f"Binary Cross Entropy does not support \
                             '{input_type}' input type. Available    \
                             input types: 'logits' and 'probs'.")

        super().__init__(formula_key=formula_key, name=name, **kwargs)

        bcast_constraint = self._add_constraint(
            fn=bcast, keys=[Operator.output_key, "input", "target"]
        )

        self._add_constraint(
            fn=bcast_error_check,
            keys=[Operator.output_key, "input", "target"],
            dependencies={bcast_constraint},
        )

    def __call__(  # type: ignore[override]
        self,
        input: ConnectionType = NOT_GIVEN,
        target: ConnectionType = NOT_GIVEN,
        pos_weight: ConnectionType = NOT_GIVEN,
        cutoff: ConstantType | ConnectionType = Constant.MIN_POSITIVE_NORMAL,
        robust: bool | ConnectionType = False,
        output: ConnectionType = NOT_GIVEN,
    ) -> ExtendInfo:
        return super().__call__(
            input=input,
            target=target,
            pos_weight=pos_weight,
            cutoff=cutoff,
            robust=robust,
            output=output,
        )


class Log(PrimitiveModel):
    input: Connection
    output: Connection

    def __init__(
        self,
        robust: bool = False,
        input: Tensor[int | float | bool] | ToBeDetermined = TBD,
        *,
        cutoff: Tensor[float] | ToBeDetermined = TBD,
        name: str | None = None,
    ) -> None:
        self.robust = robust
        self.factory_args = {"robust": robust}

        if robust:
            super().__init__(
                formula_key="robust_log",
                name=name,
                output=BaseKey(shape=[("Var", ...)], type=Tensor[float]),
                input=BaseKey(shape=[("Var", ...)], type=Tensor, value=input),
                cutoff=BaseKey(shape=[], type=Tensor, value=cutoff),
            )
        else:
            super().__init__(
                formula_key="log",
                name=name,
                output=BaseKey(shape=[("Var", ...)], type=Tensor[float]),
                input=BaseKey(shape=[("Var", ...)], type=Tensor, value=input),
            )

    def __call__(  # type: ignore[override]
        self,
        input: ConnectionType = NOT_GIVEN,
        output: ConnectionType = NOT_GIVEN,
        *,
        cutoff: ConnectionType = Constant.MIN_POSITIVE_NORMAL,
    ) -> ExtendInfo:
        kwargs = {"input": input, "output": output}

        default = (
            isinstance(cutoff, Constant) and cutoff == Constant.MIN_POSITIVE_NORMAL
        )
        if self.robust:
            if default:
                # NOTE: Since we can not provide Tensor objects as default
                # arguments, we need to convert default value.
                cutoff = Tensor(cutoff)  # type: ignore
            kwargs["cutoff"] = cutoff
        elif not default:
            raise ValueError("Cutoff cannot be specified when robust mode is off")

        return super().__call__(**kwargs)


class StableReciprocal(PrimitiveModel):
    input: Connection
    cutoff: Connection
    output: Connection

    def __init__(
        self,
        input: Tensor[int | float | bool] | ToBeDetermined = TBD,
        cutoff: Tensor[int | float] | ToBeDetermined = TBD,
        *,
        name: str | None = None,
    ) -> None:
        super().__init__(
            formula_key="stable_reciprocal",
            name=name,
            output=BaseKey(shape=[("Var", ...)], type=Tensor[float]),
            input=BaseKey(shape=[("Var", ...)], type=Tensor, value=input),
            cutoff=BaseKey(shape=[], value=cutoff),
        )

    def __call__(  # type: ignore[override]
        self,
        input: ConnectionType = NOT_GIVEN,
        cutoff: ConnectionType = Constant.STABLE_RECIPROCAL_THRESHOLD,
        output: ConnectionType = NOT_GIVEN,
    ) -> ExtendInfo:
        if (
            isinstance(cutoff, Constant)
            and cutoff == Constant.STABLE_RECIPROCAL_THRESHOLD
        ):
            # NOTE: Since we can not provide Tensor objects as default
            # arguments, we need to convert default value.
            cutoff = Tensor(cutoff)
        return super().__call__(input=input, cutoff=cutoff, output=output)


class Sign(PrimitiveModel):
    input: Connection
    output: Connection

    def __init__(
        self,
        input: Tensor[int | float | bool] | ToBeDetermined = TBD,
        *,
        name: str | None = None,
    ) -> None:
        super().__init__(
            formula_key="sign",
            name=name,
            output=BaseKey(shape=[("Var", ...)], type=Tensor[float]),
            input=BaseKey(shape=[("Var", ...)], type=Tensor, value=input),
        )

    def __call__(  # type: ignore[override]
        self, input: ConnectionType = NOT_GIVEN, output: ConnectionType = NOT_GIVEN
    ) -> ExtendInfo:
        return super().__call__(input=input, output=output)


class Square(PrimitiveModel):
    input: Connection
    output: Connection

    def __init__(
        self,
        input: Tensor[int | float | bool] | ToBeDetermined = TBD,
        *,
        name: str | None = None,
    ) -> None:
        super().__init__(
            formula_key="square",
            name=name,
            output=BaseKey(shape=[("Var", ...)], type=Tensor[float]),
            input=BaseKey(shape=[("Var", ...)], type=Tensor, value=input),
        )

    def __call__(  # type: ignore[override]
        self, input: ConnectionType = NOT_GIVEN, output: ConnectionType = NOT_GIVEN
    ) -> ExtendInfo:
        return super().__call__(input=input, output=output)


############################# Activation Types ##############################
class Activation(PrimitiveModel):
    input: Connection
    output: Connection

    def __init__(
        self,
        formula_key: str,
        polymorphic_constraint: bool = False,
        input: Tensor[int | float | bool] | ToBeDetermined = TBD,
        *,
        name: str | None = None,
        **kwargs: BaseKey,
    ) -> None:
        # NOTE: Torch and JAX behave different for some activation functions.
        # For example JAX handles int type inputs for GELU or LeakyRelu while
        # Torch assumes only float inputs for these activations. Since JAX handles
        # more general case, default types are written taking this into account.
        default_kwargs: dict[str, BaseKey] = dict(
            input=BaseKey(shape=[("Var", ...)], type=Tensor[int | float], value=input),
            output=BaseKey(shape=[("Var", ...)], type=Tensor[int | float]),
        )
        # Finalize kwargs.
        kwargs = default_kwargs | kwargs
        super().__init__(name=name, formula_key=formula_key, **kwargs)

        if polymorphic_constraint:
            self._add_constraint(
                fn=general_type_constraint,
                keys=[Operator.output_key, "input"],
            )

    def __call__(  # type: ignore[override]
        self, input: ConnectionType = NOT_GIVEN, output: ConnectionType = NOT_GIVEN
    ) -> ExtendInfo:
        return super().__call__(input=input, output=output)


class Relu(Activation):
    def __init__(
        self,
        input: Tensor[int | float | bool] | ToBeDetermined = TBD,
        *,
        name: str | None = None,
    ) -> None:
        super().__init__(
            formula_key="relu",
            name=name,
            polymorphic_constraint=True,
            input=input,
            output=BaseKey(shape=[("Var", ...)], type=Tensor),
        )


class Gelu(Activation):
    def __init__(
        self,
        approximate: bool = False,
        input: Tensor[int | float | bool] | ToBeDetermined = TBD,
        *,
        name: str | None = None,
    ) -> None:
        super().__init__(
            formula_key="gelu",
            approximate=BaseKey(value=approximate, type=bool),
            name=name,
            input=input,
        )

    def __call__(  # type: ignore[override]
        self,
        input: ConnectionType = NOT_GIVEN,
        approximate: ConnectionType = NOT_GIVEN,
        output: ConnectionType = NOT_GIVEN,
    ) -> ExtendInfo:
        return Model.__call__(self, input=input, approximate=approximate, output=output)


class Sigmoid(Activation):
    def __init__(
        self,
        input: Tensor[int | float | bool] | ToBeDetermined = TBD,
        *,
        name: str | None = None,
    ) -> None:
        super().__init__(
            formula_key="sigmoid",
            name=name,
            input=input,
            output=BaseKey(shape=[("Var", ...)], type=Tensor[float]),
        )


class Softmax(Activation):
    def __init__(
        self,
        input: Tensor[int | float | bool] | ToBeDetermined = TBD,
        axis: int | None | ToBeDetermined = TBD,
        *,
        name: str | None = None,
    ) -> None:
        axis_key = BaseKey(type=int | None, value=axis)
        super().__init__(formula_key="softmax", name=name, axis=axis_key, input=input)

    def __call__(  # type: ignore[override]
        self,
        input: ConnectionType = NOT_GIVEN,
        axis: ConnectionType = -1,
        output: ConnectionType = NOT_GIVEN,
    ) -> ExtendInfo:
        return Model.__call__(self, input=input, axis=axis, output=output)


class Softplus(Activation):
    def __init__(
        self,
        input: Tensor[int | float | bool] | ToBeDetermined = TBD,
        *,
        name: str | None = None,
    ) -> None:
        super().__init__(formula_key="softplus", name=name, input=input)


class Tanh(Activation):
    def __init__(
        self,
        input: Tensor[int | float | bool] | ToBeDetermined = TBD,
        *,
        name: str | None = None,
    ) -> None:
        super().__init__(formula_key="tanh", name=name, input=input)


class LeakyRelu(Activation):
    input: Connection
    output: Connection
    slope: Connection

    def __init__(
        self,
        slope: Tensor[int | float | bool] | int | float | ToBeDetermined = TBD,
        input: Tensor[int | float | bool] | ToBeDetermined = TBD,
        *,
        name: str | None = None,
    ) -> None:
        super().__init__(
            formula_key="leaky_relu",
            name=name,
            input=input,
            slope=BaseKey(value=slope),
            output=BaseKey(shape=[("Var", ...)], type=Tensor[float]),
        )

    def __call__(  # type: ignore[override]
        self,
        input: ConnectionType = NOT_GIVEN,
        slope: ConnectionType = 0.01,
        output: ConnectionType = NOT_GIVEN,
    ) -> ExtendInfo:
        return Model.__call__(self, input=input, slope=slope, output=output)


class StopGradient(PrimitiveModel):
    input: Connection
    output: Connection

    def __init__(
        self,
        input: Tensor[int | float | bool] | ToBeDetermined = TBD,
        *,
        name: str | None = None,
    ) -> None:
        # super().__init__(formula_key="stop_gradient", name=name)
        super().__init__(
            name=name,
            formula_key="stop_gradient",
            output=BaseKey(shape=[("Var", ...)], type=Tensor),
            input=BaseKey(shape=[("Var", ...)], type=Tensor, value=input),
        )

        self.add_constraint(
            fn=general_type_constraint,
            keys=[Operator.output_key, "input"],
        )

    def __call__(  # type: ignore[override]
        self, input: ConnectionType = NOT_GIVEN, output: ConnectionType = NOT_GIVEN
    ) -> ExtendInfo:
        return super().__call__(input=input, output=output)


class CartesianDifference(PrimitiveModel):
    left: Connection
    right: Connection
    output: Connection

    def __init__(
        self,
        left: Tensor[int | float | bool] | ToBeDetermined = TBD,
        right: Tensor[int | float | bool] | ToBeDetermined = TBD,
        *,
        name: str | None = None,
    ) -> None:
        # super().__init__(formula_key="cartesian_diff", name=name)
        super().__init__(
            name=name,
            formula_key="cartesian_diff",
            output=BaseKey(shape=["N", "M", "dim"], type=Tensor),
            left=BaseKey(shape=["N", "dim"], type=Tensor, value=left),
            right=BaseKey(shape=["M", "dim"], type=Tensor, value=right),
        )
        self._add_constraint(
            fn=partial(general_type_constraint, fn=operator.sub),
            keys=[Operator.output_key, "left", "right"],
        )

    def __call__(  # type: ignore[override]
        self,
        left: ConnectionType = NOT_GIVEN,
        right: ConnectionType = NOT_GIVEN,
        output: ConnectionType = NOT_GIVEN,
    ) -> ExtendInfo:
        return super().__call__(left=left, right=right, output=output)


class Concat(PrimitiveModel):
    output: Connection
    axis: Connection

    def __init__(
        self,
        input: list[Tensor[int | float | bool]] | ToBeDetermined = TBD,
        axis: int | None | ToBeDetermined = 0,
        *,
        name: str | None = None,
    ) -> None:
        self.factory_args = {"axis": axis}

        super().__init__(
            formula_key="concat",
            name=name,
            output=BaseKey(shape=[("Var_out", ...)], type=Tensor),
            input=BaseKey(type=list[Tensor[int | float | bool]], value=input),
            axis=BaseKey(type=int | None, value=axis),
        )
<<<<<<< HEAD
=======

        self._add_constraint(
            fn=concat_constraints, keys=[Operator.output_key, "input", "axis"]
        )
        # TODO: Do we need to add general_tensor_type_constraint for Concat?
        # self._add_constraint(
        #     fn=general_tensor_type_constraint,
        #     keys=[Operator.output_key, "input"],
        # )
>>>>>>> c7b32914


class PrimitiveUnion(PrimitiveModel):
    output: Connection

    def __init__(
        self,
        n: int = 1,
        *,
        name: str | None = None,
        **kwargs: int | float | tuple[int | float, ...] | ToBeDetermined,
    ) -> None:
        self.factory_args = {"n": n}
        input_definitions = {
            f"input{idx + 1}": BaseKey(
                type=int | float | tuple[int | float, ...],
                value=kwargs.get(f"input{idx + 1}", TBD),
            )
            for idx in range(n)
        }

        super().__init__(
            formula_key="union",
            name=name,
            output=BaseKey(type=tuple[int | float, ...]),
            **input_definitions,
        )


class PermuteTensor(PrimitiveModel):
    input: Connection
    indices: Connection
    output: Connection

    def __init__(
        self,
        indices: Tensor[int | float | bool] | ToBeDetermined = TBD,
        input: Tensor[int | float | bool] | ToBeDetermined = TBD,
        *,
        name: str | None = None,
    ) -> None:
        super().__init__(
            formula_key="permute_tensor",
            name=name,
            output=BaseKey(shape=["N", ("Var", ...)], type=Tensor),
            input=BaseKey(shape=["N", ("Var", ...)], type=Tensor, value=input),
            indices=BaseKey(shape=["N"], type=Tensor, value=indices),
        )

        self._add_constraint(
            fn=general_type_constraint, keys=[Operator.output_key, "input"]
        )

    def __call__(  # type: ignore[override]
        self,
        input: ConnectionType = NOT_GIVEN,
        indices: ConnectionType = NOT_GIVEN,
        output: ConnectionType = NOT_GIVEN,
    ) -> ExtendInfo:
        return super().__call__(input=input, indices=indices, output=output)


class PrimitiveConvolution1D(PrimitiveModel):
    input: Connection
    weight: Connection
    stride: Connection
    padding: Connection
    dilation: Connection
    output: Connection
    bias: Connection

    def __init__(
        self,
        use_bias: bool = True,
        input: Tensor[int | float | bool] | ToBeDetermined = TBD,
        weight: Tensor[int | float | bool] | ToBeDetermined = TBD,
        stride: int | ToBeDetermined = TBD,
        padding: int | tuple[int, int] | ToBeDetermined = TBD,
        dilation: int | ToBeDetermined = TBD,
        *,
        bias: Tensor[int | float | bool] | ToBeDetermined = TBD,
        name: str | None = None,
    ) -> None:
        self.factory_args = {"use_bias": use_bias}
        formula_key = "conv1d_bias"
        kwargs: dict[str, BaseKey] = {
            "output": BaseKey(shape=["N", "out_channels", "d_out"], type=Tensor),
            "input": BaseKey(shape=["N", "C_in", "d_in"], type=Tensor, value=input),
            "weight": BaseKey(
                shape=["out_channels", "C_in", "kernel_size"],
                type=Tensor,
                value=weight,
            ),
            "bias": BaseKey(shape=[1, "out_channels", 1], type=Tensor, value=bias),
            "stride": BaseKey(type=int, value=stride),
            "padding": BaseKey(type=int | tuple[int, int], value=padding),
            "dilation": BaseKey(type=int, value=dilation),
        }

        if not use_bias:
            formula_key = "conv1d"
            kwargs.pop("bias")

        super().__init__(formula_key=formula_key, name=name, **kwargs)

        self._add_constraint(
            fn=conv_1d_constraints,
            keys=["output", "input", "stride", "padding", "dilation", "weight"],
        )

        constraint_keys = ["input", "weight"]
        if use_bias:
            constraint_keys.append("bias")

            self._add_constraint(
                fn=partial(general_type_constraint, fn=two_add),
                keys=[Operator.output_key] + constraint_keys,
            )
        else:
            self._add_constraint(
                fn=partial(general_type_constraint, fn=operator.add),
                keys=[Operator.output_key] + constraint_keys,
            )

    def __call__(  # type: ignore[override]
        self,
        input: ConnectionType = NOT_GIVEN,
        weight: ConnectionType = NOT_GIVEN,
        stride: ConnectionType = NOT_GIVEN,
        padding: ConnectionType = NOT_GIVEN,
        dilation: ConnectionType = NOT_GIVEN,
        output: ConnectionType = NOT_GIVEN,
        *,
        bias: ConnectionType = NOT_GIVEN,
    ) -> ExtendInfo:
        kwargs = {
            "input": input,
            "weight": weight,
            "stride": stride,
            "padding": padding,
            "dilation": dilation,
            "output": output,
        }

        if "bias" not in self.input_keys and bias != NOT_GIVEN:
            raise ValueError(f"Operator does not have 'bias' input. \
                             Got {bias} as bias argument!")
        elif "bias" in self.input_keys:
            kwargs |= {"bias": bias}

        return super().__call__(**kwargs)


class PrimitiveConvolution2D(PrimitiveModel):
    input: Connection
    weight: Connection
    stride: Connection
    padding: Connection
    dilation: Connection
    output: Connection
    bias: Connection

    def __init__(
        self,
        use_bias: bool = True,
        input: Tensor[int | float | bool] | ToBeDetermined = TBD,
        weight: Tensor[int | float | bool] | ToBeDetermined = TBD,
        stride: int | tuple[int, int] | ToBeDetermined = TBD,
        padding: int
        | tuple[int, int]
        | tuple[tuple[int, int], tuple[int, int]]
        | ToBeDetermined = TBD,
        dilation: int | tuple[int, int] | ToBeDetermined = TBD,
        *,
        bias: Tensor[int | float | bool] | ToBeDetermined = TBD,
        name: str | None = None,
    ) -> None:
        self.factory_args = {"use_bias": use_bias}
        formula_key = "conv2d_bias"
        kwargs: dict[str, BaseKey] = {
            "output": BaseKey(
                shape=["N", "out_channels", "H_out", "W_out"], type=Tensor
            ),
            "input": BaseKey(shape=["N", "C_in", "H", "W"], type=Tensor, value=input),
            "weight": BaseKey(
                shape=["out_channels", "C_in", "kernel_size_0", "kernel_size_1"],
                type=Tensor,
                value=weight,
            ),
            "bias": BaseKey(shape=[1, "out_channels", 1, 1], type=Tensor, value=bias),
            "stride": BaseKey(type=int | tuple[int, int], value=stride),
            "padding": BaseKey(
                type=int | tuple[int, int] | tuple[tuple[int, int], tuple[int, int]],
                value=padding,
            ),
            "dilation": BaseKey(type=int | tuple[int, int], value=dilation),
        }

        if not use_bias:
            formula_key = "conv2d"
            kwargs.pop("bias")

        super().__init__(formula_key=formula_key, name=name, **kwargs)

        self._add_constraint(
            fn=conv_2d_constraints,
            keys=["output", "input", "stride", "padding", "dilation", "weight"],
        )

        constraint_keys = ["input", "weight"]
        if use_bias:
            constraint_keys.append("bias")

            self._add_constraint(
                fn=partial(general_type_constraint, fn=two_add),
                keys=[Operator.output_key] + constraint_keys,
            )
        else:
            self._add_constraint(
                fn=partial(general_type_constraint, fn=operator.add),
                keys=[Operator.output_key] + constraint_keys,
            )

    def __call__(  # type: ignore[override]
        self,
        input: ConnectionType = NOT_GIVEN,
        weight: ConnectionType = NOT_GIVEN,
        stride: ConnectionType = NOT_GIVEN,
        padding: ConnectionType = NOT_GIVEN,
        dilation: ConnectionType = NOT_GIVEN,
        output: ConnectionType = NOT_GIVEN,
        *,
        bias: ConnectionType = NOT_GIVEN,
    ) -> ExtendInfo:
        kwargs = {
            "input": input,
            "weight": weight,
            "stride": stride,
            "padding": padding,
            "dilation": dilation,
            "output": output,
        }

        if "bias" not in self.input_keys and bias != NOT_GIVEN:
            raise ValueError(
                "Operator does not have 'bias' input." " Got {bias} as bias argument!"
            )
        elif "bias" in self.input_keys:
            kwargs |= {"bias": bias}
        return super().__call__(**kwargs)


class Flatten(PrimitiveModel):
    input: Connection
    start_dim: Connection
    end_dim: Connection
    output: Connection

    def __init__(
        self,
        start_dim: int | ToBeDetermined = 0,
        end_dim: int | ToBeDetermined = -1,
        input: Tensor[int | float | bool] | ToBeDetermined = TBD,
        *,
        name: str | None = None,
    ) -> None:
        self.factory_args = {"start_dim": start_dim, "end_dim": end_dim}

        key_definitions: dict[str, BaseKey] = {
            "output": BaseKey(shape=[("C_out", ...)], type=Tensor),
            "input": BaseKey(shape=[("C_in", ...)], type=Tensor, value=input),
            "start_dim": BaseKey(type=int, value=start_dim),
            "end_dim": BaseKey(type=int, value=end_dim),
        }
        super().__init__(formula_key="flatten", name=name, **key_definitions)

        self._add_constraint(
            fn=flatten_constrains,
            keys=[Operator.output_key, "input", "start_dim", "end_dim"],
        )
        self._add_constraint(
            fn=general_type_constraint, keys=[Operator.output_key, "input"]
        )

    def __call__(  # type: ignore[override]
        self,
        input: ConnectionType = NOT_GIVEN,
        start_dim: ConnectionType = NOT_GIVEN,
        end_dim: ConnectionType = NOT_GIVEN,
        output: ConnectionType = NOT_GIVEN,
    ) -> ExtendInfo:
        return super().__call__(
            input=input, start_dim=start_dim, end_dim=end_dim, output=output
        )


class PrimitiveMaxPool1D(PrimitiveModel):
    input: Connection
    kernel_size: Connection
    stride: Connection
    padding: Connection
    dilation: Connection
    output: Connection

    def __init__(
        self,
        input: Tensor[int | float | bool] | ToBeDetermined = TBD,
        kernel_size: int | ToBeDetermined = TBD,
        stride: int | ToBeDetermined = TBD,
        padding: int | tuple[int, int] | ToBeDetermined = TBD,
        dilation: int | ToBeDetermined = TBD,
        *,
        name: str | None = None,
    ) -> None:
        super().__init__(
            formula_key="max_pool1d",
            name=name,
            output=BaseKey(shape=["N", ("C_in", ...), "W_out"], type=Tensor),
            input=BaseKey(shape=["N", ("C_in", ...), "W"], type=Tensor, value=input),
            kernel_size=BaseKey(type=int, value=kernel_size),
            stride=BaseKey(type=int, value=stride),
            padding=BaseKey(type=tuple[int, int], value=padding),
            dilation=BaseKey(type=int, value=dilation),
        )
        self._add_constraint(
            fn=sliding_window_1d_constraints,
            keys=["output", "input", "stride", "padding", "dilation", "kernel_size"],
        )
        # TODO: Torch does not accept any int type inputs but JAX implementation does.
        self._add_constraint(
            fn=general_type_constraint, keys=[Operator.output_key, "input"]
        )

    def __call__(  # type: ignore[override]
        self,
        input: ConnectionType = NOT_GIVEN,
        kernel_size: ConnectionType = NOT_GIVEN,
        stride: ConnectionType = NOT_GIVEN,
        padding: ConnectionType = NOT_GIVEN,
        dilation: ConnectionType = NOT_GIVEN,
        output: ConnectionType = NOT_GIVEN,
    ) -> ExtendInfo:
        return super().__call__(
            input=input,
            kernel_size=kernel_size,
            stride=stride,
            padding=padding,
            dilation=dilation,
            output=output,
        )


class PaddingConverter1D(PrimitiveModel):
    input: Connection
    kernel_size: Connection
    output: Connection

    def __init__(
        self,
        kernel_size: int | ToBeDetermined = TBD,
        input: int | PaddingType | tuple[int, int] | ToBeDetermined = TBD,
        *,
        name: str | None = None,
    ) -> None:
        super().__init__(
            formula_key="padding_converter_1d",
            name=name,
            output=BaseKey(type=tuple[int, int]),
            input=BaseKey(type=int | PaddingType | tuple[int, int], value=input),
            kernel_size=BaseKey(type=int, value=kernel_size),
        )

        self._add_constraint(
            fn=padding_1d_constraint,
            keys=[Operator.output_key, "input", "kernel_size"],
        )

    def __call__(  # type: ignore[override]
        self,
        input: ConnectionType = NOT_GIVEN,
        kernel_size: ConnectionType = NOT_GIVEN,
        output: ConnectionType = NOT_GIVEN,
    ) -> ExtendInfo:
        return super().__call__(input=input, kernel_size=kernel_size, output=output)


class PaddingConverter2D(PrimitiveModel):
    input: Connection
    kernel_size: Connection
    output: Connection

    def __init__(
        self,
        kernel_size: int | tuple[int, int] | ToBeDetermined = TBD,
        input: int
        | PaddingType
        | tuple[int, int]
        | tuple[tuple[int, int], tuple[int, int]]
        | ToBeDetermined = TBD,
        *,
        name: str | None = None,
    ) -> None:
        super().__init__(
            formula_key="padding_converter_2d",
            name=name,
            output=BaseKey(
                type=tuple[int, int] | tuple[tuple[int, int], tuple[int, int]]
            ),
            input=BaseKey(
                type=int
                | PaddingType
                | tuple[int, int]
                | tuple[tuple[int, int], tuple[int, int]],
                value=input,
            ),
            kernel_size=BaseKey(type=tuple[int, int], value=kernel_size),
        )

        self._add_constraint(
            fn=padding_2d_constraint,
            keys=[Operator.output_key, "input", "kernel_size"],
        )

    def __call__(  # type: ignore[override]
        self,
        input: ConnectionType = NOT_GIVEN,
        kernel_size: ConnectionType = NOT_GIVEN,
        output: ConnectionType = NOT_GIVEN,
    ) -> ExtendInfo:
        return super().__call__(input=input, kernel_size=kernel_size, output=output)


class StrideConverter(PrimitiveModel):
    input: Connection
    kernel_size: Connection
    output: Connection

    def __init__(
        self,
        kernel_size: int | tuple[int, int] | ToBeDetermined = TBD,
        input: int | PaddingType | tuple[int, int] | ToBeDetermined = TBD,
        *,
        name: str | None = None,
    ) -> None:
        super().__init__(
            formula_key="stride_converter",
            name=name,
            output=BaseKey(type=int | tuple[int, int]),
            input=BaseKey(type=int | PaddingType | tuple[int, int] | None, value=input),
            kernel_size=BaseKey(type=int | tuple[int, int], value=kernel_size),
        )
        self._add_constraint(
            fn=stride_constraint,
            keys=[Operator.output_key, "input", "kernel_size"],
        )

    def __call__(  # type: ignore[override]
        self,
        input: ConnectionType = NOT_GIVEN,
        kernel_size: ConnectionType = NOT_GIVEN,
        output: ConnectionType = NOT_GIVEN,
    ) -> ExtendInfo:
        return super().__call__(input=input, kernel_size=kernel_size, output=output)


class TupleConverter(PrimitiveModel):
    input: Connection
    output: Connection

    def __init__(
        self,
        input: int
        | PaddingType
        | tuple[int, int]
        | tuple[tuple[int, int], tuple[int, int]]
        | ToBeDetermined = TBD,
        *,
        name: str | None = None,
    ) -> None:
        super().__init__(
            formula_key="tuple_converter",
            name=name,
            output=BaseKey(
                type=tuple[int, int] | tuple[tuple[int, int], tuple[int, int]]
            ),
            input=BaseKey(
                type=int
                | PaddingType
                | tuple[int, int]
                | tuple[tuple[int, int], tuple[int, int]]
                | None,
                value=input,
            ),
        )
        self._add_constraint(
            fn=tuple_converter_constraint, keys=[Operator.output_key, "input"]
        )

    def __call__(  # type: ignore[override]
        self, input: ConnectionType = NOT_GIVEN, output: ConnectionType = NOT_GIVEN
    ) -> ExtendInfo:
        return super().__call__(input=input, output=output)


class PrimitiveMaxPool2D(PrimitiveModel):
    input: Connection
    kernel_size: Connection
    stride: Connection
    padding: Connection
    dilation: Connection
    output: Connection

    def __init__(
        self,
        input: Tensor[int | float | bool] | ToBeDetermined = TBD,
        kernel_size: int | tuple[int, int] | ToBeDetermined = TBD,
        stride: int | tuple[int, int] | ToBeDetermined = TBD,
        padding: int
        | tuple[int, int]
        | tuple[tuple[int, int], tuple[int, int]]
        | ToBeDetermined = TBD,
        dilation: int | tuple[int, int] | ToBeDetermined = TBD,
        *,
        name: str | None = None,
    ) -> None:
        super().__init__(
            formula_key="max_pool2d",
            name=name,
            output=BaseKey(shape=["N", ("C_in", ...), "H_out", "W_out"], type=Tensor),
            input=BaseKey(
                shape=["N", ("C_in", ...), "H", "W"],
                type=Tensor,
            ),
            kernel_size=BaseKey(type=tuple[int, int], value=kernel_size),
            stride=BaseKey(type=tuple[int, int], value=stride),
            padding=BaseKey(
                type=tuple[int, int] | tuple[tuple[int, int], tuple[int, int]],
                value=padding,
            ),
            dilation=BaseKey(type=tuple[int, int], value=dilation),
        )

        self._add_constraint(
            fn=sliding_window_2d_constraints,
            keys=["output", "input", "stride", "padding", "dilation", "kernel_size"],
        )

    def __call__(  # type: ignore[override]
        self,
        input: ConnectionType = NOT_GIVEN,
        kernel_size: ConnectionType = NOT_GIVEN,
        stride: ConnectionType = NOT_GIVEN,
        padding: ConnectionType = NOT_GIVEN,
        dilation: ConnectionType = NOT_GIVEN,
        output: ConnectionType = NOT_GIVEN,
    ) -> ExtendInfo:
        return super().__call__(
            input=input,
            kernel_size=kernel_size,
            stride=stride,
            padding=padding,
            dilation=dilation,
            output=output,
        )


class NormModifier(PrimitiveModel):
    # TODO: Make this primitive logical.
    """A helper model that modifies norm input. It is used for mapping
    norm values from (`-inf`, `inf`) to the interval (`1.0`, `5.0`) using a
    periodic triangular function with period 8 as shown on the figure below.
    This helper model guarantees norm values to be in an acceptable and
    meaningful range.

    ```
    5 _ _ _ _ _ _ _ _ _ _
         \\      /\\      /
          \\    /  \\    /
           \\  /    \\  /
    1 _ _ _ \\/_ _ _ \\/_ _
        |   |   |   |
        |   |   |   |
        -3   1   5   9
    ```
    """

    input: Connection
    output: Connection

    def __init__(
        self,
        input: Tensor[int | float | bool] | ToBeDetermined = TBD,
        *,
        name: str | None = None,
    ) -> None:
        super().__init__(
            formula_key="norm_modifier",
            name=name,
            output=BaseKey(shape=[], type=Tensor),
            input=BaseKey(shape=[], type=Tensor, value=input),
        )

        self._add_constraint(
            fn=general_type_constraint, keys=[Operator.output_key, "input"]
        )

    def __call__(  # type: ignore[override]
        self, input: ConnectionType = NOT_GIVEN, output: ConnectionType = NOT_GIVEN
    ) -> ExtendInfo:
        return super().__call__(input=input, output=output)


class DistanceMatrix(PrimitiveModel):
    # TODO: Make this primitive logical.
    left: Connection
    right: Connection
    norm: Connection
    output: Connection

    # TODO: torch.cdist handles batches of matrices, for now we don't.
    def __init__(
        self,
        left: Tensor[int | float | bool] | ToBeDetermined = TBD,
        right: Tensor[int | float | bool] | ToBeDetermined = TBD,
        *,
        name: str | None = None,
    ) -> None:
        super().__init__(
            formula_key="distance_matrix",
            name=name,
            output=BaseKey(shape=["N", "M"], type=Tensor),
            left=BaseKey(shape=["N", "d"], type=Tensor, value=left),
            right=BaseKey(shape=["M", "d"], type=Tensor, value=right),
            norm=BaseKey(shape=[], type=Tensor),
        )

        self._add_constraint(
            fn=partial(general_type_constraint, fn=distance_matrix_const),
            keys=[Operator.output_key, "left", "right", "norm"],
        )
        self.set_cin("left", "right", safe=False)

    def __call__(  # type: ignore[override]
        self,
        left: ConnectionType = NOT_GIVEN,
        right: ConnectionType = NOT_GIVEN,
        norm: ConnectionType = NOT_GIVEN,
        output: ConnectionType = NOT_GIVEN,
    ) -> ExtendInfo:
        return super().__call__(left=left, right=right, norm=norm, output=output)


class PolynomialFeatures(PrimitiveModel):
    input: Connection
    degree: Connection
    output: Connection

    def __init__(
        self,
        degree: int | ToBeDetermined = TBD,
        input: Tensor[int | float | bool] | ToBeDetermined = TBD,
        *,
        name: str | None = None,
    ) -> None:
        super().__init__(
            formula_key="polynomial_features",
            name=name,
            output=BaseKey(shape=["N", "d_out"], type=Tensor),
            input=BaseKey(shape=["N", "d_in"], type=Tensor, value=input),
            degree=BaseKey(type=int, value=degree),
        )

        self._add_constraint(
            fn=polynomial_features_constraints, keys=["output", "input", "degree"]
        )
        self._add_constraint(
            fn=general_type_constraint, keys=[Operator.output_key, "input"]
        )

    def __call__(  # type: ignore[override]
        self,
        input: ConnectionType = NOT_GIVEN,
        degree: ConnectionType = NOT_GIVEN,
        output: ConnectionType = NOT_GIVEN,
    ) -> ExtendInfo:
        return super().__call__(input=input, degree=degree, output=output)


class TsnePJoint(PrimitiveModel):
    squared_distances: Connection
    target_perplexity: Connection
    threshold: Connection
    output: Connection

    disposable = True

    def __init__(
        self,
        squared_distances: Tensor[int | float | bool] | ToBeDetermined = TBD,
        target_perplexity: float | ToBeDetermined = TBD,
        threshold: Tensor[int | float | bool] | ToBeDetermined = TBD,
        *,
        name: str | None = None,
    ) -> None:
        super().__init__(
            formula_key="tsne_p_joint",
            name=name,
            output=BaseKey(shape=["N", "M"], type=Tensor[float]),
            squared_distances=BaseKey(
                shape=["N", "M"], type=Tensor, value=squared_distances
            ),
            target_perplexity=BaseKey(
                shape=[], type=Tensor[float], value=target_perplexity
            ),
            threshold=BaseKey(shape=[], type=Tensor, value=threshold),
        )

    def __call__(  # type: ignore[override]
        self,
        squared_distances: ConnectionType = NOT_GIVEN,
        target_perplexity: float | ConnectionType = NOT_GIVEN,
        threshold: ConstantType | ConnectionType = Constant.EPSILON,
        output: ConnectionType = NOT_GIVEN,
    ) -> ExtendInfo:
        return super().__call__(
            squared_distances=squared_distances,
            target_perplexity=target_perplexity,
            threshold=threshold,
            output=output,
        )


class EyeComplement(PrimitiveModel):
    # TODO: Add Dtype constraints to this model
    N: Connection
    M: Connection
    dtype: Connection
    output: Connection

    def __init__(
        self,
        N: int | ToBeDetermined = TBD,
        M: int | ToBeDetermined | None = None,
        dtype: types.Dtype | None = None,
        *,
        name: str | None = None,
    ) -> None:
        super().__init__(
            formula_key="ones_with_zero_diag",
            name=name,
            output=BaseKey(shape=["N", "M"], type=Tensor[float]),
            N=BaseKey(type=int, value=N),
            M=BaseKey(type=int | None, value=M),
            dtype=BaseKey(type=types.Dtype | None, value=dtype),
        )
        self._add_constraint(fn=eye_constraints, keys=["output", "N", "M"])

    def __call__(  # type: ignore[override]
        self,
        N: ConnectionType = NOT_GIVEN,
        M: ConnectionType = NOT_GIVEN,
        dtype: ConnectionType = NOT_GIVEN,
        output: ConnectionType = NOT_GIVEN,
    ) -> ExtendInfo:
        return super().__call__(N=N, M=M, dtype=dtype, output=output)


class Eye(PrimitiveModel):
    N: Connection
    M: Connection
    dtype: Connection
    output: Connection

    def __init__(
        self,
        N: int | ToBeDetermined = TBD,
        M: int | ToBeDetermined | None = None,
        dtype: types.Dtype | None = None,
        *,
        name: str | None = None,
    ) -> None:
        super().__init__(
            formula_key="eye",
            name=name,
            output=BaseKey(shape=["N", "M"], type=Tensor[float]),
            N=BaseKey(type=int, value=N),
            M=BaseKey(type=int | None, value=M),
            dtype=BaseKey(type=types.Dtype | None, value=dtype),
        )
        self._add_constraint(fn=eye_constraints, keys=["output", "N", "M"])

    def __call__(  # type: ignore[override]
        self,
        N: ConnectionType = NOT_GIVEN,
        M: ConnectionType = NOT_GIVEN,
        dtype: ConnectionType = NOT_GIVEN,
        output: ConnectionType = NOT_GIVEN,
    ) -> ExtendInfo:
        return super().__call__(N=N, M=M, dtype=dtype, output=output)


class Cholesky(PrimitiveModel):
    input: Connection
    output: Connection

    def __init__(
        self,
        input: Tensor[int | float | bool] | ToBeDetermined = TBD,
        *,
        name: str | None = None,
    ) -> None:
        super().__init__(
            formula_key="cholesky",
            name=name,
            output=BaseKey(shape=["N", "N"], type=Tensor[float]),
            input=BaseKey(shape=["N", "N"], type=Tensor, value=input),
        )

    def __call__(  # type: ignore[override]
        self, input: ConnectionType = NOT_GIVEN, output: ConnectionType = NOT_GIVEN
    ) -> ExtendInfo:
        return super().__call__(input=input, output=output)


class GPRAlpha(PrimitiveModel):
    label_mu_diff: Connection
    L: Connection
    K_term: Connection
    output: Connection

    def __init__(
        self,
        label_mu_diff: Tensor[int | float | bool] | ToBeDetermined = TBD,
        L: Tensor[int | float | bool] | ToBeDetermined = TBD,
        K_term: Tensor[int | float | bool] | ToBeDetermined = TBD,
        *,
        name: str | None = None,
    ) -> None:
        super().__init__(
            formula_key="gpr_alpha",
            name=name,
            output=BaseKey(shape=["N", 1], type=Tensor[float]),
            label_mu_diff=BaseKey(shape=["N", 1], type=Tensor, value=label_mu_diff),
            L=BaseKey(shape=["N", "N"], type=Tensor, value=L),
            K_term=BaseKey(shape=["N", "N"], type=Tensor, value=K_term),
        )

    def __call__(  # type: ignore[override]
        self,
        label_mu_diff: ConnectionType = NOT_GIVEN,
        L: ConnectionType = NOT_GIVEN,
        K_term: ConnectionType = NOT_GIVEN,
        output: ConnectionType = NOT_GIVEN,
    ) -> ExtendInfo:
        return super().__call__(
            label_mu_diff=label_mu_diff, L=L, K_term=K_term, output=output
        )


class GPRVOuter(PrimitiveModel):
    K: Connection
    K_term: Connection
    L: Connection
    output: Connection

    def __init__(
        self,
        K: Tensor[int | float | bool] | ToBeDetermined = TBD,
        K_term: Tensor[int | float | bool] | ToBeDetermined = TBD,
        L: Tensor[int | float | bool] | ToBeDetermined = TBD,
        *,
        name: str | None = None,
    ) -> None:
        super().__init__(
            formula_key="gpr_v_outer",
            name=name,
            output=BaseKey(shape=["N", "N"], type=Tensor[float]),
            K=BaseKey(shape=["N", "N"], type=Tensor, value=K),
            K_term=BaseKey(shape=["N", "N"], type=Tensor, value=K_term),
            L=BaseKey(shape=["N", "N"], type=Tensor, value=L),
        )

    def __call__(  # type: ignore[override]
        self,
        K: ConnectionType = NOT_GIVEN,
        K_term: ConnectionType = NOT_GIVEN,
        L: ConnectionType = NOT_GIVEN,
        output: ConnectionType = NOT_GIVEN,
    ) -> ExtendInfo:
        return super().__call__(K=K, K_term=K_term, L=L, output=output)


class TransposedDiagonal(PrimitiveModel):
    input: Connection
    output: Connection

    def __init__(
        self,
        input: Tensor[int | float | bool] | ToBeDetermined = TBD,
        *,
        name: str | None = None,
    ) -> None:
        super().__init__(
            formula_key="transposed_diag",
            name=name,
            output=BaseKey(shape=["N", 1], type=Tensor),
            input=BaseKey(shape=["N", "N"], type=Tensor, value=input),
        )

        self._add_constraint(
            fn=general_type_constraint, keys=[Operator.output_key, "input"]
        )

    def __call__(  # type: ignore[override]
        self, input: ConnectionType = NOT_GIVEN, output: ConnectionType = NOT_GIVEN
    ) -> ExtendInfo:
        return super().__call__(input=input, output=output)


class Arange(PrimitiveModel):
    start: Connection
    stop: Connection
    step: Connection
    dtype: Connection
    output: Connection

    def __init__(
        self,
        start: int | float | ToBeDetermined = 0,
        stop: int | float | ToBeDetermined = TBD,
        step: int | float | ToBeDetermined = 1,
        dtype: types.Dtype | None = None,
        *,
        name: str | None = None,
    ) -> None:
        # TODO: add Arange type constraint that handles all
        # start stop step dtype combinations
        all_defined = False
        if (
            not isinstance(start, ToBeDetermined)
            and not isinstance(stop, ToBeDetermined)
            and not isinstance(step, ToBeDetermined)
        ):
            all_defined = True
            val = (start - stop) / step
            # If val has decimal part take absolute of integer
            # part of it and add 1.
            # Else no decimal part, simply take absolute of val.
            val = abs(val) if int(val) == val else abs(int(val)) + 1
            val = int(val)
            output_shp: list[int | str] = [] if val == 0 else [val]
        else:
            output_shp = ["N"]

        super().__init__(
            formula_key="arange",
            name=name,
            output=BaseKey(shape=output_shp, type=Tensor),
            start=BaseKey(type=int | float, value=start),
            stop=BaseKey(type=int | float, value=stop),
            step=BaseKey(type=int | float, value=step),
            dtype=BaseKey(type=types.Dtype | None, value=dtype),
        )
        self.set_cin("stop", safe=False)

        if not all_defined:
            self._add_constraint(
                fn=arange_constraints, keys=["output", "start", "stop", "step"]
            )

    def __call__(  # type: ignore[override]
        self,
        start: ConnectionType = NOT_GIVEN,
        stop: ConnectionType = NOT_GIVEN,
        step: ConnectionType = NOT_GIVEN,
        dtype: ConnectionType = NOT_GIVEN,
        output: ConnectionType = NOT_GIVEN,
    ) -> ExtendInfo:
        return super().__call__(
            start=start, stop=stop, step=step, dtype=dtype, output=output
        )


class Randn(PrimitiveModel):
    shape: Connection
    key: Connection
    dtype: Connection
    output: Connection

    def __init__(
        self,
        shape: tuple[int, ...] | ToBeDetermined = TBD,
        key: int | ToBeDetermined = TBD,
        dtype: types.Dtype | None = None,
        *,
        name: str | None = None,
    ) -> None:
        super().__init__(
            formula_key="randn",
            name=name,
            output=BaseKey(shape=[("output", ...)], type=Tensor),
            shape=BaseKey(type=tuple[int, ...], value=shape),
            key=BaseKey(type=int, value=key),
            dtype=BaseKey(type=types.Dtype | None, value=dtype),
        )

        self.submodel.random_keys.add(
            "key"
        )  # since random_keys must be in primitive models
        self.add_constraint(randn_constraints, keys=["output", "shape"])

    def __call__(  # type: ignore[override]
        self,
        shape: ConnectionType = NOT_GIVEN,
        key: ConnectionType = NOT_GIVEN,
        dtype: ConnectionType = NOT_GIVEN,
        output: ConnectionType = NOT_GIVEN,
    ) -> ExtendInfo:
        return super().__call__(shape=shape, key=key, dtype=dtype, output=output)


class BroadcastTo(PrimitiveModel):
    input: Connection
    shape: Connection
    output: Connection

    def __init__(
        self,
        shape: tuple[int, ...] | ToBeDetermined = TBD,
        input: Tensor[int | float | bool] | ToBeDetermined = TBD,
        *,
        name: str | None = None,
    ) -> None:
        super().__init__(
            formula_key="broadcast_to",
            name=name,
            output=BaseKey(shape=[("output", ...)], type=Tensor),
            input=BaseKey(shape=[("input", ...)], type=Tensor, value=input),
            shape=BaseKey(type=tuple[int, ...], value=shape),
        )

        self.add_constraint(
            fn=broadcast_to_constraints, keys=["output", "shape", "input"]
        )
        self._add_constraint(
            fn=general_type_constraint, keys=[Operator.output_key, "input"]
        )

    def __call__(  # type: ignore[override]
        self,
        input: ConnectionType = NOT_GIVEN,
        shape: ConnectionType = NOT_GIVEN,
        output: ConnectionType = NOT_GIVEN,
    ) -> ExtendInfo:
        return super().__call__(input=input, shape=shape, output=output)


class Eigvalsh(PrimitiveModel):
    K_term: Connection
    L: Connection
    threshold: Connection
    output: Connection

    def __init__(
        self,
        K_term: Tensor[int | float | bool] | ToBeDetermined = TBD,
        L: Tensor[int | float | bool] | ToBeDetermined = TBD,
        threshold: ConstantType | ToBeDetermined = TBD,
        *,
        name: str | None = None,
    ) -> None:
        super().__init__(
            formula_key="eigvalsh",
            name=name,
            output=BaseKey(shape=["N", 1], type=Tensor[float]),
            K_term=BaseKey(shape=["N", "N"], type=Tensor, value=K_term),
            L=BaseKey(shape=["N", "N"], type=Tensor, value=L),
            threshold=BaseKey(shape=[], type=Tensor, value=threshold),
        )

    def __call__(  # type: ignore[override]
        self,
        K_term: ConnectionType = NOT_GIVEN,
        L: ConnectionType = NOT_GIVEN,
        threshold: ConstantType | ConnectionType = Constant.EPSILON,
        output: ConnectionType = NOT_GIVEN,
    ) -> ExtendInfo:
        return super().__call__(K_term=K_term, L=L, threshold=threshold, output=output)


class Squeeze(PrimitiveModel):
    input: Connection
    output: Connection

    def __init__(
        self,
        input: Tensor[int | float | bool] | ToBeDetermined = TBD,
        *,
        name: str | None = None,
    ) -> None:
        super().__init__(
            formula_key="squeeze",
            name=name,
            output=BaseKey(shape=[("Var_out", ...)], type=Tensor),
            input=BaseKey(shape=[("Var", ...)], type=Tensor, value=input),
        )

        self._add_constraint(fn=squeeze_constraints, keys=["output", "input"])
        self._add_constraint(
            fn=general_type_constraint, keys=[Operator.output_key, "input"]
        )

    def __call__(  # type: ignore[override]
        self, input: ConnectionType = NOT_GIVEN, output: ConnectionType = NOT_GIVEN
    ) -> ExtendInfo:
        return super().__call__(input=input, output=output)


class AUCCore(PrimitiveModel):
    input: Connection
    label: Connection
    output: Connection

    def __init__(
        self,
        input: Tensor[int | float | bool] | ToBeDetermined = TBD,
        label: Tensor[int | float | bool] | ToBeDetermined = TBD,
        *,
        name: str | None = None,
    ) -> None:
        super().__init__(
            formula_key="auc_core",
            name=name,
            output=BaseKey(shape=[2, "M"], type=Tensor[float]),
            input=BaseKey(shape=["N"], type=Tensor, value=input),
            label=BaseKey(shape=["N"], type=Tensor, value=label),
        )

    def __call__(  # type: ignore[override]
        self,
        input: ConnectionType = NOT_GIVEN,
        label: ConnectionType = NOT_GIVEN,
        output: ConnectionType = NOT_GIVEN,
    ) -> ExtendInfo:
        return super().__call__(input=input, label=label, output=output)


class Embedding(PrimitiveModel):
    input: Connection
    weight: Connection
    output: Connection

    def __init__(
        self,
        num_embeddings: int | None = None,
        dim: int | None = None,
        input: Tensor[int | float | bool] | ToBeDetermined = TBD,
        weight: Tensor[int | float | bool] | ToBeDetermined = TBD,
        *,
        name: str | None = None,
    ) -> None:
        out_dim: int | str = "dim" if dim is None else dim

        super().__init__(
            formula_key="primitive_embedding",
            name=name,
            output=BaseKey(shape=[("N1", ...), "d1", out_dim], type=Tensor),
            input=BaseKey(shape=[("N1", ...), "d1"], type=Tensor[int], value=input),
            weight=BaseKey(
                shape=[num_embeddings, out_dim],
                type=Tensor,
                value=weight,
                differentiable=True,
            ),
        )

        self._add_constraint(
            fn=general_type_constraint,
            keys=[Operator.output_key, "weight"],
        )

    def __call__(  # type: ignore[override]
        self,
        input: ConnectionType = NOT_GIVEN,
        weight: ConnectionType = NOT_GIVEN,
        output: ConnectionType = NOT_GIVEN,
    ) -> ExtendInfo:
        return super().__call__(input=input, weight=weight, output=output)


class ScaledDotProduct(PrimitiveModel):
    query: Connection
    key: Connection
    value: Connection
    attn_mask: Connection
    dropout_p: Connection
    is_causal: Connection
    scale: Connection
    output: Connection

    def __init__(
        self,
        is_causal: bool | ToBeDetermined = True,
        scale: None | int | float | ToBeDetermined = None,
        dropout_p: float | ToBeDetermined = 0.0,
        use_attn_mask: bool = False,
        query: Tensor[int | float | bool] | ToBeDetermined = TBD,
        key: Tensor[int | float | bool] | ToBeDetermined = TBD,
        value: Tensor[int | float | bool] | ToBeDetermined = TBD,
        attn_mask: Tensor[int | float | bool] | ToBeDetermined = TBD,
        *,
        name: str | None = None,
    ) -> None:
        # TODO: Reconsider how to get attn_mask, could it be A?
        assert (
            not isinstance(is_causal, bool) or not is_causal or not use_attn_mask
        ), "Causal attention is not support attn_mask!"
        assert isinstance(use_attn_mask, bool), "use_attn_mask must be a boolean value!"
        self.use_attn_mask = use_attn_mask

        formula_key = "scaled_dot_product_attention"
        kwargs: dict[str, BaseKey] = {
            "output": BaseKey(shape=[("Var", ...), "L", "O"], type=Tensor[float]),
            "query": BaseKey(shape=[("Var", ...), "L", "E"], type=Tensor, value=query),
            "key": BaseKey(shape=[("Var", ...), "S", "E"], type=Tensor, value=key),
            "value": BaseKey(shape=[("Var", ...), "S", "O"], type=Tensor, value=value),
            "dropout_p": BaseKey(type=float, value=dropout_p),
            "attn_mask": BaseKey(type=NoneType, value=None),
            "is_causal": BaseKey(type=bool, value=is_causal),
            "scale": BaseKey(type=NoneType | int | float, value=scale),
        }

        if use_attn_mask:
            kwargs["attn_mask"] = BaseKey(
                shape=["L", "S"], type=Tensor, value=attn_mask
            )

        super().__init__(formula_key=formula_key, name=name, **kwargs)

    def __call__(  # type: ignore[override]
        self,
        query: ConnectionType = NOT_GIVEN,
        key: ConnectionType = NOT_GIVEN,
        value: ConnectionType = NOT_GIVEN,
        dropout_p: ConnectionType = NOT_GIVEN,
        is_causal: ConnectionType = NOT_GIVEN,
        scale: ConnectionType = NOT_GIVEN,
        output: ConnectionType = NOT_GIVEN,
        *,
        attn_mask: ConnectionType = NOT_GIVEN,
    ) -> ExtendInfo:
        if (
            not self.use_attn_mask
            and attn_mask is not NOT_GIVEN
            and not isinstance(attn_mask, str)
            and isinstance(attn_mask, BaseKey)
            and attn_mask.metadata.value is not None  # TODO: Here will be updated!
        ):
            raise KeyError(
                "Operator does not have 'attn_mask' input." " Got attn_mask argument!"
            )

        return super().__call__(
            query=query,
            key=key,
            value=value,
            dropout_p=dropout_p,
            is_causal=is_causal,
            scale=scale,
            output=output,
            attn_mask=attn_mask,
        )


class PositionalEncoding(PrimitiveModel):
    input: Connection
    hidden_dim: Connection
    max_len: Connection
    output: Connection

    # TODO: Try to move to Logical composite models.
    def __init__(
        self,
        hidden_dim: int | ToBeDetermined,
        max_len: int | ToBeDetermined = 5000,
        input: Tensor[int | float | bool] | ToBeDetermined = TBD,
        *,
        name: str | None = None,
    ) -> None:
        self.factory_args = {"hidden_dim": hidden_dim, "max_len": max_len}

        super().__init__(
            formula_key="positional_encoding",
            name=name,
            output=BaseKey(shape=[("N1", ...)], type=Tensor),
            input=BaseKey(shape=[("N1", ...)], type=Tensor, value=input),
            hidden_dim=BaseKey(type=int, value=hidden_dim),
            max_len=BaseKey(type=int, value=max_len),
        )

    def __call__(  # type: ignore[override]
        self,
        input: ConnectionType = NOT_GIVEN,
        hidden_dim: ConnectionType = NOT_GIVEN,
        max_len: ConnectionType = NOT_GIVEN,
        output: ConnectionType = NOT_GIVEN,
    ) -> ExtendInfo:
        return super().__call__(
            input=input, hidden_dim=hidden_dim, max_len=max_len, output=output
        )


class SwapAxes(PrimitiveModel):
    input: Connection
    axis1: Connection
    axis2: Connection
    output: Connection

    def __init__(
        self,
        axis1: int | ToBeDetermined,
        axis2: int | ToBeDetermined,
        input: Tensor[int | float | bool] | ToBeDetermined = TBD,
        *,
        name: str | None = None,
    ) -> None:
        self.factory_args = {"axis1": axis1, "axis2": axis2}

        super().__init__(
            formula_key="swapaxes",
            name=name,
            output=BaseKey(shape=[("Var_out", ...)], type=Tensor),
            input=BaseKey(shape=[("Var_in", ...)], type=Tensor, value=input),
            axis1=BaseKey(type=int, value=axis1),
            axis2=BaseKey(type=int, value=axis2),
        )

        self._add_constraint(
            fn=swap_axes_constraints, keys=["output", "input", "axis1", "axis2"]
        )
        self._add_constraint(
            fn=general_type_constraint, keys=[Operator.output_key, "input"]
        )

    def __call__(  # type: ignore[override]
        self,
        input: ConnectionType = NOT_GIVEN,
        axis1: ConnectionType = NOT_GIVEN,
        axis2: ConnectionType = NOT_GIVEN,
        output: ConnectionType = NOT_GIVEN,
    ) -> ExtendInfo:
        return super().__call__(input=input, axis1=axis1, axis2=axis2, output=output)


class Where(PrimitiveModel):
    cond: Connection
    input1: Connection
    input2: Connection
    output: Connection

    def __init__(
        self,
        cond: Tensor[int | float | bool] | ToBeDetermined = TBD,
        input1: Tensor[int | float | bool] | ToBeDetermined = TBD,
        input2: Tensor[int | float | bool] | ToBeDetermined = TBD,
        *,
        name: str | None = None,
    ) -> None:
        super().__init__(
            formula_key="where",
            name=name,
            output=BaseKey(shape=[("Var_out", ...)], type=Tensor),
            cond=BaseKey(shape=[("Var3", ...)], type=Tensor[bool], value=cond),
            input1=BaseKey(shape=[("Var1", ...)], type=Tensor, value=input1),
            input2=BaseKey(shape=[("Var2", ...)], type=Tensor, value=input2),
        )

        self._add_constraint(
            fn=where_constrains, keys=["output", "cond", "input1", "input2"]
        )
        self._add_constraint(
            fn=partial(general_type_constraint, fn=operator.add, is_bitwise=True),
            keys=[Operator.output_key, "input1", "input2"],
        )
        self.set_cin("input1", safe=False)

    def __call__(  # type: ignore[override]
        self,
        cond: ConnectionType = NOT_GIVEN,
        input1: ConnectionType = NOT_GIVEN,
        input2: ConnectionType = NOT_GIVEN,
        output: ConnectionType = NOT_GIVEN,
    ) -> ExtendInfo:
        return super().__call__(cond=cond, input1=input1, input2=input2, output=output)


class IsNan(PrimitiveModel):
    input: Connection
    output: Connection

    def __init__(
        self,
        input: Tensor[int | float | bool] | ToBeDetermined = TBD,
        *,
        name: str | None = None,
    ) -> None:
        super().__init__(
            formula_key="isnan",
            name=name,
            output=BaseKey(shape=[("Var", ...)], type=Tensor[bool]),
            input=BaseKey(shape=[("Var", ...)], type=Tensor, value=input),
        )

    def __call__(  # type: ignore[override]
        self, input: ConnectionType = NOT_GIVEN, output: ConnectionType = NOT_GIVEN
    ) -> ExtendInfo:
        return super().__call__(input=input, output=output)


class Unique(PrimitiveModel):
    input: Connection
    output: Connection

    def __init__(
        self,
        input: Tensor[int | float | bool] | ToBeDetermined = TBD,
        *,
        name: str | None = None,
    ) -> None:
        super().__init__(
            formula_key="unique",
            name=name,
            input=BaseKey(shape=[("Var1", ...)], type=Tensor, value=input),
            output=BaseKey(shape=[("Var2", ...)], type=Tensor),
        )

    def __call__(  # type: ignore[override]
        self, input: ConnectionType = NOT_GIVEN, output: ConnectionType = NOT_GIVEN
    ) -> ExtendInfo:
        return super().__call__(input=input, output=output)


class Trapezoid(PrimitiveModel):
    y: Connection
    x: Connection
    output: Connection

    def __init__(
        self,
        x: Tensor[int | float | bool] | ToBeDetermined = TBD,
        y: Tensor[int | float | bool] | ToBeDetermined = TBD,
        *,
        name: str | None = None,
    ) -> None:
        super().__init__(
            formula_key="trapezoid",
            name=name,
            output=BaseKey(shape=[], type=Tensor),
            y=BaseKey(shape=[("Var", ...)], type=Tensor, value=y),
            x=BaseKey(shape=[("Var", ...)], type=Tensor, value=x),
        )

    def __call__(  # type: ignore[override]
        self,
        y: ConnectionType = NOT_GIVEN,
        x: ConnectionType = NOT_GIVEN,
        output: ConnectionType = NOT_GIVEN,
    ) -> ExtendInfo:
        return super().__call__(y=y, x=x, output=output)


class NanToNum(PrimitiveModel):
    input: Connection
    nan: Connection
    posinf: Connection
    neginf: Connection
    output: Connection

    def __init__(
        self,
        nan: float | ToBeDetermined = 0.0,
        posinf: float | None | ToBeDetermined = None,
        neginf: float | None | ToBeDetermined = None,
        input: Tensor[int | float | bool] | ToBeDetermined = TBD,
        *,
        name: str | None = None,
    ) -> None:
        super().__init__(
            formula_key="nan_to_num",
            name=name,
            output=BaseKey(shape=[("Var", ...)], type=Tensor),
            input=BaseKey(shape=[("Var", ...)], type=Tensor, value=input),
            nan=BaseKey(type=float, value=nan),
            posinf=BaseKey(type=float | None, value=posinf),
            neginf=BaseKey(type=float | None, value=neginf),
        )

    def __call__(  # type: ignore[override]
        self,
        input: ConnectionType = NOT_GIVEN,
        nan: ConnectionType = NOT_GIVEN,
        posinf: ConnectionType = NOT_GIVEN,
        neginf: ConnectionType = NOT_GIVEN,
        output: ConnectionType = NOT_GIVEN,
    ) -> ExtendInfo:
        return super().__call__(
            input=input, nan=nan, posinf=posinf, neginf=neginf, output=output
        )


class Pad(PrimitiveModel):
    input: Connection
    pad_width: Connection
    output: Connection

    def __init__(
        self,
        pad_width: tuple[tuple[int, int], ...] | ToBeDetermined = TBD,
        input: Tensor[int | float | bool] | ToBeDetermined = TBD,
        *,
        name: str | None = None,
    ) -> None:
        super().__init__(
            formula_key="pad",
            name=name,
            output=BaseKey(shape=[("Var2", ...)], type=Tensor),
            input=BaseKey(shape=[("Var1", ...)], type=Tensor, value=input),
            pad_width=BaseKey(type=tuple[tuple[int, int], ...], value=pad_width),
        )

        self._add_constraint(
            fn=pad_constraints, keys=[Operator.output_key, "input", "pad_width"]
        )

    def __call__(  # type: ignore[override]
        self,
        input: ConnectionType = NOT_GIVEN,
        pad_width: ConnectionType = NOT_GIVEN,
        output: ConnectionType = NOT_GIVEN,
    ) -> ExtendInfo:
        return super().__call__(input=input, pad_width=pad_width, output=output)


class ZerosLike(PrimitiveModel):
    input: Connection
    output: Connection

    def __init__(
        self,
        input: Tensor[int | float | bool] | ToBeDetermined = TBD,
        *,
        name: str | None = None,
    ) -> None:
        super().__init__(
            formula_key="zeros_like",
            name=name,
            output=BaseKey(shape=[("Var", ...)], type=Tensor),
            input=BaseKey(shape=[("Var", ...)], type=Tensor),
        )

    def __call__(  # type: ignore[override]
        self, input: ConnectionType = NOT_GIVEN, output: ConnectionType = NOT_GIVEN
    ) -> ExtendInfo:
        return super().__call__(input=input, output=output)


class Buffer(OperatorModel):
    input: Connection
    output: Connection

    def __init__(
        self,
        input: Tensor[int | float | bool] | ScalarValueType | ToBeDetermined = TBD,
        *,
        name: str | None = None,
    ) -> None:
        super().__init__(name=name, model=BufferOp(input=input))

    def __call__(  # type: ignore[override]
        self,
        input: ConnectionType = NOT_GIVEN,
        output: ConnectionType = NOT_GIVEN,
    ) -> ExtendInfo:
        return super().__call__(input=input, output=output)


class ToTuple(OperatorModel):
    input: Connection
    output: Connection

    def __init__(
        self,
        n: int,
        *,
        name: str | None = None,
        **kwargs: Tensor[int | float | bool] | ScalarValueType | ToBeDetermined,
    ) -> None:
        super().__init__(name=name, model=ToTupleOp(n, **kwargs))


class ArithmeticOperation(OperatorModel):
    left: Connection
    right: Connection
    output: Connection

    def __init__(
        self,
        model: Operator,
        *,
        name: str | None = None,
    ) -> None:
        super().__init__(name=name, model=model)

    def __call__(  # type: ignore[override]
        self,
        left: ConnectionType = NOT_GIVEN,
        right: ConnectionType = NOT_GIVEN,
        output: ConnectionType = NOT_GIVEN,
    ) -> ExtendInfo:
        return super().__call__(left=left, right=right, output=output)


class Power(OperatorModel):
    base: Connection
    exponent: Connection
    output: Connection

    def __init__(
        self,
        robust: bool = False,
        base: Tensor[int | float | bool] | int | float | ToBeDetermined = TBD,
        exponent: Tensor[int | float | bool] | int | float | ToBeDetermined = TBD,
        *,
        name: str | None = None,
    ) -> None:
        self.robust = robust
        m = PowerOp(robust=robust, base=base, exponent=exponent)
        super().__init__(name=name, model=m)

    def __call__(  # type: ignore[override]
        self,
        base: ConnectionType = NOT_GIVEN,
        exponent: ConnectionType = NOT_GIVEN,
        output: ConnectionType = NOT_GIVEN,
        *,
        threshold: ConnectionType = types.Constant.MIN_POSITIVE_NORMAL,
    ) -> ExtendInfo:
        kwargs = {"base": base, "exponent": exponent, "output": output}
        default = (
            isinstance(threshold, types.Constant)
            and threshold == types.Constant.MIN_POSITIVE_NORMAL
        )
        if self.robust:
            # NOTE: Since we can not provide Tensor objects as default
            # arguments, we need to convert default value.
            if default:
                threshold = Tensor(threshold)  # type: ignore
            kwargs["threshold"] = threshold
        elif not default:
            raise ValueError("Threshold cannot be specified when robust mode is off")

        return super().__call__(**kwargs)


class Add(ArithmeticOperation):
    def __init__(
        self,
        left: Tensor[int | float | bool] | int | float | bool | ToBeDetermined = TBD,
        right: Tensor[int | float | bool] | int | float | bool | ToBeDetermined = TBD,
        *,
        name: str | None = None,
    ) -> None:
        super().__init__(AddOp(left=left, right=right), name=name)


class Subtract(ArithmeticOperation):
    def __init__(
        self,
        left: Tensor[int | float | bool] | int | float | bool | ToBeDetermined = TBD,
        right: Tensor[int | float | bool] | int | float | bool | ToBeDetermined = TBD,
        *,
        name: str | None = None,
    ) -> None:
        super().__init__(SubtractOp(left=left, right=right), name=name)


class Multiply(ArithmeticOperation):
    def __init__(
        self,
        left: Tensor[int | float | bool] | int | float | bool | ToBeDetermined = TBD,
        right: Tensor[int | float | bool] | int | float | bool | ToBeDetermined = TBD,
        *,
        name: str | None = None,
    ) -> None:
        super().__init__(MultiplyOp(left=left, right=right), name=name)


class Minimum(ArithmeticOperation):
    def __init__(
        self,
        left: Tensor[int | float | bool] | ToBeDetermined = TBD,
        right: Tensor[int | float | bool] | ToBeDetermined = TBD,
        *,
        name: str | None = None,
    ) -> None:
        super().__init__(MinimumOp(left=left, right=right), name=name)


class Maximum(ArithmeticOperation):
    def __init__(
        self,
        left: Tensor[int | float | bool] | ToBeDetermined = TBD,
        right: Tensor[int | float | bool] | ToBeDetermined = TBD,
        *,
        name: str | None = None,
    ) -> None:
        super().__init__(MaximumOp(left=left, right=right), name=name)


class Divide(OperatorModel):
    numerator: Connection
    denominator: Connection
    output: Connection

    def __init__(
        self,
<<<<<<< HEAD
        numerator: Tensor[int | float] | int | float | ToBeDetermined = TBD,
        denominator: Tensor[int | float] | int | float | ToBeDetermined = TBD,
=======
        numerator: Tensor[int | float | bool]
        | int
        | float
        | bool
        | ToBeDetermined = TBD,
        denominator: Tensor[int | float | bool]
        | int
        | float
        | bool
        | ToBeDetermined = TBD,
>>>>>>> c7b32914
        *,
        name: str | None = None,
    ) -> None:
        m = DivideOp(numerator=numerator, denominator=denominator)
        super().__init__(name=name, model=m)

    def __call__(  # type: ignore[override]
        self,
        numerator: ConnectionType = NOT_GIVEN,
        denominator: ConnectionType = NOT_GIVEN,
        output: ConnectionType = NOT_GIVEN,
    ) -> ExtendInfo:
        return super().__call__(
            numerator=numerator, denominator=denominator, output=output
        )


class FloorDivide(OperatorModel):
    numerator: Connection
    denominator: Connection
    output: Connection

    def __init__(
        self,
        numerator: Tensor[int | float | bool]
        | int
        | float
        | bool
        | ToBeDetermined = TBD,
        denominator: Tensor[int | float | bool]
        | int
        | float
        | bool
        | ToBeDetermined = TBD,
        *,
        name: str | None = None,
    ) -> None:
        m = FloorDivideOp(numerator=numerator, denominator=denominator)
        super().__init__(name=name, model=m)

    def __call__(  # type: ignore[override]
        self,
        numerator: ConnectionType = NOT_GIVEN,
        denominator: ConnectionType = NOT_GIVEN,
        output: ConnectionType = NOT_GIVEN,
    ) -> ExtendInfo:
        return super().__call__(
            numerator=numerator, denominator=denominator, output=output
        )


class MatrixMultiply(OperatorModel):
    left: Connection
    right: Connection
    output: Connection

    def __init__(
        self,
        left: Tensor[int | float | bool] | ToBeDetermined = TBD,
        right: Tensor[int | float | bool] | ToBeDetermined = TBD,
        *,
        name: str | None = None,
    ) -> None:
        super().__init__(name=name, model=MatrixMultiplyOp(left=left, right=right))

    def __call__(  # type: ignore[override]
        self,
        left: ConnectionType = NOT_GIVEN,
        right: ConnectionType = NOT_GIVEN,
        output: ConnectionType = NOT_GIVEN,
    ) -> ExtendInfo:
        return super().__call__(left=left, right=right, output=output)


class Shape(OperatorModel):
    input: Connection
    output: Connection

    def __init__(
        self,
        input: Tensor[int | float | bool] | ToBeDetermined = TBD,
        *,
        name: str | None = None,
    ) -> None:
        super().__init__(name=name, model=ShapeOp(input=input))

    def __call__(  # type: ignore[override]
        self, input: ConnectionType = NOT_GIVEN, output: ConnectionType = NOT_GIVEN
    ) -> ExtendInfo:
        return super().__call__(input=input, output=output)


class Reshape(OperatorModel):
    input: Connection
    shape: Connection
    output: Connection

    def __init__(
        self,
        shape: tuple[int | None, ...] | list[int] | ToBeDetermined = TBD,
        input: Tensor[int | float | bool] | ToBeDetermined = TBD,
        *,
        name: str | None = None,
    ) -> None:
        super().__init__(name=name, model=ReshapeOp(shape=shape, input=input))

    def __call__(  # type: ignore[override]
        self,
        input: ConnectionType = NOT_GIVEN,
        shape: ConnectionType = NOT_GIVEN,
        output: ConnectionType = NOT_GIVEN,
    ) -> ExtendInfo:
        return super().__call__(input=input, shape=shape, output=output)


class Length(OperatorModel):
    input: Connection
    output: Connection

    def __init__(
        self,
        input: Tensor[int | float | bool] | ToBeDetermined = TBD,
        *,
        name: str | None = None,
    ) -> None:
        super().__init__(name=name, model=LengthOp(input=input))

    def __call__(  # type: ignore[override]
        self, input: ConnectionType = NOT_GIVEN, output: ConnectionType = NOT_GIVEN
    ) -> ExtendInfo:
        return super().__call__(input=input, output=output)


class Cast(OperatorModel):
    input: Connection
    dtype: Connection
    output: Connection

    def __init__(
        self, dtype: types.Dtype | ToBeDetermined = TBD, *, name: str | None = None
    ) -> None:
        super().__init__(name=name, model=CastOp(dtype=dtype))

    def __call__(  # type: ignore[override]
        self,
        input: ConnectionType = NOT_GIVEN,
        dtype: ConnectionType = NOT_GIVEN,
        output: ConnectionType = NOT_GIVEN,
    ) -> ExtendInfo:
        return super().__call__(input=input, dtype=dtype, output=output)


class Dtype(OperatorModel):
    input: Connection
    output: Connection

    def __init__(
        self,
        input: Tensor[int | float | bool] | ToBeDetermined = TBD,
        *,
        name: str | None = None,
    ) -> None:
        super().__init__(name=name, model=DtypeOp(input=input))

    def __call__(  # type: ignore[override]
        self, input: ConnectionType = NOT_GIVEN, output: ConnectionType = NOT_GIVEN
    ) -> ExtendInfo:
        return super().__call__(input=input, output=output)


class Size(OperatorModel):
    input: Connection
    dim: Connection
    output: Connection

    def __init__(
        self,
        dim: int | tuple[int, ...] | None | ToBeDetermined = None,
        input: Tensor[int | float | bool] | ToBeDetermined = TBD,
        *,
        name: str | None = None,
    ) -> None:
        super().__init__(name=name, model=SizeOp(input=input, dim=dim))

    def __call__(  # type: ignore[override]
        self,
        input: ConnectionType = NOT_GIVEN,
        dim: ConnectionType = NOT_GIVEN,
        output: ConnectionType = NOT_GIVEN,
    ) -> ExtendInfo:
        return super().__call__(input=input, dim=dim, output=output)


class Item(OperatorModel):
    input: Connection
    output: Connection

    def __init__(
        self,
        input: Tensor[int | float | bool] | ToBeDetermined = TBD,
        *,
        name: str | None = None,
    ) -> None:
        super().__init__(name=name, model=ItemOp(input=input))

    def __call__(  # type: ignore[override]
        self, input: ConnectionType = NOT_GIVEN, output: ConnectionType = NOT_GIVEN
    ) -> ExtendInfo:
        return super().__call__(input=input, output=output)


class ToTensor(OperatorModel):
    input: Connection
    dtype: Connection
    output: Connection

    def __init__(
        self,
        input: TensorValueType | ToBeDetermined = TBD,
        dtype: types.Dtype | None = None,
        *,
        name: str | None = None,
    ) -> None:
        super().__init__(name=name, model=ToTensorOp(input=input, dtype=dtype))

    def __call__(  # type: ignore[override]
        self,
        input: ConnectionType = NOT_GIVEN,
        dtype: ConnectionType = NOT_GIVEN,
        output: ConnectionType = NOT_GIVEN,
    ) -> ExtendInfo:
        return super().__call__(input=input, dtype=dtype, output=output)


class ToList(OperatorModel):
    output: Connection

    def __init__(
        self,
        n: int,
        *,
        name: str | None = None,
        **kwargs: ScalarValueType | ToBeDetermined,
    ) -> None:
        super().__init__(name=name, model=ToListOp(n, name=name, **kwargs))

    def __call__(self, **kwargs: ConnectionType) -> ExtendInfo:
        return super().__call__(**kwargs)


class TensorToList(OperatorModel):
    input: Connection
    output: Connection

    def __init__(
        self,
        input: Tensor[int | float | bool] | ToBeDetermined = TBD,
        *,
        name: str | None = None,
    ) -> None:
        self._enforce_jit = False
        m = TensorToListOp(input=input)
        m._enforce_jit = False
        super().__init__(name=name, model=m)

    def __call__(  # type: ignore[override]
        self, input: ConnectionType = NOT_GIVEN, output: ConnectionType = NOT_GIVEN
    ) -> ExtendInfo:
        return super().__call__(input=input, output=output)


class Reduce(OperatorModel):
    input: Connection
    axis: Connection
    keepdim: Connection
    output: Connection

    def __init__(self, model: Operator, *, name: str | None = None) -> None:
        super().__init__(name=name, model=model)

    def __call__(  # type: ignore[override]
        self,
        input: ConnectionType = NOT_GIVEN,
        axis: ConnectionType = NOT_GIVEN,
        keepdim: ConnectionType = NOT_GIVEN,
        output: ConnectionType = NOT_GIVEN,
    ) -> ExtendInfo:
        return super().__call__(input=input, axis=axis, keepdim=keepdim, output=output)


class Mean(Reduce):
    def __init__(
        self,
        axis: int | tuple[int, ...] | None | ToBeDetermined = None,
        keepdim: bool | ToBeDetermined = False,
        input: Tensor[int | float | bool] | ToBeDetermined = TBD,
        *,
        name: str | None = None,
    ) -> None:
        self.factory_args = {"axis": axis, "keepdim": keepdim}
        super().__init__(MeanOp(axis=axis, keepdim=keepdim, input=input), name=name)


class Sum(Reduce):
    def __init__(
        self,
        axis: int | tuple[int, ...] | None | ToBeDetermined = None,
        keepdim: bool | ToBeDetermined = False,
        input: Tensor[float] | ToBeDetermined = TBD,
        *,
        name: str | None = None,
    ) -> None:
        self.factory_args = {"axis": axis, "keepdim": keepdim}
        super().__init__(SumOp(axis=axis, keepdim=keepdim, input=input), name=name)


class Max(Reduce):
    def __init__(
        self,
        axis: int | tuple[int, ...] | None | ToBeDetermined = None,
        keepdim: bool | ToBeDetermined = False,
        input: Tensor[int | float | bool] | ToBeDetermined = TBD,
        *,
        name: str | None = None,
    ) -> None:
        self.factory_args = {"axis": axis, "keepdim": keepdim}
        super().__init__(MaxOp(axis=axis, keepdim=keepdim, input=input), name=name)


class ArgMax(Reduce):
    def __init__(
        self,
        axis: int | None | ToBeDetermined = None,
        keepdim: bool | ToBeDetermined = False,
        input: Tensor[int | float | bool] | ToBeDetermined = TBD,
        *,
        name: str | None = None,
    ) -> None:
        self.factory_args = {"axis": axis, "keepdim": keepdim}
        super().__init__(ArgMaxOp(axis=axis, keepdim=keepdim, input=input), name=name)


class Min(Reduce):
    def __init__(
        self,
        axis: int | tuple[int, ...] | None | ToBeDetermined = None,
        keepdim: bool | ToBeDetermined = False,
        input: Tensor[int | float | bool] | ToBeDetermined = TBD,
        *,
        name: str | None = None,
    ) -> None:
        self.factory_args = {"axis": axis, "keepdim": keepdim}
        super().__init__(MinOp(axis=axis, keepdim=keepdim, input=input), name=name)


class ArgMin(Reduce):
    def __init__(
        self,
        axis: int | tuple[int, ...] | None | ToBeDetermined = None,
        keepdim: bool | ToBeDetermined = False,
        input: Tensor[int | float | bool] | ToBeDetermined = TBD,
        *,
        name: str | None = None,
    ) -> None:
        self.factory_args = {"axis": axis, "keepdim": keepdim}
        super().__init__(ArgMinOp(axis=axis, keepdim=keepdim, input=input), name=name)


class Prod(Reduce):
    def __init__(
        self,
        axis: int | tuple[int, ...] | None | ToBeDetermined = None,
        keepdim: bool | ToBeDetermined = False,
        input: Tensor[int | float | bool] | ToBeDetermined = TBD,
        *,
        name: str | None = None,
    ) -> None:
        self.factory_args = {"axis": axis, "keepdim": keepdim}
        super().__init__(ProdOp(axis=axis, keepdim=keepdim, input=input), name=name)


class Variance(Reduce):
    correction: Connection

    def __init__(
        self,
        axis: int | tuple[int, ...] | None | ToBeDetermined = None,
        keepdim: bool | ToBeDetermined = False,
        correction: int | float | None = 0.0,
        input: Tensor[int | float | bool] | ToBeDetermined = TBD,
        *,
        name: str | None = None,
    ) -> None:
        self.factory_args = {"axis": axis, "keepdim": keepdim, "correction": correction}
        super().__init__(
            VarianceOp(axis=axis, keepdim=keepdim, input=input, correction=correction),
            name=name,
        )

    def __call__(  # type: ignore[override]
        self,
        input: ConnectionType = NOT_GIVEN,
        axis: ConnectionType = NOT_GIVEN,
        keepdim: ConnectionType = NOT_GIVEN,
        correction: ConnectionType = NOT_GIVEN,
        output: ConnectionType = NOT_GIVEN,
    ) -> ExtendInfo:
        return super(Reduce, self).__call__(
            input=input,
            axis=axis,
            keepdim=keepdim,
            correction=correction,
            output=output,
        )


class SingleInputModel(OperatorModel):
    input: Connection
    output: Connection

    def __call__(  # type: ignore[override]
        self, input: ConnectionType = NOT_GIVEN, output: ConnectionType = NOT_GIVEN
    ) -> ExtendInfo:
        return super().__call__(input=input, output=output)


class Absolute(SingleInputModel):
    def __init__(
        self,
        input: Tensor[int | float | bool] | ToBeDetermined = TBD,
        *,
        name: str | None = None,
    ) -> None:
        super().__init__(name=name, model=AbsoluteOp(input=input))


class Minus(SingleInputModel):
    def __init__(
        self,
        input: Tensor[int | float | bool] | ToBeDetermined = TBD,
        *,
        name: str | None = None,
    ) -> None:
        super().__init__(name=name, model=MinusOp(input=input))


class Exponential(SingleInputModel):
    def __init__(
        self,
        input: Tensor[int | float | bool] | ToBeDetermined = TBD,
        *,
        name: str | None = None,
    ) -> None:
        super().__init__(name=name, model=ExponentialOp(input=input))


class Sqrt(OperatorModel):
    input: Connection
    output: Connection

    def __init__(
        self,
        robust: bool = False,
        input: Tensor[int | float | bool] | ToBeDetermined = TBD,
        *,
        cutoff: Tensor[int | float | bool] | ToBeDetermined = TBD,
        name: str | None = None,
    ) -> None:
        self.robust = robust
        m = SqrtOp(robust=robust, input=input, cutoff=cutoff)
        super().__init__(name=name, model=m)

    def __call__(  # type: ignore[override]
        self,
        input: ConnectionType = NOT_GIVEN,
        output: ConnectionType = NOT_GIVEN,
        *,
        cutoff: ConnectionType = types.Constant.MIN_POSITIVE_NORMAL,
    ) -> ExtendInfo:
        kwargs = {"input": input, "output": output}

        default = (
            isinstance(cutoff, types.Constant)
            and cutoff == types.Constant.MIN_POSITIVE_NORMAL
        )
        if self.robust:
            if default:
                # NOTE: Since we can not provide Tensor objects as default
                # arguments, we need to convert default value.
                cutoff = Tensor(cutoff)  # type: ignore
            kwargs["cutoff"] = cutoff
        elif not default:
            raise ValueError("Cutoff cannot be specified when robust mode is off")

        return super().__call__(**kwargs)


class RelationalModel(OperatorModel):
    left: Connection
    right: Connection
    output: Connection

    def __call__(  # type: ignore[override]
        self,
        left: ConnectionType = NOT_GIVEN,
        right: ConnectionType = NOT_GIVEN,
        output: ConnectionType = NOT_GIVEN,
    ) -> ExtendInfo:
        return super().__call__(left=left, right=right, output=output)


class Greater(RelationalModel):
    def __init__(
        self,
        left: Tensor[int | float | bool] | int | float | bool | ToBeDetermined = TBD,
        right: Tensor[int | float | bool] | int | float | bool | ToBeDetermined = TBD,
        *,
        name: str | None = None,
    ) -> None:
        super().__init__(name=name, model=GreaterOp(left=left, right=right))


class Less(RelationalModel):
    def __init__(
        self,
        left: Tensor[int | float | bool] | int | float | bool | ToBeDetermined = TBD,
        right: Tensor[int | float | bool] | int | float | bool | ToBeDetermined = TBD,
        *,
        name: str | None = None,
    ) -> None:
        super().__init__(name=name, model=LessOp(left=left, right=right))


class Equal(RelationalModel):
    def __init__(
        self,
        left: Tensor[int | float | bool] | int | float | bool | ToBeDetermined = TBD,
        right: Tensor[int | float | bool] | int | float | bool | ToBeDetermined = TBD,
        *,
        name: str | None = None,
    ) -> None:
        super().__init__(name=name, model=EqualOp(left=left, right=right))


class NotEqual(RelationalModel):
    def __init__(
        self,
        left: Tensor[int | float | bool] | int | float | bool | ToBeDetermined = TBD,
        right: Tensor[int | float | bool] | int | float | bool | ToBeDetermined = TBD,
        *,
        name: str | None = None,
    ) -> None:
        super().__init__(name=name, model=NotEqualOp(left=left, right=right))


class LessEqual(RelationalModel):
    def __init__(
        self,
        left: Tensor[int | float | bool] | int | float | bool | ToBeDetermined = TBD,
        right: Tensor[int | float | bool] | int | float | bool | ToBeDetermined = TBD,
        *,
        name: str | None = None,
    ) -> None:
        super().__init__(name=name, model=LessEqualOp(left=left, right=right))


class GreaterEqual(RelationalModel):
    def __init__(
        self,
        left: Tensor[int | float | bool] | int | float | bool | ToBeDetermined = TBD,
        right: Tensor[int | float | bool] | int | float | bool | ToBeDetermined = TBD,
        *,
        name: str | None = None,
    ) -> None:
        super().__init__(name=name, model=GreaterEqualOp(left=left, right=right))


class LogicalNot(OperatorModel):
    input: Connection
    output: Connection

    def __init__(
        self,
        input: Tensor[int | float | bool] | ToBeDetermined = TBD,
        *,
        name: str | None = None,
    ) -> None:
        super().__init__(name=name, model=LogicalNotOp(input=input))

    def __call__(  # type: ignore[override]
        self, input: ConnectionType = NOT_GIVEN, output: ConnectionType = NOT_GIVEN
    ) -> ExtendInfo:
        return super().__call__(input=input, output=output)


class BitwiseOperators(OperatorModel):
    left: Connection
    right: Connection
    output: Connection

    def __call__(  # type: ignore[override]
        self,
        left: ConnectionType = NOT_GIVEN,
        right: ConnectionType = NOT_GIVEN,
        output: ConnectionType = NOT_GIVEN,
    ) -> ExtendInfo:
        return super().__call__(left=left, right=right, output=output)


class LogicalAnd(BitwiseOperators):
    def __init__(
        self,
        left: Tensor[int | bool] | int | bool | ToBeDetermined = TBD,
        right: Tensor[int | bool] | int | bool | ToBeDetermined = TBD,
        *,
        name: str | None = None,
    ) -> None:
        super().__init__(name=name, model=LogicalAndOp(left=left, right=right))


class LogicalOr(BitwiseOperators):
    def __init__(
        self,
        left: Tensor[int | bool] | int | bool | ToBeDetermined = TBD,
        right: Tensor[int | bool] | int | bool | ToBeDetermined = TBD,
        *,
        name: str | None = None,
    ) -> None:
        super().__init__(name=name, model=LogicalOrOp(left=left, right=right))


class LogicalXOr(BitwiseOperators):
    def __init__(
        self,
        left: Tensor[int | bool] | int | bool | ToBeDetermined = TBD,
        right: Tensor[int | bool] | int | bool | ToBeDetermined = TBD,
        *,
        name: str | None = None,
    ) -> None:
        super().__init__(name=name, model=LogicalXOrOp(left=left, right=right))


class ShiftLeft(OperatorModel):
    input: Connection
    shift: Connection
    output: Connection

    def __init__(
        self,
        input: Tensor[int | bool] | int | bool | ToBeDetermined = TBD,
        shift: Tensor[int | bool] | int | bool | ToBeDetermined = TBD,
        *,
        name: str | None = None,
    ) -> None:
        super().__init__(name=name, model=ShiftLeftOp(input=input, shift=shift))

    def __call__(  # type: ignore[override]
        self,
        input: ConnectionType = NOT_GIVEN,
        shift: ConnectionType = NOT_GIVEN,
        output: ConnectionType = NOT_GIVEN,
    ) -> ExtendInfo:
        return super().__call__(input=input, shift=shift, output=output)


class ShiftRight(OperatorModel):
    input: Connection
    shift: Connection
    output: Connection

    def __init__(
        self,
        input: Tensor[int | bool] | int | bool | ToBeDetermined = TBD,
        shift: Tensor[int | bool] | int | bool | ToBeDetermined = TBD,
        *,
        name: str | None = None,
    ) -> None:
        super().__init__(name=name, model=ShiftRightOp(input=input, shift=shift))

    def __call__(  # type: ignore[override]
        self,
        input: ConnectionType = NOT_GIVEN,
        shift: ConnectionType = NOT_GIVEN,
        output: ConnectionType = NOT_GIVEN,
    ) -> ExtendInfo:
        return super().__call__(input=input, shift=shift, output=output)


class Transpose(OperatorModel):
    # NOTE: Consider if axes type list[int] is conventionally True since it is generally
    # used tuple[int] in these type of cases
    input: Connection
    axes: Connection
    output: Connection

    def __init__(
        self,
        axes: int | list[int] | tuple[int, ...] | None | ToBeDetermined = None,
        input: Tensor[int | float | bool] | ToBeDetermined = TBD,
        *,
        name: str | None = None,
    ) -> None:
        super().__init__(name=name, model=TransposeOp(input=input, axes=axes))

    def __call__(  # type: ignore[override]
        self,
        input: ConnectionType = NOT_GIVEN,
        axes: ConnectionType = NOT_GIVEN,
        output: ConnectionType = NOT_GIVEN,
    ) -> ExtendInfo:
        return super().__call__(input=input, axes=axes, output=output)


class Split(OperatorModel):
    split_size: Connection
    axis: Connection
    input: Connection
    output: Connection

    def __init__(
        self,
        split_size: int,  # TODO: should we add default for split_size?
        axis: int = 0,
        input: Tensor[int | float | bool] | ToBeDetermined = TBD,
        *,
        name: str | None = None,
    ):
        m = SplitOp(split_size=split_size, axis=axis, input=input)
        super().__init__(name=name, model=m)

    def __call__(  # type: ignore[override]
        self,
        input: ConnectionType = NOT_GIVEN,
        split_size: ConnectionType = NOT_GIVEN,
        axis: ConnectionType = NOT_GIVEN,
        output: ConnectionType = NOT_GIVEN,
    ) -> ExtendInfo:
        return super().__call__(
            input=input, split_size=split_size, axis=axis, output=output
        )


class Slice(OperatorModel):
    start: Connection
    stop: Connection
    step: Connection
    output: Connection

    def __init__(
        self,
        start: int | None | ToBeDetermined = TBD,
        stop: int | None | ToBeDetermined = TBD,
        step: int | None | ToBeDetermined = TBD,
        *,
        name: str | None = None,
    ):
        super().__init__(name=name, model=SliceOp(start=start, stop=stop, step=step))

    def __call__(  # type: ignore[override]
        self,
        start: ConnectionType = NOT_GIVEN,
        stop: ConnectionType = NOT_GIVEN,
        step: ConnectionType = NOT_GIVEN,
        output: ConnectionType = NOT_GIVEN,
    ) -> ExtendInfo:
        return super().__call__(start=start, stop=stop, step=step, output=output)


class Indexer(OperatorModel):
    input: Connection
    index: Connection
    output: Connection

    def __init__(
        self,
        index: int
        | slice
        | EllipsisType
        | None
        | tuple[int | slice | EllipsisType | None]
        | ToBeDetermined = TBD,
        input: Tensor[int | float | bool] | Sequence[Any] | ToBeDetermined = TBD,
        *,
        name: str | None = None,
    ) -> None:
        super().__init__(name=name, model=IndexerOp(input=input, index=index))

    def __call__(  # type: ignore[override]
        self,
        input: ConnectionType = NOT_GIVEN,
        index: ConnectionType = NOT_GIVEN,
        output: ConnectionType = NOT_GIVEN,
    ) -> ExtendInfo:
        return super().__call__(input=input, index=index, output=output)


class Sine(SingleInputModel):
    def __init__(
        self,
        input: Tensor[int | float | bool] | ToBeDetermined = TBD,
        *,
        name: str | None = None,
    ) -> None:
        super().__init__(name=name, model=SineOp(input=input))


class Cosine(SingleInputModel):
    def __init__(
        self,
        input: Tensor[int | float | bool] | ToBeDetermined = TBD,
        *,
        name: str | None = None,
    ) -> None:
        super().__init__(name=name, model=CosineOp(input=input))


class AtLeast1D(SingleInputModel):
    def __init__(
        self,
        input: Tensor[int | float | bool] | ToBeDetermined = TBD,
        *,
        name: str | None = None,
    ) -> None:
        super().__init__(name=name, model=AtLeast1DOp(input=input))<|MERGE_RESOLUTION|>--- conflicted
+++ resolved
@@ -1071,8 +1071,6 @@
             input=BaseKey(type=list[Tensor[int | float | bool]], value=input),
             axis=BaseKey(type=int | None, value=axis),
         )
-<<<<<<< HEAD
-=======
 
         self._add_constraint(
             fn=concat_constraints, keys=[Operator.output_key, "input", "axis"]
@@ -1082,7 +1080,6 @@
         #     fn=general_tensor_type_constraint,
         #     keys=[Operator.output_key, "input"],
         # )
->>>>>>> c7b32914
 
 
 class PrimitiveUnion(PrimitiveModel):
@@ -2809,10 +2806,6 @@
 
     def __init__(
         self,
-<<<<<<< HEAD
-        numerator: Tensor[int | float] | int | float | ToBeDetermined = TBD,
-        denominator: Tensor[int | float] | int | float | ToBeDetermined = TBD,
-=======
         numerator: Tensor[int | float | bool]
         | int
         | float
@@ -2823,7 +2816,6 @@
         | float
         | bool
         | ToBeDetermined = TBD,
->>>>>>> c7b32914
         *,
         name: str | None = None,
     ) -> None:
