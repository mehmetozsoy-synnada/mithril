# Copyright 2022 Synnada, Inc.
#
# Licensed under the Apache License, Version 2.0 (the "License");
# you may not use this file except in compliance with the License.
# You may obtain a copy of the License at
#
#     http://www.apache.org/licenses/LICENSE-2.0
#
# Unless required by applicable law or agreed to in writing, software
# distributed under the License is distributed on an "AS IS" BASIS,
# WITHOUT WARRANTIES OR CONDITIONS OF ANY KIND, either express or implied.
# See the License for the specific language governing permissions and
# limitations under the License.

import abc
import re
from collections.abc import Sequence
from copy import deepcopy
from types import UnionType
from typing import Any

from ..framework.common import (
    TBD,
    AllValueType,
    ConnectionData,
    GenericTensorType,
    IOHyperEdge,
    IOKey,
    Tensor,
    ToBeDetermined,
)
from ..framework.constraints import constrain_fn_dict
from ..framework.logical import essential_primitives
from ..models import (
    BaseModel,
    Connection,
    CustomPrimitiveModel,
    Model,
    models,
    primitives,
)
from ..models.train_model import TrainModel
from ..utils import model_conversion_lut
from ..utils.utils import PaddingType, convert_to_tuple

model_dict = {
    item[0].lower(): item[1]
    for item in models.__dict__.items()
    if isinstance(item[1], abc.ABCMeta) and issubclass(item[1], BaseModel)
}
model_dict |= {
    item[0].lower(): item[1]
    for item in primitives.__dict__.items()
    if isinstance(item[1], abc.ABCMeta) and issubclass(item[1], BaseModel)
}
model_dict |= {
    item[0].lower(): item[1]
    for item in essential_primitives.__dict__.items()
    if isinstance(item[1], abc.ABCMeta) and issubclass(item[1], BaseModel)
}

model_dict |= {"trainmodel": TrainModel}

__all__ = [
    "dict_to_model",
    "handle_dict_to_model_args",
    "dict_to_regularizations",
]
enum_dict = {"PaddingType": PaddingType}


def create_iokey_kwargs(info: dict[str, Any]) -> dict[str, Any]:
    kwargs = {}
    for arg in ["name", "value", "shape", "expose"]:
        if arg != "value" or info.get(arg) is not None:
            kwargs[arg] = info.get(arg)
    return kwargs


def dict_to_model(modelparams: dict[str, Any]) -> BaseModel:
    """Convert given dictionary to a model object.

    Parameter
    ----------
    modelparams : Dict[str, Any]
        A dict containing model name and arguments.

    Returns
    -------
    Model
        Instantiated model object with given arguments.
    """

    # TODO: Simplify dict_to_model and frameworks (remove tracking
    #  the extend order of models).
    if isinstance(modelparams, str):
        params = {"name": modelparams}
    elif "is_train_model" in modelparams:
        return dict_to_trainmodel(modelparams)
    else:
        params = deepcopy(modelparams)

    args: dict[str, Any] = {}
    if (connections := params.pop("connections", {})).keys() != (
        submodels := params.pop("submodels", {})
    ).keys():
        raise KeyError("Requires submodel keys and connections keys to be compatible!")

    if (model_name := params.get("name", None)) is None:
        raise Exception("No model type is specified!")
    elif model_name.lower() in model_dict:
        model_class = model_dict[model_name.lower()]
        args |= handle_dict_to_model_args(model_name, params.pop("args", {}))
        tuples = params.get("tuples", [])
        enums = params.get("enums", {})

        for k, v in args.items():
            if k in tuples:
                args[k] = convert_to_tuple(v)
            elif (enum_key := enums.get(k)) is not None:
                args[k] = enum_dict[enum_key][v]

        model = model_class(**args)

    else:  # Custom model
        args |= handle_dict_to_model_args(model_name, params.pop("args", {}))
        attrs = {"__init__": lambda self: super(self.__class__, self).__init__(**args)}
        model = type(model_name, (CustomPrimitiveModel,), attrs)()

    unnamed_keys = params.get("unnamed_keys", [])
    differentiability_info: dict[str, bool] = params.get("differentiability_info", {})
    assigned_shapes = params.get("assigned_shapes", {})
    assigned_constraints = params.get("assigned_constraints", {})
    canonical_keys = params.get("canonical_keys", {})

    submodels_dict = {}
    for m_key, v in submodels.items():
        m = dict_to_model(v)
        submodels_dict[m_key] = m
        mappings: dict[str, IOKey | float | int | list | tuple | str] = {}
        for k, conn in connections[m_key].items():
            if conn in unnamed_keys and k in m.input_keys:
                continue

            if isinstance(conn, str | float | int | tuple | list):
                mappings[k] = conn

            elif isinstance(conn, dict):
                if "connect" in conn:
                    key_kwargs = {}
                    if (key := conn.get("key")) is not None:
                        key_kwargs = create_iokey_kwargs(conn["key"])
                        key = IOKey(**key_kwargs)
                    mappings[k] = IOKey(
                        **key_kwargs,
                        connections={
                            getattr(submodels_dict[value[0]], value[1])
                            if isinstance(value, Sequence)
                            else value
                            for value in conn["connect"]
                        },
                    )
                elif "name" in conn:
                    key_kwargs = create_iokey_kwargs(conn)
                    mappings[k] = IOKey(**key_kwargs)

        assert isinstance(model, Model)
        model += m(**mappings)

    if "model" in canonical_keys:
        candidate_canonical_in = model.conns.get_connection(canonical_keys["model"][0])
        candidate_canonical_out = model.conns.get_connection(canonical_keys["model"][1])

        if candidate_canonical_in is not None:
            model._canonical_input = candidate_canonical_in
        if candidate_canonical_out is not None:
            model._canonical_output = candidate_canonical_out

    for key, value in differentiability_info.items():
        con = model.conns.get_connection(key)
        assert con is not None
        con.set_differentiable(value)

    if len(assigned_constraints) > 0:
        constrain_fn = assigned_constraints["fn"]
        if constrain_fn not in constrain_fn_dict:
            raise RuntimeError(
                "In the process of creating a model from a dictionary, an unknown"
                " constraint function was encountered!"
            )
        constrain_fn = constrain_fn_dict[constrain_fn]
        model.set_constraint(constrain_fn, keys=assigned_constraints["keys"])

    if len(assigned_shapes) > 0:
        model.set_shapes(dict_to_shape(assigned_shapes))

    return model


def model_to_dict(model: BaseModel) -> dict:
    if isinstance(model, TrainModel):
        return train_model_to_dict(model)

    model_name = model.__class__.__name__
    model_dict: dict[str, Any] = {"name": model_name}
    args = handle_model_to_dict_args(model_name, model.factory_args)
    if len(args) > 0:
        model_dict["args"] = args

    model_dict["assigned_shapes"] = {}
    model_dict["differentiability_info"] = {}  # TODO: save only assigned info not all!
    model_dict["assigned_constraints"] = {}

    for key, con in model.conns.all.items():
        data = con.metadata.data
        if isinstance(data, Tensor) and not con.is_key_autogenerated:
            model_dict["differentiability_info"][key] = data.differentiable

    for shape in model.assigned_shapes:
        model_dict["assigned_shapes"] |= shape_to_dict(shape)

    for constrain in model.assigned_constraints:
        model_dict["assigned_constraints"] |= constrain

    if (
        model_name != "Model"
        and model_name in dir(models)
        or model_name not in dir(models)
    ):
        return model_dict

    connection_dict: dict[str, dict] = {}
    canonical_keys: dict[str, tuple[str, str]] = {}
    submodels: dict[str, dict] = {}

    # IOHyperEdge -> [model_id, connection_name]
    submodel_connections: dict[IOHyperEdge, list[str]] = {}
    assert isinstance(model, Model)

    for idx, submodel in enumerate(model.dag.keys()):
        model_id = f"m_{idx}"
        submodels[model_id] = model_to_dict(submodel)

        # Store submodel connections
        for key in submodel._all_keys:
            submodel_connections.setdefault(
                submodel.conns.get_metadata(key), [model_id, key]
            )
        assert isinstance(model, Model)
        connection_dict[model_id] = connection_to_dict(
            model, submodel, submodel_connections, model_id
        )
        canonical_keys[model_id] = (
            submodel.canonical_input.key,
            submodel.canonical_output.key,
        )
    canonical_keys["model"] = (model.canonical_input.key, model._canonical_output.key)

    model_dict["submodels"] = submodels
    model_dict["connections"] = connection_dict
    model_dict["canonical_keys"] = canonical_keys
    return model_dict


def connection_to_dict(
    model: Model,
    submodel: BaseModel,
    submodel_connections: dict[IOHyperEdge, list[str]],
    model_id: str,
):
    connection_dict: dict[str, Any] = {}
    connections: dict[str, ConnectionData] = model.dag[submodel]

    for key, connection in connections.items():
        key_value: dict | None | str | AllValueType = None
        related_conn = submodel_connections.get(connection.metadata, [])
        is_valued = (
            connection.metadata.data.is_non_diff
            and connection.metadata.data.value != TBD
        )
        # Connection is defined and belong to another model
        if related_conn and model_id not in related_conn:
            key_value = {"connect": [related_conn]}
            if connection.key in model.output_keys:
                key_value["key"] = {"name": connection.key, "expose": True}
        elif is_valued and connection in model.conns.input_connections:
            val = connection.metadata.data.value
            assert not isinstance(val, ToBeDetermined)
            if connection.key.startswith("$"):
                key_value = val
            else:
                key_value = {"name": connection.key, "value": val, "expose": True}
        elif not connection.key.startswith("$"):
            if key in submodel.output_keys and connection.key in model.output_keys:
                key_value = {"name": connection.key, "expose": True}
            else:
                key_value = connection.key

        if key_value is not None:
            connection_dict[key] = key_value

    if submodel.canonical_input.key not in connection_dict:
        connection_dict[submodel.canonical_input.key] = ""

    return connection_dict


def train_model_to_dict(context: TrainModel) -> dict:
    context_dict: dict[str, Any] = {"is_train_model": True}
    context_dict["model"] = model_to_dict(context._model)

    losses = []
    regularizations = []
    for loss in context._losses:
        loss_dict: dict[str, Any] = {}
        loss_dict["model"] = model_to_dict(loss["loss_model"])
        loss_dict["reduce_steps"] = [
            model_to_dict(reduce_step) for reduce_step in loss["reduce_steps"]
        ]
        # TODO: check if get_local_key to get keys required?
        for key, value in loss["args"].items():
            if isinstance(value, Connection):
                # local_key = get_local_key(context._model, value)
                # loss["args"][key] = local_key
                loss["args"][key] = value.data.key

        if len(loss["args"]) > 0:
            loss_dict["args"] = loss["args"]
        losses.append(loss_dict)

    for regularization in context._regularizations:
        regularization_dict = {}
        regularization_dict["model"] = model_to_dict(regularization["reg_model"])
        regularization_dict["coef"] = regularization["coef"]
        regularization_dict["reg_key"] = regularization["reg_key"]
        for key, value in regularization["args"].items():
            if isinstance(value, Connection):
                # local_key = get_local_key(context._model, value)
                # regularization["args"][key] = local_key
                regularization["args"][key] = value.key
            elif isinstance(value, re.Pattern):
                regularization["args"][key] = {"pattern": value.pattern}

        if len(regularization["args"]) > 0:
            regularization_dict["args"] = regularization["args"]
        regularizations.append(regularization_dict)

    context_dict["losses"] = losses
    context_dict["regularizations"] = regularizations
    return context_dict


def dict_to_trainmodel(context_dict: dict):
    model = dict_to_model(context_dict["model"])
    assert isinstance(model, Model), "TrainModel requires a Model object!"

    context = TrainModel(model)
    for loss_dict in context_dict["losses"]:
        loss_model = dict_to_model(loss_dict["model"])
        reduce_steps = [
            dict_to_model(reduce_step) for reduce_step in loss_dict["reduce_steps"]
        ]
        loss_args = loss_dict["args"]
        context.add_loss(loss_model, reduce_steps, **loss_args)

    for regularization_dict in context_dict["regularizations"]:
        regularization_model = dict_to_model(regularization_dict["model"])
        coef = regularization_dict["coef"]
        reg_key = regularization_dict["reg_key"]
        regularization_args = {}
        for key, value in regularization_dict["args"].items():
            if isinstance(value, dict):
                regularization_args[key] = re.compile(value["pattern"])
            else:
                regularization_args[key] = value
        context.add_regularization(
            regularization_model, coef, reg_key, **regularization_args
        )

    return context


def handle_dict_to_model_args(
    model_name: str, source: dict[str, Any]
) -> dict[str, Any]:
    """This function converts model strings to model classes.

    Parameters
    ----------
    source : dict[str, Any]
        All arguments given as modelparams.
    """
    for key in model_conversion_lut.get(model_name.lower(), []):
        info = source[key]
        if isinstance(info, list):
            source[key] = [
                model_dict[k.lower()]() if isinstance(k, str) else dict_to_model(k)
                for k in info
            ]
        if isinstance(info, str):
            source[key] = model_dict[info.lower()]()
        if isinstance(info, dict):
            source[key] = dict_to_model(info)

    for key in source:
        if not isinstance(source[key], IOKey) and source[key] == "(Ellipsis,)":
            source[key] = ...

    for key, value in source.items():
        if isinstance(value, dict):
            shape_template: list[str | int | tuple] = []
            possible_types = None
            # Type is common for TensorType and Scalar.
            for item in value.get("type", []):
                # TODO: this is dangerous!!
                item_type: type = eval(item)
                if possible_types is None:
                    possible_types = item_type
                else:
                    possible_types |= item_type

            # TensorType.
            if "shape_template" in value:
                for item in source[key]["shape_template"]:
                    if "..." in item:
                        shape_template.append((item.split(",")[0], ...))
                    else:
                        shape_template.append(int(item))

                # assert possible_types is not None
                source[key] = IOKey(shape=shape_template, type=GenericTensorType)
                # TODO: Do not send GenericTensorType,
                # find a proper way to save and load tensor types.
            else:  # Scalar
                source[key] = IOKey(type=possible_types, value=source[key]["value"])
    return source


def handle_model_to_dict_args(
    model_name: str, source: dict[str, Any]
) -> dict[str, Any]:
    """This function converts model strings to model classes.

    Parameters
    ----------
    source : dict[str, Any]
        All arguments given as modelparams.
    """
    for key in model_conversion_lut.get(model_name.lower(), []):
        info = source[key]
        if isinstance(info, list):
            source[key] = [model_to_dict(k) for k in info]
        else:
            source[key] = model_to_dict(info)

    for key in source:
        if type(item := source[key]) is type(...):
            source[key] = "(Ellipsis,)"
        elif isinstance(item, IOKey):
            source[key] = item_to_json(source[key])
    return source


def dict_to_regularizations(
    regularizations: list[dict[str, Any]],
) -> list[dict[str, Any]]:
    reg_specs = []
    for reg in regularizations:
        if (regex := reg.get("regex")) is not None and any(
            isinstance(item, tuple) for item in reg["inputs"]
        ):
            raise Exception(
                "Regex style definitions are only valid for single input regularizers!"
            )

        inputs: list = []
        model = model_dict[reg["model"]](**reg.get("args", {}))

        for idx, item in enumerate(reg["inputs"]):
            if isinstance(item, list):
                inputs.append(tuple(item))
            elif regex is None:
                inputs.append(item)
            # If regex key provided, check its status for the
            # corresponding index. If True, convert string into
            # regex Pattern object.
            else:
                if regex[idx]:
                    inputs.append(re.compile(item))
                else:
                    inputs.append(item)

        reg_spec: dict[str, Any] = {}
        reg_spec["model"] = model
        reg_spec["inputs"] = inputs
        if (model_keys := reg.get("model_keys")) is not None:
            reg_spec["model_keys"] = (
                tuple(model_keys) if isinstance(model_keys, list) else (model_keys,)
            )

        reg_specs.append(reg_spec)
    return reg_specs


def shape_to_dict(shapes):
    shape_dict = {}
    for key, shape in shapes.items():
        shape_list = []
        for item in shape:
            if isinstance(item, tuple):  # variadic
                shape_list.append(f"{item[0]},...")
            else:
                shape_list.append(item)
        shape_dict[key] = shape_list
    return shape_dict


def dict_to_shape(shape_dict):
    shapes: dict[str, list[int | tuple]] = {}
    for key, shape_list in shape_dict.items():
        shapes[key] = []
        for shape in shape_list:
            if isinstance(shape, str) and "..." in shape:
                shapes[key].append((shape.split(",")[0], ...))
            else:
                shapes[key].append(shape)

    return shapes


def type_to_str(item):
    if "'" in str(item):
        return str(item).split("'")[1]
    return str(item)


def item_to_json(item: IOKey):
    # TODO: Currently type is not supported for Tensors.
    # Handle This whit conversion test updates.
    result: dict[str, Any] = {}
<<<<<<< HEAD
    if not isinstance(item.value, ToBeDetermined):
        result["value"] = item.value
    if item._shape is not None:
=======
    if not isinstance(item.data.value, ToBeDetermined):
        result["value"] = item.data.value
    if item.shape is not None:
>>>>>>> 4bc57d24
        shape_template = []
        for symbol in item.shape:
            if isinstance(symbol, tuple):  # variadic
                shape_template.append(f"{symbol[0]},...")
            else:
                shape_template.append(str(symbol))
        result["shape_template"] = shape_template

<<<<<<< HEAD
    elif isinstance(item.type, UnionType):
        result["type"] = [type_to_str(item) for item in item.type.__args__]
    else:
        result["type"] = [
            type_to_str(item.type),
=======
    elif isinstance(item.data.type, UnionType):
        result["type"] = [type_to_str(item) for item in item.data.type.__args__]
    else:
        result["type"] = [
            type_to_str(item.data.type),
>>>>>>> 4bc57d24
        ]
    return result<|MERGE_RESOLUTION|>--- conflicted
+++ resolved
@@ -538,15 +538,9 @@
     # TODO: Currently type is not supported for Tensors.
     # Handle This whit conversion test updates.
     result: dict[str, Any] = {}
-<<<<<<< HEAD
-    if not isinstance(item.value, ToBeDetermined):
-        result["value"] = item.value
-    if item._shape is not None:
-=======
     if not isinstance(item.data.value, ToBeDetermined):
         result["value"] = item.data.value
     if item.shape is not None:
->>>>>>> 4bc57d24
         shape_template = []
         for symbol in item.shape:
             if isinstance(symbol, tuple):  # variadic
@@ -555,18 +549,10 @@
                 shape_template.append(str(symbol))
         result["shape_template"] = shape_template
 
-<<<<<<< HEAD
-    elif isinstance(item.type, UnionType):
-        result["type"] = [type_to_str(item) for item in item.type.__args__]
-    else:
-        result["type"] = [
-            type_to_str(item.type),
-=======
     elif isinstance(item.data.type, UnionType):
         result["type"] = [type_to_str(item) for item in item.data.type.__args__]
     else:
         result["type"] = [
             type_to_str(item.data.type),
->>>>>>> 4bc57d24
         ]
     return result