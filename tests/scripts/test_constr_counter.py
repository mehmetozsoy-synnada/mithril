# Copyright 2022 Synnada, Inc.
#
# Licensed under the Apache License, Version 2.0 (the "License");
# you may not use this file except in compliance with the License.
# You may obtain a copy of the License at
#
#     http://www.apache.org/licenses/LICENSE-2.0
#
# Unless required by applicable law or agreed to in writing, software
# distributed under the License is distributed on an "AS IS" BASIS,
# WITHOUT WARRANTIES OR CONDITIONS OF ANY KIND, either express or implied.
# See the License for the specific language governing permissions and
# limitations under the License.


import pytest

from mithril.framework.common import (
    NOT_GIVEN,
    TBD,
    BaseKey,
    IOHyperEdge,
    ShapeRepr,
    Tensor,
    Uniadic,
    Updates,
)
from mithril.framework.constraints import bcast, general_tensor_type_constraint
from mithril.models import (
    Add,
    Buffer,
    Connection,
    ConnectionType,
    ExtendInfo,
    Indexer,
    IOKey,
    Model,
    Operator,
    Relu,
    Slice,
    Transpose,
)
from mithril.models.primitives import PrimitiveModel


def dummy_constraint(output: IOHyperEdge, input: IOHyperEdge):
    # Dummy test constraint that is written for test purposes
    # it basically increment shapes by 1
    # updated_symbols = set()
    updates = Updates()
    status = False
    output_repr = output._temp_shape if output.is_tensor else output.value
    input_repr = input._temp_shape if input.is_tensor else input.value
    assert isinstance(output_repr, ShapeRepr)
    assert isinstance(input_repr, ShapeRepr)
    if bool(input_repr.root) ^ bool(output_repr.root):
        var_repr, non_var_repr = (
            (input_repr, output_repr) if input_repr.root else (output_repr, input_repr)
        )
        add_val = 1 if output_repr.root else -1
        uniadics = []
        values = [uni.value for uni in non_var_repr.prefix]
        uniadics = [
            Uniadic(val + add_val) if val is not None else Uniadic() for val in values
        ]
        updates |= var_repr.update_uniadics(var_repr.prefix, uniadics)
        updates |= var_repr.update_uniadics(var_repr.reverse, uniadics)
        updates |= var_repr.remove_variadic(uniadics)
        status = None not in values
    else:
        status = True
        for in_uni, out_uni in zip(input_repr.prefix, output_repr.prefix, strict=False):
            in_val, out_val = in_uni.value, out_uni.value
            if in_val is None and out_val is not None:
                in_uni.set_value(out_val - 1)
                updates.add(in_uni)
            elif in_val is not None and out_val is None:
                out_uni.set_value(in_val + 1)
                updates.add(out_uni)
            elif in_val is None and out_val is None:
                status = False
        if output_repr.root is not None:
            status = False
            for in_uni, out_uni in zip(
                input_repr.reverse, output_repr.reverse, strict=False
            ):
                in_val, out_val = in_uni.value, out_uni.value
                if in_val is None and out_val is not None:
                    in_uni.set_value(out_val - 1)
                    updates.add(in_uni)
                elif in_val is not None and out_val is None:
                    out_uni.set_value(in_val + 1)
                    updates.add(out_uni)
    return status, updates


class Model1(PrimitiveModel):
    input: Connection
    output: Connection

    def __init__(self) -> None:
        super().__init__(
            formula_key="buffer",
            input=BaseKey(shape=[("Var1", ...)], type=Tensor),
            output=BaseKey(
                shape=[("Var2", ...)],
                type=Tensor,
            ),
        )
        self._add_constraint(fn=dummy_constraint, keys=["output", "input"])


class Model2(PrimitiveModel):
    input: Connection
    output: Connection

    def __init__(self) -> None:
        super().__init__(
            formula_key="buffer",
            input=BaseKey(shape=[("Var1", ...)], type=Tensor),
            output=BaseKey(shape=[("Var2", ...)], type=Tensor),
        )
        self._add_constraint(fn=dummy_constraint, keys=["output", "input"])
        self._add_constraint(
            fn=general_tensor_type_constraint, keys=["output", "input"]
        )


class Model3(PrimitiveModel):
    input: Connection
    output: Connection

    def __init__(self) -> None:
        super().__init__(
            formula_key="buffer",
            input=BaseKey(shape=[("Var1", ...)], type=Tensor[int | bool]),
            output=BaseKey(shape=[("Var2", ...)], type=Tensor[int | bool]),
        )
        self._add_constraint(fn=dummy_constraint, keys=["output", "input"])


class MyAdd2(PrimitiveModel):
    left: Connection
    right: Connection
    output: Connection

    def __init__(self, left, right, output) -> None:
        super().__init__(
            formula_key="add",
            output=BaseKey(shape=output, type=Tensor),
            left=BaseKey(shape=left, type=Tensor),
            right=BaseKey(shape=right, type=Tensor),
        )
        self._add_constraint(fn=bcast, keys=[Operator.output_key, "left", "right"])

    def __call__(  # type: ignore
        self,
        left: ConnectionType = NOT_GIVEN,
        right: ConnectionType = NOT_GIVEN,
        output: ConnectionType = NOT_GIVEN,
    ) -> ExtendInfo:
        kwargs = {"left": left, "right": right, "output": output}
        return ExtendInfo(self, kwargs)


def assert_constr_counts(ref_dict: dict[Connection, list[int]]):
    for connection, result in ref_dict.items():
        call_list = [
            constr.call_counter for constr in connection.metadata.all_constraints
        ]
        assert result == sorted(call_list)


def make_reference_dict(
    ref_dict: dict[Connection, list[int]],
) -> dict[Connection, list[int]]:
    """This is a helper function which does nothing to its argument.
    We designed constraint counter tests in such a way where values
    of ref_dict are sorted numbers of calls to all constraints in corresponding
    connection. "assert_constr_counts" function also sorts those numbers of calls
    and assert with the expected values.

    For example if a connection.metadata has 2 constraints in it (i.e. for type
    and shape) we have a list with 2 elements in ref_dict. But note that it is not
    obvious which number is for which constraint. If we all know that type constraint
    is called once and shape for 2, we expecte result to be [1, 2]. If the opposite
    was the case (i.e. type is called 2 times while shape was once), then expected
    result would be again [1, 2] since we sort the list wrt. number of calls.

    Although this is not the most precise testing practise, it is quite powerful since
    we control changes in all extend or set_shape calls.
    """
    return ref_dict


# def assert_constr_counts(model_dict):
#     for m, ref_counts in model_dict.items():
#         for ref_count, constr in zip(ref_counts, m.constraints):
#             assert constr.counter == ref_count


def test_shape_constraint_counter_1():
    model = Model()
    model += (add := Add())
    # edge_type_constr = 1
    ref_dict = make_reference_dict(
        {
            add.left: [0, 0, 0, 0, 1],
            add.right: [0, 0, 0, 0, 1],
            add.output: [0, 0, 0, 0, 1],
        }
    )
    assert_constr_counts(ref_dict)
    add.set_shapes(left=[1, 2], right=[1, 2])
    # edge_type_constr solved, bcast solved, only general_type_constr
    ref_dict = make_reference_dict({add.left: [1], add.right: [1], add.output: [1]})

    assert_constr_counts(ref_dict)


def test_shape_constraint_counter_2():
    model = Model()
    model |= (add1 := Add())
    model |= (add2 := Add())(left=add1.output)

    ref_dict = make_reference_dict(
        {
            add1.left: [0, 0, 0, 0, 1],
            add1.right: [0, 0, 0, 0, 1],
            add2.left: [0, 0, 0, 0, 0, 0, 0, 0, 1, 2],
            add2.right: [0, 0, 0, 0, 2],
            add2.output: [0, 0, 0, 0, 2],
        }
    )
    assert_constr_counts(ref_dict)

    add1.set_shapes(left=[1, 2, 9], right=[1, 2, 1])

    ref_dict = make_reference_dict(
        {
            add1.left: [1],
            add1.right: [1],
            add1.output: [0, 0, 0, 0, 1, 3],
            add2.left: [0, 0, 0, 0, 1, 3],
            add2.right: [0, 0, 0, 0, 3],
            add2.output: [0, 0, 0, 0, 3],
        }
    )
    assert_constr_counts(ref_dict)

    add2.set_shapes(left=["a", "b", "c"], right=["a", "b", "c"])

    ref_dict = make_reference_dict(
        {
            add1.left: [1],
            add1.right: [1],
            add1.output: [1, 1],
            add2.left: [1, 1],
            add2.right: [1],
            add2.output: [1],
        }
    )
    assert_constr_counts(ref_dict)


def test_shape_constraint_counter_3():
    model = Model()
    model |= (add1 := Add())
    model |= (add2 := Add())(left=add1.output)
    model |= (add3 := Add())(left=add2.output)

    ref_dict = make_reference_dict(
        {
            add1.left: [0, 0, 0, 0, 1],
            add1.right: [0, 0, 0, 0, 1],
            add1.output: [0, 0, 0, 0, 0, 0, 0, 0, 1, 2],
            add2.left: [0, 0, 0, 0, 0, 0, 0, 0, 1, 2],
            add2.right: [0, 0, 0, 0, 2],
            add2.output: [0, 0, 0, 0, 0, 0, 0, 0, 2, 2],
            add3.left: [0, 0, 0, 0, 0, 0, 0, 0, 2, 2],
            add3.right: [0, 0, 0, 0, 2],
            add3.output: [0, 0, 0, 0, 2],
        }
    )
    assert_constr_counts(ref_dict)

    add1.set_shapes(left=[1, 2, 9], right=[1, 2, 1])
    ref_dict = make_reference_dict(
        {
            add1.left: [1],
            add1.right: [1],
            add1.output: [0, 0, 0, 0, 1, 3],
            add2.left: [0, 0, 0, 0, 1, 3],
            add2.right: [0, 0, 0, 0, 3],
            add2.output: [0, 0, 0, 0, 0, 0, 0, 0, 3, 3],
            add3.left: [0, 0, 0, 0, 0, 0, 0, 0, 3, 3],
            add3.right: [0, 0, 0, 0, 3],
            add3.output: [0, 0, 0, 0, 3],
        }
    )
    assert_constr_counts(ref_dict)

    add2.set_shapes(left=["a", "b", "c"], right=["a", "b", "c"])
    ref_dict = make_reference_dict(
        {
            add1.left: [1],
            add1.right: [1],
            add1.output: [1, 1],
            add2.left: [1, 1],
            add2.right: [1],
            add2.output: [0, 0, 0, 0, 1, 3],
            add3.left: [0, 0, 0, 0, 1, 3],
            add3.right: [0, 0, 0, 0, 3],
            add3.output: [0, 0, 0, 0, 3],
        }
    )
    assert_constr_counts(ref_dict)


def test_shape_constraint_counter_4():
    model = Model()
    model |= (add1 := Add())
    model |= (add2 := Add())(left=add1.output)
    model |= (add3 := Add())(left=add2.output)
    model |= (add4 := Add())(left=add3.output)

    model = Model()
    model |= Buffer()([IOKey("in2"), IOKey("in2")])

    ref_dict = make_reference_dict(
        {
            add1.left: [0, 0, 0, 0, 1],
            add1.right: [0, 0, 0, 0, 1],
            add2.left: [0, 0, 0, 0, 0, 0, 0, 0, 1, 2],
            add2.right: [0, 0, 0, 0, 2],
            add3.left: [0, 0, 0, 0, 0, 0, 0, 0, 2, 2],
            add3.right: [0, 0, 0, 0, 2],
            add4.left: [0, 0, 0, 0, 0, 0, 0, 0, 2, 2],
            add4.right: [0, 0, 0, 0, 2],
            add4.output: [0, 0, 0, 0, 2],
        }
    )
    assert_constr_counts(ref_dict)

    add1.set_shapes(left=[1, 2, 9], right=[1, 2, 1])
    ref_dict = make_reference_dict(
        {
            add1.left: [1],
            add1.right: [1],
            add2.left: [0, 0, 0, 0, 1, 3],
            add2.right: [0, 0, 0, 0, 3],
            add3.left: [0, 0, 0, 0, 0, 0, 0, 0, 3, 3],
            add3.right: [0, 0, 0, 0, 3],
            add4.left: [0, 0, 0, 0, 0, 0, 0, 0, 3, 3],
            add4.right: [0, 0, 0, 0, 3],
            add4.output: [0, 0, 0, 0, 3],
        }
    )
    assert_constr_counts(ref_dict)

    add2.set_shapes(left=["a", "b", "c"], right=["a", "b", "c"])
    ref_dict = make_reference_dict(
        {
            add1.left: [1],
            add1.right: [1],
            add2.left: [1, 1],
            add2.right: [1],
            add3.left: [0, 0, 0, 0, 1, 3],
            add3.right: [0, 0, 0, 0, 3],
            add4.left: [0, 0, 0, 0, 0, 0, 0, 0, 3, 3],
            add4.right: [0, 0, 0, 0, 3],
            add4.output: [0, 0, 0, 0, 3],
        }
    )
    assert_constr_counts(ref_dict)


def test_shape_constraint_counter_5():
    model = Model()
    model |= (add1 := Add())
    model |= (add2 := Add())(left=add1.output)
    model |= (add3 := Add())(left=add2.output)
    model |= (add4 := Add())(left=add3.output)
    model |= (add5 := Add())(left=add4.output)
    model |= (add6 := Add())(left=add5.output)
    ref_dict = make_reference_dict(
        {
            add1.left: [0, 0, 0, 0, 1],
            add1.right: [0, 0, 0, 0, 1],
<<<<<<< HEAD
            add2.left: [0, 0, 0, 0, 0, 0, 0, 0, 1, 2],
=======
            add2.left: [0, 0, 0, 0, 0, 0, 0, 0, 1, 1],
            add2.right: [0, 0, 0, 0, 1],
            add3.left: [0, 0, 0, 0, 0, 0, 0, 0, 1, 1],
            add3.right: [0, 0, 0, 0, 1],
            add4.left: [0, 0, 0, 0, 0, 0, 0, 0, 1, 1],
            add4.right: [0, 0, 0, 0, 1],
            add5.left: [0, 0, 0, 0, 0, 0, 0, 0, 1, 1],
            add5.right: [0, 0, 0, 0, 1],
            add6.left: [0, 0, 0, 0, 0, 0, 0, 0, 1, 1],
            add6.right: [0, 0, 0, 0, 1],
            add6.output: [0, 0, 0, 0, 1],
        }
    )
    assert_constr_counts(ref_dict)

    add1.set_shapes(left=[1, 2, 9], right=[1, 2, 1])
    ref_dict = make_reference_dict(
        {
            add1.left: [1],
            add1.right: [1],
            add2.left: [0, 0, 0, 0, 1, 2],
>>>>>>> f45c18f4
            add2.right: [0, 0, 0, 0, 2],
            add3.left: [0, 0, 0, 0, 0, 0, 0, 0, 2, 2],
            add3.right: [0, 0, 0, 0, 2],
            add4.left: [0, 0, 0, 0, 0, 0, 0, 0, 2, 2],
            add4.right: [0, 0, 0, 0, 2],
            add5.left: [0, 0, 0, 0, 0, 0, 0, 0, 2, 2],
            add5.right: [0, 0, 0, 0, 2],
            add6.left: [0, 0, 0, 0, 0, 0, 0, 0, 2, 2],
            add6.right: [0, 0, 0, 0, 2],
            add6.output: [0, 0, 0, 0, 2],
        }
    )
    assert_constr_counts(ref_dict)

<<<<<<< HEAD
    add1.set_shapes({"left": [1, 2, 9], "right": [1, 2, 1]})
    ref_dict = make_reference_dict(
        {
            add1.left: [1],
            add1.right: [1],
            add2.left: [0, 0, 0, 0, 1, 3],
            add2.right: [0, 0, 0, 0, 3],
            add3.left: [0, 0, 0, 0, 0, 0, 0, 0, 3, 3],
            add3.right: [0, 0, 0, 0, 3],
            add4.left: [0, 0, 0, 0, 0, 0, 0, 0, 3, 3],
            add4.right: [0, 0, 0, 0, 3],
            add5.left: [0, 0, 0, 0, 0, 0, 0, 0, 3, 3],
            add5.right: [0, 0, 0, 0, 3],
            add6.left: [0, 0, 0, 0, 0, 0, 0, 0, 3, 3],
            add6.right: [0, 0, 0, 0, 3],
            add6.output: [0, 0, 0, 0, 3],
        }
    )
    assert_constr_counts(ref_dict)

    add2.set_shapes({"left": ["a", "b", "c"], "right": ["a", "b", "c"]})
=======
    add2.set_shapes(left=["a", "b", "c"], right=["a", "b", "c"])
>>>>>>> f45c18f4
    ref_dict = make_reference_dict(
        {
            add1.left: [1],
            add1.right: [1],
            add2.left: [1, 1],
            add1.right: [1],
            add3.left: [0, 0, 0, 0, 1, 3],
            add3.right: [0, 0, 0, 0, 3],
            add4.left: [0, 0, 0, 0, 0, 0, 0, 0, 3, 3],
            add4.right: [0, 0, 0, 0, 3],
            add5.left: [0, 0, 0, 0, 0, 0, 0, 0, 3, 3],
            add5.right: [0, 0, 0, 0, 3],
            add6.left: [0, 0, 0, 0, 0, 0, 0, 0, 3, 3],
            add6.right: [0, 0, 0, 0, 3],
            add6.output: [0, 0, 0, 0, 3],
        }
    )
    assert_constr_counts(ref_dict)


def test_shape_constraint_counter_6():
    model = Model()
    model += (model_1 := Transpose())
    model += (model_2 := Transpose())
    model += (model_3 := Transpose())
    model += Transpose()
    model += (model_5 := Transpose())
    ref_dict = make_reference_dict(
        {
            model_1.input: [1, 1],
            model_1.axes: [1],
            model_2.input: [1, 1, 1, 2],
            model_2.axes: [2],
            model_3.input: [1, 1, 2, 2],
            model_3.axes: [2],
            model_3.input: [1, 1, 2, 2],
            model_3.axes: [2],
            model_5.input: [1, 1, 2, 2],
            model_5.axes: [2],
            model_5.output: [1, 2],
        }
    )
    assert_constr_counts(ref_dict)

    model_1.set_shapes(input=[2, 3, 4])
    ref_dict = make_reference_dict(
        {
            model_1.input: [1],
            model_1.axes: [],
            model_2.input: [1, 1],
            model_2.axes: [],
            model_3.input: [1, 1],
            model_3.axes: [],
            model_3.input: [1, 1],
            model_3.axes: [],
            model_5.input: [1, 1],
            model_5.axes: [],
            model_5.output: [1],
        }
    )
    assert_constr_counts(ref_dict)


def test_shape_constraint_counter_7():
    model = Model()
    model += (model_1 := Transpose())
    model += (model_2 := Transpose())
    model += (model_3 := Transpose())
    model += Transpose()
    model += (model_5 := Transpose())
    ref_dict = make_reference_dict(
        {
            model_1.input: [1, 1],
            model_1.axes: [1],
            model_2.input: [1, 1, 1, 2],
            model_2.axes: [2],
            model_3.input: [1, 1, 2, 2],
            model_3.axes: [2],
            model_3.input: [1, 1, 2, 2],
            model_3.axes: [2],
            model_5.input: [1, 1, 2, 2],
            model_5.axes: [2],
            model_5.output: [1, 2],
        }
    )
    assert_constr_counts(ref_dict)

    model_1.set_shapes(input=["u1", "u2", "u3", "u4"])
    ref_dict = make_reference_dict(
        {
            model_1.input: [1],
            model_1.axes: [],
            model_2.input: [1, 1],
            model_2.axes: [],
            model_3.input: [1, 1],
            model_3.axes: [],
            model_3.input: [1, 1],
            model_3.axes: [],
            model_5.input: [1, 1],
            model_5.axes: [],
            model_5.output: [1],
        }
    )
    assert_constr_counts(ref_dict)
    model_3.set_shapes(input=[1, "u2", "u3", "u4"])
    ref_dict = make_reference_dict(
        {
            model_1.input: [1],
            model_1.axes: [],
            model_2.input: [1, 1],
            model_2.axes: [],
            model_3.input: [1, 1],
            model_3.axes: [],
            model_3.input: [1, 1],
            model_3.axes: [],
            model_5.input: [1, 1],
            model_5.axes: [],
            model_5.output: [1],
        }
    )
    assert_constr_counts(ref_dict)

    model_3.set_shapes(output=[4, 3, 2, 1])
    ref_dict = make_reference_dict(
        {
            model_1.input: [1],
            model_1.axes: [],
            model_2.input: [1, 1],
            model_2.axes: [],
            model_3.input: [1, 1],
            model_3.axes: [],
            model_3.input: [1, 1],
            model_3.axes: [],
            model_5.input: [1, 1],
            model_5.axes: [],
            model_5.output: [1],
        }
    )
    assert_constr_counts(ref_dict)


def test_shape_constraint_counter_8():
    model = Model()
    model += (model_1 := Model1())
    model += (model_2 := Model1())
    model += (model_3 := Model1())
    model += (model_4 := Model1())
    model += (model_5 := Model1())
    ref_dict = make_reference_dict(
        {
            model_1.input: [1],
            model_2.input: [1, 2],
            model_3.input: [2, 2],
            model_3.input: [2, 2],
            model_5.input: [2, 2],
            model_5.output: [2],
        }
    )
    assert_constr_counts(ref_dict)

    model_1.set_shapes(input=["u1", "u2", "u3", "u4"])
    ref_dict = make_reference_dict(
        {
            model_1.input: [2],
            model_2.input: [2, 3],
            model_3.input: [3, 3],
            model_3.input: [3, 3],
            model_5.input: [3, 3],
            model_5.output: [3],
        }
    )
    assert_constr_counts(ref_dict)
    model_3.set_shapes(input=[7, "u2", "u3", "u4"])
    ref_dict = make_reference_dict(
        {
            model_1.input: [3],
            model_2.input: [3, 4],
            model_3.input: [4, 4],
            model_4.input: [4, 4],
            model_5.input: [4, 4],
            model_5.output: [4],
        }
    )
    assert_constr_counts(ref_dict)

    model_2.set_shapes(input=[6, 5, 7, 8])
    ref_dict = make_reference_dict(
        {
            model_1.input: [],
            model_2.input: [],
            model_3.input: [],
            model_5.input: [],
            model_5.input: [],
            model_5.output: [],
        }
    )
    assert_constr_counts(ref_dict)


def test_shape_constraint_counter_9():
    model = Model()
    model += (model_1 := Model1())
    model += (model_2 := Model1())
    model += (model_3 := Model1())
    model += Model1()
    model += (model_5 := Model1())
    ref_dict = make_reference_dict(
        {
            model_1.input: [1],
            model_2.input: [1, 2],
            model_3.input: [2, 2],
            model_3.input: [2, 2],
            model_5.input: [2, 2],
            model_5.output: [2],
        }
    )
    assert_constr_counts(ref_dict)

    model_1.set_shapes(input=["u1"])
    ref_dict = make_reference_dict(
        {
            model_1.input: [2],
            model_2.input: [2, 3],
            model_3.input: [3, 3],
            model_3.input: [3, 3],
            model_5.input: [3, 3],
            model_5.output: [3],
        }
    )
    assert_constr_counts(ref_dict)

    model_2.set_shapes(input=[1])
    ref_dict = make_reference_dict(
        {
            model_1.input: [],
            model_2.input: [],
            model_3.input: [],
            model_5.input: [],
            model_5.input: [],
            model_5.output: [],
        }
    )
    assert_constr_counts(ref_dict)


def test_shape_constraint_counter_10():
    model = Model()
    model += (model_1 := Model1())
    model += (model_2 := Model1())
    model += (model_3 := Model1())
    model += Model1()
    model += (model_5 := Model1())
    ref_dict = make_reference_dict(
        {
            model_1.input: [1],
            model_2.input: [1, 2],
            model_3.input: [2, 2],
            model_3.input: [2, 2],
            model_5.input: [2, 2],
            model_5.output: [2],
        }
    )
    assert_constr_counts(ref_dict)

    model_1.set_shapes(input=["u1"])
    ref_dict = make_reference_dict(
        {
            model_1.input: [2],
            model_2.input: [2, 3],
            model_3.input: [3, 3],
            model_3.input: [3, 3],
            model_5.input: [3, 3],
            model_5.output: [3],
        }
    )
    assert_constr_counts(ref_dict)

    model_3.set_shapes(output=[3])
    ref_dict = make_reference_dict(
        {
            model_1.input: [],
            model_2.input: [],
            model_3.input: [],
            model_5.input: [],
            model_5.input: [],
            model_5.output: [],
        }
    )
    assert_constr_counts(ref_dict)


def test_shape_constraint_counter_11():
    model = Model()
    model += (model_1 := Model1())
    model += (model_2 := Model1())
    model += (model_3 := Model1())
    model += (model_4 := Model1())
    model += (model_5 := Model1())
    ref_dict = make_reference_dict(
        {
            model_1.input: [1],
            model_2.input: [1, 2],
            model_3.input: [2, 2],
            model_3.input: [2, 2],
            model_5.input: [2, 2],
            model_5.output: [2],
        }
    )
    assert_constr_counts(ref_dict)

    model_1.set_shapes(input=["u1", "u2"])
    ref_dict = make_reference_dict(
        {
            model_1.input: [2],
            model_2.input: [2, 3],
            model_3.input: [3, 3],
            model_3.input: [3, 3],
            model_5.input: [3, 3],
            model_5.output: [3],
        }
    )
    assert_constr_counts(ref_dict)
    model_5.set_shapes(input=[1, "u2"])
    ref_dict = make_reference_dict(
        {
            model_1.input: [3],
            model_2.input: [3, 4],
            model_4.input: [4, 4],
            model_4.input: [4, 4],
            model_5.input: [4, 4],
            model_5.output: [4],
        }
    )
    assert_constr_counts(ref_dict)


def test_shape_constraint_counter_12():
    model = Model()
    model |= (model_1 := Add())(left="input1", right="input2")
    model |= (model_2 := Add())(left="input1", right=model_1.output)
    ref_dict = make_reference_dict(
        {
            model_1.left: [0, 0, 0, 0, 0, 0, 0, 0, 1, 2],
            model_1.right: [0, 0, 0, 0, 1],
            model_2.right: [0, 0, 0, 0, 0, 0, 0, 0, 1, 2],
            model_2.output: [0, 0, 0, 0, 2],
        }
    )
    assert_constr_counts(ref_dict)

    model += (model_3 := Transpose())
    ref_dict = make_reference_dict(
        {
            model_1.left: [0, 0, 0, 0, 0, 0, 0, 0, 1, 3],
            model_1.right: [0, 0, 0, 0, 1],
            model_2.right: [0, 0, 0, 0, 0, 0, 0, 0, 1, 3],
            model_3.input: [0, 0, 0, 0, 1, 2, 3],
            model_3.output: [1, 2],
        }
    )
    assert_constr_counts(ref_dict)

    model += (model_4 := Transpose())
    ref_dict = make_reference_dict(
        {
            model_1.left: [0, 0, 0, 0, 0, 0, 0, 0, 1, 3],
            model_1.right: [0, 0, 0, 0, 1],
            model_2.right: [0, 0, 0, 0, 0, 0, 0, 0, 1, 3],
            model_3.input: [0, 0, 0, 0, 1, 2, 3],
            model_4.input: [1, 1, 2, 2],
            model_4.output: [1, 2],
        }
    )
    assert_constr_counts(ref_dict)

    model += (model_5 := Transpose())
    ref_dict = make_reference_dict(
        {
            model_1.left: [0, 0, 0, 0, 0, 0, 0, 0, 1, 3],
            model_1.right: [0, 0, 0, 0, 1],
            model_2.right: [0, 0, 0, 0, 0, 0, 0, 0, 1, 3],
            model_3.input: [0, 0, 0, 0, 1, 2, 3],
            model_4.input: [1, 1, 2, 2],
            model_5.input: [1, 1, 2, 2],
            model_5.output: [1, 2],
        }
    )
    assert_constr_counts(ref_dict)

    model_1.set_shapes(left=[4, 5], right=[4, 5])
    ref_dict = make_reference_dict(
        {
            model_1.left: [1, 1],
            model_1.right: [1],
            model_2.right: [1, 1],
            model_3.input: [1, 1],
            model_4.input: [1, 1],
            model_5.input: [1, 1],
            model_5.output: [1],
        }
    )
    assert_constr_counts(ref_dict)


def test_shape_constraint_counter_13():
    model = Model()
    slice_model = Slice(start=0, stop=2, step=None)
    model_1 = Indexer(index=TBD)
    model_2 = Add()
    model_3 = Add()
    model_4 = Add()
    model |= slice_model
    model |= model_1(index=slice_model.output)
    model |= model_2(left=model_1.output)
    model |= model_3(left=model_2.output)
    model |= model_4(left=model_3.output)
    ref_dict = make_reference_dict(
        {
            slice_model.start: [],
            slice_model.stop: [],
            slice_model.step: [],
            model_1.input: [0, 0, 2],
            model_1.index: [0, 0],
            model_2.left: [0, 0, 0, 0, 0, 0, 1, 2],
            model_2.right: [0, 0, 0, 0, 1],
            model_3.left: [0, 0, 0, 0, 0, 0, 0, 0, 1, 2],
            model_3.right: [0, 0, 0, 0, 2],
            model_4.left: [0, 0, 0, 0, 0, 0, 0, 0, 2, 2],
            model_4.right: [0, 0, 0, 0, 2],
            model_4.output: [0, 0, 0, 0, 2],
        }
    )
    assert_constr_counts(ref_dict)

    model_2.set_shapes(right=[1])
    ref_dict = make_reference_dict(
        {
            slice_model.start: [],
            slice_model.stop: [],
            slice_model.step: [],
            model_1.input: [0, 0, 2],
            model_1.index: [0, 0],
            model_2.left: [0, 0, 0, 0, 0, 0, 2, 2],
            model_2.right: [0, 0, 0, 0, 2],
            model_3.left: [0, 0, 0, 0, 0, 0, 0, 0, 2, 3],
            model_3.right: [0, 0, 0, 0, 3],
            model_4.left: [0, 0, 0, 0, 0, 0, 0, 0, 3, 3],
            model_4.right: [0, 0, 0, 0, 3],
            model_4.output: [0, 0, 0, 0, 3],
        }
    )
    assert_constr_counts(ref_dict)


def test_shape_constraint_counter_14():
    model = Model()

    model_1 = Add()
    model_2 = Add()
    model_3 = Add()
    model_4 = Add()

    model |= model_1
    model |= model_2(left=model_1.output)
    model |= model_3(left=model_2.output)
    model |= model_4(left=model_3.output)
    ref_dict = make_reference_dict(
        {
            model_1.left: [0, 0, 0, 0, 1],
            model_1.right: [0, 0, 0, 0, 1],
            model_2.left: [0, 0, 0, 0, 0, 0, 0, 0, 1, 2],
            model_2.right: [0, 0, 0, 0, 2],
            model_3.left: [0, 0, 0, 0, 0, 0, 0, 0, 2, 2],
            model_3.right: [0, 0, 0, 0, 2],
            model_4.left: [0, 0, 0, 0, 0, 0, 0, 0, 2, 2],
            model_4.right: [0, 0, 0, 0, 2],
            model_4.output: [0, 0, 0, 0, 2],
        }
    )
    assert_constr_counts(ref_dict)

    model_1.set_shapes(right=[4, 4])
    ref_dict = make_reference_dict(
        {
            model_1.left: [0, 0, 0, 0, 2],
            model_1.right: [0, 0, 0, 0, 2],
            model_2.left: [0, 0, 0, 0, 0, 0, 0, 0, 2, 3],
            model_2.right: [0, 0, 0, 0, 3],
            model_3.left: [0, 0, 0, 0, 0, 0, 0, 0, 3, 3],
            model_3.right: [0, 0, 0, 0, 3],
            model_4.left: [0, 0, 0, 0, 0, 0, 0, 0, 3, 3],
            model_4.right: [0, 0, 0, 0, 3],
            model_4.output: [0, 0, 0, 0, 3],
        }
    )
    assert_constr_counts(ref_dict)

    model_1.set_shapes(left=[4, 4])
    ref_dict = make_reference_dict(
        {
            model_1.left: [1],
            model_1.right: [1],
            model_2.left: [0, 0, 0, 0, 1, 3],
            model_2.right: [0, 0, 0, 0, 3],
            model_3.left: [0, 0, 0, 0, 0, 0, 0, 0, 3, 3],
            model_3.right: [0, 0, 0, 0, 3],
            model_4.left: [0, 0, 0, 0, 0, 0, 0, 0, 3, 3],
            model_4.right: [0, 0, 0, 0, 3],
            model_4.output: [0, 0, 0, 0, 3],
        }
    )
    assert_constr_counts(ref_dict)

    model_2.set_shapes(right=[4, 4, 1, 1])
    ref_dict = make_reference_dict(
        {
            model_1.left: [1],
            model_1.right: [1],
            model_2.left: [1, 1],
            model_2.right: [1],
            model_3.left: [0, 0, 0, 0, 1, 3],
            model_3.right: [0, 0, 0, 0, 3],
            model_4.left: [0, 0, 0, 0, 0, 0, 0, 0, 3, 3],
            model_4.right: [0, 0, 0, 0, 3],
            model_4.output: [0, 0, 0, 0, 3],
        }
    )
    assert_constr_counts(ref_dict)


def test_shape_constraint_counter_15():
    model = Model()

    slice_1 = Slice()
    slice_2 = Slice()
    slice_3 = Slice()
    slice_4 = Slice()

    item_model_1 = Indexer()
    item_model_1.set_types(input=Tensor)
    item_model_2 = Indexer()
    item_model_3 = Indexer()
    item_model_4 = Indexer()

    model_1 = Model()
    model_1 |= slice_1(start="start", stop="stop", step="step")
    model_1 |= item_model_1(input="input", index=slice_1.output, output=IOKey("output"))

    model_2 = Model()
    model_2 |= slice_2(start="start", stop="stop", step="step")
    model_2 |= item_model_2(input="input", index=slice_2.output, output=IOKey("output"))

    model_3 = Model()
    model_3 |= slice_3(start="start", stop="stop", step="step")
    model_3 |= item_model_3(input="input", index=slice_3.output, output=IOKey("output"))

    model_4 = Model()
    model_4 |= slice_4(start="start", stop="stop", step="step")
    model_4 |= item_model_4(input="input", index=slice_4.output, output=IOKey("output"))

    model |= model_1(start=1, stop=None, step=None)
    model += model_2(start=1, stop=None, step=None)
    model += model_3(start=1, stop=None, step=None)
    model += model_4(start=1, stop=None, step=None)
    ref_dict = make_reference_dict(
        {
            model_1.input: [2],  # type: ignore
            model_1.start: [],  # type: ignore
            model_1.stop: [],  # type: ignore
            model_1.step: [],  # type: ignore
            model_2.input: [1, 2],  # type: ignore
            model_2.start: [],  # type: ignore
            model_2.stop: [],  # type: ignore
            model_2.step: [],  # type: ignore
            model_3.input: [1, 1],  # type: ignore
            model_3.start: [],  # type: ignore
            model_3.stop: [],  # type: ignore
            model_3.step: [],  # type: ignore
            model_4.input: [1, 1],  # type: ignore
            model_4.start: [],  # type: ignore
            model_4.stop: [],  # type: ignore
            model_4.step: [],  # type: ignore
            model_4.output: [1],  # type: ignore
        }
    )
    assert_constr_counts(ref_dict)

    model_1.set_shapes(input=[9])
    ref_dict = make_reference_dict(
        {
            model_1.input: [],  # type: ignore
            model_1.start: [],  # type: ignore
            model_1.stop: [],  # type: ignore
            model_1.step: [],  # type: ignore
            model_2.input: [],  # type: ignore
            model_2.start: [],  # type: ignore
            model_2.stop: [],  # type: ignore
            model_2.step: [],  # type: ignore
            model_3.input: [],  # type: ignore
            model_3.start: [],  # type: ignore
            model_3.stop: [],  # type: ignore
            model_3.step: [],  # type: ignore
            model_4.input: [],  # type: ignore
            model_4.start: [],  # type: ignore
            model_4.stop: [],  # type: ignore
            model_4.step: [],  # type: ignore
            model_4.output: [],  # type: ignore
        }
    )
    assert_constr_counts(ref_dict)

    model_2.set_shapes(input=[8])
    assert_constr_counts(ref_dict)

    model_3.set_shapes(input=[7])
    assert_constr_counts(ref_dict)

    model_4.set_shapes(input=[6])
    assert_constr_counts(ref_dict)


def test_shape_constraint_counter_16():
    model = Model()

    model_1 = Add()
    model_1.set_types(left=Tensor, right=Tensor)
    model_2 = Add()
    model_2.set_types(left=Tensor, right=Tensor)

    model |= model_1
    model |= model_2(left=model_1.output)
    ref_dict = make_reference_dict(
        {
            model_1.left: [0, 1, 1],
            model_1.right: [0, 1, 1],
            model_2.left: [0, 0, 1, 1, 1, 2],
            model_2.right: [0, 1, 2],
            model_2.output: [0, 1, 2],
        }
    )
    assert_constr_counts(ref_dict)

    model_1.set_shapes(right=[1] * 100)
    ref_dict = make_reference_dict(
        {
            model_1.left: [0, 1, 2],
            model_1.right: [0, 1, 2],
            model_2.left: [0, 0, 1, 1, 2, 3],
            model_2.right: [0, 1, 3],
            model_2.output: [0, 1, 3],
        }
    )
    assert_constr_counts(ref_dict)

    model_1.set_shapes(left=[4] * 100)
    ref_dict = make_reference_dict(
        {
            model_1.left: [1],
            model_1.right: [1],
            model_2.left: [0, 1, 1, 4],
            model_2.right: [0, 1, 4],
            model_2.output: [0, 1, 4],
        }
    )
    assert_constr_counts(ref_dict)


def test_shape_constraint_counter_17():
    model = Model()
    model_1 = Model1()
    model_2 = Model1()

    model += model_1
    model += model_2
    ref_dict = make_reference_dict(
        {model_1.input: [1], model_2.input: [1, 2], model_2.output: [2]}
    )
    assert_constr_counts(ref_dict)

    model_1.set_shapes(output=[f"u{i}" for i in range(3)])
    ref_dict = make_reference_dict(
        {model_1.input: [2], model_2.input: [2, 3], model_2.output: [3]}
    )

    model_1.set_shapes(input=[5] * 2 + ["u1"])
    ref_dict = make_reference_dict(
        {model_1.input: [3], model_2.input: [3, 4], model_2.output: [4]}
    )
    assert_constr_counts(ref_dict)


def test_init_shape_constraints():
    add_model_1 = MyAdd2(left=[1, 4], right=[4, 1], output=[("Var1", ...)])
    ref_dict = make_reference_dict(
        {add_model_1.left: [], add_model_1.right: [], add_model_1.output: []}
    )
    assert_constr_counts(ref_dict)


def test_init_shape_constraints_2():
    model = Model()
    buff = Buffer()
    relu = Relu()
    add_model_1 = MyAdd2(left=[1, 4], right=[4, 1], output=[("Var1", ...)])
    model |= buff(input="my_input", output="output")
    ref_dict = make_reference_dict(
        {
            add_model_1.left: [],
            add_model_1.right: [],
            add_model_1.output: [],
            buff.input: [1],
            buff.output: [1],
        }
    )
    assert_constr_counts(ref_dict)

    model |= relu(input="output", output="output1")
    ref_dict = make_reference_dict(
        {
            add_model_1.left: [],
            add_model_1.right: [],
            add_model_1.output: [],
            buff.input: [2],
            relu.input: [1, 2],
            relu.output: [1],
        }
    )
    assert_constr_counts(ref_dict)

    model |= add_model_1(output="my_input", left="left", right="right")
    ref_dict = make_reference_dict(
        {
            add_model_1.left: [],
            add_model_1.right: [],
            # add_model_1.output: [1],
            buff.input: [2],
            relu.input: [1, 2],
            relu.output: [1],
        }
    )
    assert_constr_counts(ref_dict)


def test_type_constraint_counter_1():
    model = Model()
    model_1 = Model3()
    model_2 = Model2()

    model += model_1
    model += model_2
    ref_dict = make_reference_dict(
        {model_1.input: [1], model_2.input: [1, 2, 2], model_2.output: [2, 2]}
    )
    assert_constr_counts(ref_dict)

    model_1.set_shapes(output=[f"u{i}" for i in range(3)])
    ref_dict = make_reference_dict(
        {model_1.input: [2], model_2.input: [2, 2, 3], model_2.output: [2, 3]}
    )

    model_1.set_shapes(input=[5] * 2 + ["u1"])
    ref_dict = make_reference_dict(
        {model_1.input: [3], model_2.input: [2, 3, 4], model_2.output: [2, 4]}
    )
    assert_constr_counts(ref_dict)


@pytest.mark.skip(
    reason="Will be available after the implementation "
    "of nested post_processes. bcast_error_check "
    "is not working as expected."
)
def test_error_check_counter_1():
    """Checks if bcast_error_check works robust."""
    model = Model()
    add1 = Add()
    add1.set_types(left=Tensor, right=Tensor)
    add2 = Add()
    add2.set_types(left=Tensor, right=Tensor)
    model += add1
    model += add2

    ref_dict = make_reference_dict(
        {
            add1.left: [1, 1],
            add1.right: [1, 1],
            add2.left: [1, 1, 1, 2],
            add2.right: [1, 2],
            add2.output: [1, 2],
        }
    )
    assert_constr_counts(ref_dict)
    add1.set_shapes(left=[1, 2, 9], right=[1, 2, "u1"])
    # Note that actually bcast eliminated from add1 constraints but
    # bcast_error_check comes to the play after bcast eliminated.
    # So [1, 1] is still the correct counts.
    ref_dict = make_reference_dict(
        {
            add1.left: [1, 1],
            add1.right: [1, 1],
            add2.left: [1, 1, 1, 3],
            add2.right: [1, 3],
            add2.output: [1, 3],
        }
    )
    assert_constr_counts(ref_dict)

    # Note add2 bcast and error_check solved but add1 still has error_check.
    add2.set_shapes(left=["a", "b", "c"], right=["a", "b", "c"])

    ref_dict = make_reference_dict(
        {
            add1.left: [1, 1],
            add1.right: [1, 1],
            add2.left: [1, 1, 1],
            add2.right: [1],
            add2.output: [1],
        }
    )
    assert_constr_counts(ref_dict)


@pytest.mark.skip(
    reason="Will be available after the implementation "
    "of nested post_processes. bcast_error_check "
    "is not working as expected."
)
def test_error_check_counter_2():
    """Checks if bcast_error_check works robust."""
    model = Model()
    model += (add1 := Add())
    model += (add2 := Add())

    ref_dict = make_reference_dict(
        {
            add1.left: [1, 1],
            add1.right: [1, 1],
            add2.left: [1, 1, 1, 2],
            add2.right: [1, 2],
            add2.output: [1, 2],
        }
    )
    assert_constr_counts(ref_dict)
    add1.set_shapes(left=[1, 2, 9], right=[1, 2, "u1"])
    # Note that actually bcast eliminated from add1 constraints but
    # bcast_error_check comes to the play after bcast eliminated.
    # So [1, 1] is still the correct counts.
    ref_dict = make_reference_dict(
        {
            add1.left: [1, 1],
            add1.right: [1, 1],
            add2.left: [1, 1, 1, 3],
            add2.right: [1, 3],
            add2.output: [1, 3],
        }
    )
    assert_constr_counts(ref_dict)

    with pytest.raises(ValueError) as err_info:
        add1.set_shapes(right=[1, 2, 5])

    assert str(err_info.value) == "Possible values mismatch!"


@pytest.mark.skip(
    reason="Why were they called once before updates???. \
                  Now they are called once more after first set_shapes call."
)
def test_error_check_counter_3():
    """Checks if bcast_error_check works robust."""
    model = Model()
    model += (add1 := Add())
    model += (add2 := Add())

    ref_dict = make_reference_dict(
        {
            add1.left: [1, 1],
            add1.right: [1, 1],
            add2.left: [1, 1, 1, 2],
            add2.right: [1, 2],
            add2.output: [1, 2],
        }
    )
    assert_constr_counts(ref_dict)
    add1.set_shapes(left=[1, 2, 9], right=[1, 2, "u1"])
    # Note that bcast can not be eliminated.
    # TODO: After broadcast updated, results will be updated.
    # ref_dict = make_reference_dict({
    #     add1.left: [1, 1],
    #     add1.right: [1, 1],
    #     add2.left: [1, 1, 1, 3],
    #     add2.right: [1, 3],
    #     add2.output: [1, 3]
    # })
    ref_dict = make_reference_dict(
        {
            add1.left: [1, 1],
            add1.right: [1, 1],
            add2.left: [1, 1, 1, 2],
            add2.right: [1, 2],
            add2.output: [1, 2],
        }
    )
    assert_constr_counts(ref_dict)

    with pytest.raises(ValueError) as err_info:
        add1.set_shapes(right=[1, 2, 5])

    assert str(err_info.value) == (
        "Shape mismatch for broadcast. Dimensionalities for the corresponding "
        "shape index are left: 9, right: 5, output: 9"
    )<|MERGE_RESOLUTION|>--- conflicted
+++ resolved
@@ -387,31 +387,7 @@
         {
             add1.left: [0, 0, 0, 0, 1],
             add1.right: [0, 0, 0, 0, 1],
-<<<<<<< HEAD
             add2.left: [0, 0, 0, 0, 0, 0, 0, 0, 1, 2],
-=======
-            add2.left: [0, 0, 0, 0, 0, 0, 0, 0, 1, 1],
-            add2.right: [0, 0, 0, 0, 1],
-            add3.left: [0, 0, 0, 0, 0, 0, 0, 0, 1, 1],
-            add3.right: [0, 0, 0, 0, 1],
-            add4.left: [0, 0, 0, 0, 0, 0, 0, 0, 1, 1],
-            add4.right: [0, 0, 0, 0, 1],
-            add5.left: [0, 0, 0, 0, 0, 0, 0, 0, 1, 1],
-            add5.right: [0, 0, 0, 0, 1],
-            add6.left: [0, 0, 0, 0, 0, 0, 0, 0, 1, 1],
-            add6.right: [0, 0, 0, 0, 1],
-            add6.output: [0, 0, 0, 0, 1],
-        }
-    )
-    assert_constr_counts(ref_dict)
-
-    add1.set_shapes(left=[1, 2, 9], right=[1, 2, 1])
-    ref_dict = make_reference_dict(
-        {
-            add1.left: [1],
-            add1.right: [1],
-            add2.left: [0, 0, 0, 0, 1, 2],
->>>>>>> f45c18f4
             add2.right: [0, 0, 0, 0, 2],
             add3.left: [0, 0, 0, 0, 0, 0, 0, 0, 2, 2],
             add3.right: [0, 0, 0, 0, 2],
@@ -426,8 +402,7 @@
     )
     assert_constr_counts(ref_dict)
 
-<<<<<<< HEAD
-    add1.set_shapes({"left": [1, 2, 9], "right": [1, 2, 1]})
+    add1.set_shapes(left = [1, 2, 9], right = [1, 2, 1])
     ref_dict = make_reference_dict(
         {
             add1.left: [1],
@@ -447,10 +422,7 @@
     )
     assert_constr_counts(ref_dict)
 
-    add2.set_shapes({"left": ["a", "b", "c"], "right": ["a", "b", "c"]})
-=======
-    add2.set_shapes(left=["a", "b", "c"], right=["a", "b", "c"])
->>>>>>> f45c18f4
+    add2.set_shapes(left = ["a", "b", "c"], right = ["a", "b", "c"])
     ref_dict = make_reference_dict(
         {
             add1.left: [1],
