--- conflicted
+++ resolved
@@ -18,13 +18,11 @@
 from mithril.framework import Scalar, Tensor
 from mithril.framework.common import (
     NOT_GIVEN,
-<<<<<<< HEAD
     TBD,
-=======
     BaseKey,
->>>>>>> 4bc57d24
     ConnectionType,
     GenericTensorType,
+    IOKey,
     MyTensor,
     ShapeRepr,
     Uniadic,
