# Copyright 2022 Synnada, Inc.
#
# Licensed under the Apache License, Version 2.0 (the "License");
# you may not use this file except in compliance with the License.
# You may obtain a copy of the License at
#
#     http://www.apache.org/licenses/LICENSE-2.0
#
# Unless required by applicable law or agreed to in writing, software
# distributed under the License is distributed on an "AS IS" BASIS,
# WITHOUT WARRANTIES OR CONDITIONS OF ANY KIND, either express or implied.
# See the License for the specific language governing permissions and
# limitations under the License.

import numpy as np
import pytest

import mithril
from mithril import NumpyBackend, TorchBackend
from mithril.models import (
    TBD,
    Add,
    Buffer,
    Convolution2D,
    IOKey,
    Linear,
    Model,
    PhysicalModel,
    PrimitiveUnion,
    Relu,
    ScalarItem,
    Shape,
    Sigmoid,
    Subtract,
    ToTensor,
)


@pytest.mark.skip(reason="Move this test to DataStore method tests.")
def test_data_store_1():
    backend = TorchBackend(precision=32)
    model = Linear(dimension=1)
    pm = PhysicalModel(
        model=model,
        backend=backend,
        discard_keys=set(),
        data_keys=set(),
        constant_keys=dict(),
        trainable_keys=set(),
        shapes=dict(),
        inference=False,
        safe_shapes=True,
        safe_names=True,
        use_short_namings=True,
    )
    # Set input as static and check data store.
    key = "input"
    value = backend.array([[1.0, 2, 3]])
    pm.data_store.add_static_data(key, value)
    assert pm.data_store.data_values.keys() == {"input"}
    assert (pm.data_store.data_values[key].value == value).all()  # type: ignore [union-attr]
    assert pm.data_store.runtime_static_keys == set()
<<<<<<< HEAD
    assert pm.data_store.intermediate_non_differentiables._table == dict()
=======
    assert pm.data_store._intermediate_non_differentiables._table == dict()
>>>>>>> 941b0911
    assert pm.data_store.unused_keys == set()


@pytest.mark.skip(reason="Move this test to DataStore method tests.")
def test_data_store_1_numpy():
    """Tests add_static_data works as expected for Numpy backend."""
    backend = NumpyBackend(precision=32)
    model = Linear(dimension=1)
    pm = PhysicalModel(
        model=model,
        backend=backend,
        discard_keys=set(),
        data_keys=set(),
        constant_keys=dict(),
        trainable_keys=set(),
        shapes=dict(),
        inference=False,
        safe_shapes=True,
        safe_names=True,
        use_short_namings=True,
    )
    # Set input as static and check data store.
    key = "input"
    value = backend.array([[1.0, 2, 3]])
    pm.data_store.add_static_data(key, value)
    assert pm.data_store.data_values.keys() == {
        "input",
        "_MatrixMultiply_0_output_cache",
        "output_cache",
    }
    assert (pm.data_store.data_values[key].value == value).all()  # type: ignore[union-attr]
    assert pm.data_store.runtime_static_keys == set()
<<<<<<< HEAD
    assert pm.data_store.intermediate_non_differentiables._table == dict()
=======
    assert pm.data_store._intermediate_non_differentiables._table == dict()
>>>>>>> 941b0911
    assert pm.data_store.unused_keys == set()


def test_data_store_3():
    """Tests all private attributes of DataStore are correct after compilation."""
    backend = TorchBackend(precision=32)
    model = Linear(dimension=1)
    static_data = {
        "input": backend.array([[1.0, 2, 3]]),
        "weight": backend.array([[1.0, 1, 1]]),
    }
    pm = mithril.compile(model, backend=backend, constant_keys=static_data)

    assert pm.data_store.data_values.keys() == {"output_1"}
    assert (pm.data_store.data_values["output_1"] == backend.array(6.0)).all()  # type: ignore[union-attr]
    assert pm.data_store.runtime_static_keys == set()
<<<<<<< HEAD
    assert pm.data_store.intermediate_non_differentiables._table == dict()
=======
    assert pm.data_store._intermediate_non_differentiables._table == dict()
>>>>>>> 941b0911
    assert pm.data_store.unused_keys == {
        "input",
        "weight",
        "output_0",
        "axes",
    }


def test_data_store_4():
    """Tests if setting shapes in compile propagates static info to the
    corresponding keys. In this test, all inputs other than "output","_Shape_1_output"
    and "" should be unused.
    """
    backend = TorchBackend(precision=32)
    model = Model()
    model += Linear()(input="input", weight="weight", bias="bias")
    model += Shape()
    model += ToTensor()
    shapes = {"input": [3, 2], "weight": [2, 2], "bias": [2]}
    pm = PhysicalModel(
        model=model,
        backend=backend,
        discard_keys=set(),
        data_keys=set(),
        constant_keys=dict(),
        trainable_keys=set(),
        shapes=dict(),
        inference=False,
        safe_shapes=True,
        safe_names=True,
        use_short_namings=True,
    )
    pm.data_store.set_shapes(shapes)
    # Only "output" key is not in unused_kexys.
    assert pm.data_store.unused_keys == pm.shapes.keys() - {"output", "output_3"}


def test_data_store_5():
    """Same tests with test_data_store_4 but checks after compilation.
    Note that in this case Shape model infers its output and ToTensor
    converts it only to corresponding backend tensor. So all keys other
    that "output" would become unused.
    """
    backend = TorchBackend(precision=32)
    model = Model()
    model += Linear()(input="input", weight="weight", bias="bias")
    model += Shape()
    model += ToTensor()
    shapes = {"input": [3, 2], "weight": [2, 2], "bias": [2]}
    pm = mithril.compile(model, backend=backend, shapes=shapes)
    # Only "output" key is not in unused_keys.
    assert pm.data_store.unused_keys == pm.data.keys() - {"output"}


def test_data_store_6_error():
    """Tests if expected Exception raised when providing a static key in
    compile, if the key is an unusued key.
    """
    backend = TorchBackend(precision=32)
    model = Model()
    model += Linear()(input="input", weight="weight", bias="bias")
    model += Shape()
    model += ToTensor()
    shapes = {"input": [3, 2], "weight": [2, 2], "bias": [2]}
    static_keys = {"input": backend.ones(shapes["input"])}
    with pytest.raises(ValueError) as err_info:
        mithril.compile(
            model, backend=backend, shapes=shapes, constant_keys=static_keys
        )
    # Only "output" key is not in unused_keys.
    assert (
        str(err_info.value)
        == "Given 'input' key is unused for the model, no need to provide data for it."
    )


def test_data_store_7():
    """Tests infer_static and prune runs together"""
    # TODO: This test is expects cached_data to be "input" and "output" but
    # after we fix corresponding flat_graph handlings, it will be changed
    # to expect only "output" as cached_data and "input" as unused_keys.
    backend = TorchBackend(precision=32)
    model = Buffer()

    value = backend.array([[1.0, 2, 3]])
    pm = mithril.compile(model, backend=backend, constant_keys={"input": value})
    res = pm.evaluate()

    assert pm.data_store.data_values.keys() == {"input"}
    assert (res["output"] == value).all()  # type: ignore[union-attr]
    assert pm.data_store.runtime_static_keys == set()
<<<<<<< HEAD
    assert pm.data_store.intermediate_non_differentiables._table == dict()
=======
    assert pm.data_store._intermediate_non_differentiables._table == dict()
>>>>>>> 941b0911
    assert pm.data_store.unused_keys == set()


def test_data_store_8():
    backend = TorchBackend(precision=32)
    model = Model()
    model += Sigmoid()(input="input", output=IOKey(name="output1"))
    model += Sigmoid()(input="input", output=IOKey(name="output2"))

    value = backend.array([[1.0, 2, 3]])
    pm = mithril.compile(model, backend=backend, constant_keys={"input": value})

    assert pm.data_store.data_values.keys() == {"output1"}
    assert (pm.data_store.data_values["output1"] == backend.sigmoid(value)).all()  # type: ignore[union-attr]
    assert pm.data_store.runtime_static_keys == set()
<<<<<<< HEAD
    assert pm.data_store.intermediate_non_differentiables._table == dict()
=======
    assert pm.data_store._intermediate_non_differentiables._table == dict()
>>>>>>> 941b0911
    assert pm.data_store.unused_keys == {"input"}


def test_data_store_9():
    """Infer static keys from pruned buffer"""
    backend = TorchBackend(precision=32)
    model = Model()
    model += Buffer()(input="input")
    model += Sigmoid()(input="input", output=IOKey(name="output1"))

    value = backend.array([[1.0, 2, 3]])
    pm = mithril.compile(model, backend=backend, constant_keys={"input": value})

    assert pm.data_store.data_values.keys() == {"output1"}
    assert (pm.data_store.data_values["output1"] == backend.sigmoid(value)).all()  # type: ignore[union-attr]
    assert pm.data_store.runtime_static_keys == set()
<<<<<<< HEAD
    assert pm.data_store.intermediate_non_differentiables._table == dict()
=======
    assert pm.data_store._intermediate_non_differentiables._table == dict()
>>>>>>> 941b0911
    assert pm.data_store.unused_keys == {"input"}


def test_data_store_10():
    """Infer static keys from pruned buffer 2"""
    backend = TorchBackend(precision=32)
    model = Model()
    model += Buffer()(input="input", output=IOKey(name="output1", expose=True))
    model += Sigmoid()(input="input", output=IOKey(name="output2", expose=True))

    value = backend.array([[1.0, 2, 3]])
    pm = mithril.compile(model, backend=backend, constant_keys={"input": value})

    assert pm.data_store.data_values.keys() == {"input", "output2"}
    assert (pm.data_store.data_values["output2"] == backend.sigmoid(value)).all()  # type: ignore[union-attr]
    assert pm.data_store.runtime_static_keys == set()
<<<<<<< HEAD
    assert pm.data_store.intermediate_non_differentiables._table == dict()
=======
    assert pm.data_store._intermediate_non_differentiables._table == dict()
>>>>>>> 941b0911
    assert pm.data_store.unused_keys == set()


def test_data_store_11():
    backend = TorchBackend(precision=32)
    model = Model()
    model += Sigmoid()(input="input", output=IOKey(name="output1", expose=True))
    model += Sigmoid()(input="input", output=IOKey(name="output2", expose=True))
    model += Add()(left="output2", right=2, output=IOKey(name="output3", expose=True))
    value = backend.array([[1.0, 2, 3]])
    pm = mithril.compile(model, backend=backend, constant_keys={"input": value})

    assert pm.data_store.data_values.keys() == {"output1", "output3"}
    assert (pm.data_store.data_values["output1"] == backend.sigmoid(value)).all()  # type: ignore[union-attr]
    assert (pm.data_store.data_values["output3"] == backend.sigmoid(value) + 2).all()  # type: ignore[union-attr]
    assert pm.data_store.runtime_static_keys == set()
<<<<<<< HEAD
    assert pm.data_store.intermediate_non_differentiables._table == dict()
=======
    assert pm.data_store._intermediate_non_differentiables._table == dict()
>>>>>>> 941b0911
    assert pm.data_store.unused_keys == {
        "right",
        "input",
    }


def test_data_store_13():
    """partial infer test"""
    backend = TorchBackend(precision=32)
    model = Model()
    model += Add()(left="left", right="right", output=IOKey(name="out"))
    model += Subtract()(
        left="out", right="something", output=IOKey(name="out2", expose=True)
    )

    left = backend.array([1, 2, 3])
    right = backend.array([4, 5, 6])

    pm = mithril.compile(
        model, backend=backend, constant_keys={"left": left, "right": right}
    )

    assert pm.data_store.data_values.keys() == {"out"}
    assert pm.data_store.runtime_static_keys == set()
<<<<<<< HEAD
    assert pm.data_store.intermediate_non_differentiables._table == dict()
=======
    assert pm.data_store._intermediate_non_differentiables._table == dict()
>>>>>>> 941b0911
    assert pm.data_store.unused_keys == {"left", "right"}

    infered_value = pm.data_store.data_values["out"]
    assert isinstance(infered_value, backend.DataType)
    np.testing.assert_allclose(infered_value, left + right, 1e-6)


def test_data_store_14():
    """Infer statics with shapes"""
    backend = TorchBackend(precision=32)
    model = Model()
    model += Buffer()(input="input1", output=IOKey(name="out1", expose=True))
    model += (s := Shape())(input="out1")
    model += (i := ScalarItem(index=1))(input=s.output)
    model += (u := PrimitiveUnion(2))(input1=i.output, input2=i.output)
    model += Convolution2D(kernel_size=3, out_channels=10, stride=TBD, use_bias=False)(
        input="input2",
        weight="weight",
        stride=u.output,
        output=IOKey(name="out2", expose=True),
    )

    input1 = backend.zeros([2, 2])
    input2 = backend.ones([1, 8, 32, 32])
    weight = backend.ones([10, 8, 3, 3])

    pm = mithril.compile(
        model,
        backend=backend,
        constant_keys={"input1": input1, "input2": input2, "weight": weight},
    )
    assert pm.data_store.data_values.keys() == {"input1", "out2"}
    assert pm.data_store.runtime_static_keys == set()
<<<<<<< HEAD
    assert pm.data_store.intermediate_non_differentiables._table == dict()
=======
    assert pm.data_store._intermediate_non_differentiables._table == dict()
>>>>>>> 941b0911

    assert pm.data_store.unused_keys == {
        "output_0",
        "step",
        "weight",
        "output_6",
        "padding",
        "start",
        "output_2",
        "index",
        "dilation",
        "input2",
        "output_3",
        "output_1",
        "output_7",
        "output_5",
        "output_8",
        "output_4",
        "stop",
        "output_9",
    }

    infered_value = pm.data_store.data_values["out2"]

    assert isinstance(infered_value, backend.DataType)
    np.testing.assert_allclose(infered_value, backend.ones(1, 10, 15, 15) * 72, 1e-6)


def test_data_store_15():
    """Infer statics with shapes"""
    backend = TorchBackend(precision=32)
    model = Model()
    model += Buffer()(input="input1", output=IOKey(name="out1", expose=True))
    model += (s := Shape())(input="out1")
    model += (i := ScalarItem(index=1))(input=s.output)
    model += (u := PrimitiveUnion(2))(input1=i.output, input2=i.output)
    model += Convolution2D(kernel_size=3, out_channels=10, stride=TBD, use_bias=False)(
        input="input2",
        weight="weight",
        stride=u.output,
        output=IOKey(name="out2", expose=True),
    )

    input1 = backend.zeros([2, 2])
    input2 = backend.ones([1, 8, 32, 32])
    weight = backend.ones([10, 8, 3, 3])

    pm = mithril.compile(
        model,
        backend=backend,
        constant_keys={"input1": input1, "input2": input2, "weight": weight},
    )
    assert pm.data_store.data_values.keys() == {"input1", "out2"}
    assert pm.data_store.runtime_static_keys == set()
<<<<<<< HEAD
    assert pm.data_store.intermediate_non_differentiables._table == dict()
=======
    assert pm.data_store._intermediate_non_differentiables._table == dict()
>>>>>>> 941b0911

    assert pm.data_store.unused_keys == {
        "output_6",
        "output_2",
        "output_8",
        "start",
        "output_4",
        "step",
        "output_1",
        "output_5",
        "dilation",
        "stop",
        "index",
        "output_0",
        "padding",
        "output_7",
        "input2",
        "weight",
        "output_3",
        "output_9",
    }

    infered_value = pm.data_store.data_values["out2"]

    assert isinstance(infered_value, backend.DataType)
    np.testing.assert_allclose(infered_value, backend.ones(1, 10, 15, 15) * 72, 1e-6)


def test_data_store_16():
    """Tests add_static_data works as expected for Numpy backend."""
    backend = NumpyBackend(precision=32)
    model = Linear(dimension=1)
    pm = PhysicalModel(
        model=model,
        backend=backend,
        discard_keys=set(),
        data_keys=set(),
        constant_keys=dict(),
        trainable_keys=set(),
        shapes=dict(),
        inference=False,
        safe_shapes=True,
        safe_names=True,
        use_short_namings=True,
    )

    assert pm.data_store.data_values.keys() == {
        "axes",
        "output_0_cache",
        "output_1_cache",
        "output_cache",
    }
    assert pm.data_store.runtime_static_keys == {"input"}
<<<<<<< HEAD
    assert pm.data_store.intermediate_non_differentiables._table.keys() == set()
=======
    assert pm.data_store._intermediate_non_differentiables._table.keys() == set()
>>>>>>> 941b0911
    assert pm.data_store.unused_keys == set()


def test_data_store_17():
    """Check 'runtime_static_keys'"""
    backend = NumpyBackend(precision=32)
    model = Model()
    model += (add := Add())(left="left")
    add.right.set_differentiable(False)
    model += Sigmoid()(input=add.output, output="output")
    pm = PhysicalModel(
        model=model,
        backend=backend,
        discard_keys=set(),
        data_keys=set(),
        constant_keys=dict(),
        trainable_keys=set(),
        shapes=dict(),
        inference=False,
        safe_shapes=True,
        safe_names=False,
        use_short_namings=True,
    )

    assert pm.data_store.data_values.keys() == {"output_0_cache", "output_cache"}
    assert pm.data_store.runtime_static_keys == {"right"}
<<<<<<< HEAD
    assert pm.data_store.intermediate_non_differentiables._table.keys() == set()
=======
    assert pm.data_store._intermediate_non_differentiables._table.keys() == set()
>>>>>>> 941b0911
    assert pm.data_store.unused_keys == set()


def test_data_store_18():
    """Test infer ignore should remove from Data store 'runtime_static_keys'"""
    backend = TorchBackend(precision=32)
    model = Model()
    model += (add := Add())(left="left")
    add.right.set_differentiable(False)
    model += Sigmoid()(input=add.output, output=IOKey("output"))

    model += Relu()(input="in", output=IOKey(name="out"))

    pm = PhysicalModel(
        model=model,
        backend=backend,
        discard_keys={"output"},
        data_keys=set(),
        constant_keys=dict(),
        trainable_keys=set(),
        shapes=dict(),
        inference=False,
        safe_shapes=True,
        safe_names=True,
        use_short_namings=True,
    )

    assert pm.data_store.data_values.keys() == set()
    assert pm.data_store.runtime_static_keys == set()
<<<<<<< HEAD
    assert pm.data_store.intermediate_non_differentiables._table.keys() == set()
=======
    assert pm.data_store._intermediate_non_differentiables._table.keys() == set()
>>>>>>> 941b0911
    assert pm.data_store.unused_keys == set()


def test_data_store_19():
    """Test infer ignore should remove infered data from Data store"""
    backend = TorchBackend(precision=32)
    model = Model()
    model += (add := Add())(left="left", right="right")
    model += Sigmoid()(input=add.output, output=IOKey("output"))
    model += Relu()(input="in", output=IOKey(name="out"))

    left = backend.ones(5, 5)
    right = backend.ones(5, 5)
    pm = PhysicalModel(
        model=model,
        backend=backend,
        discard_keys={"output"},
        data_keys=set(),
        constant_keys={"left": left, "right": right},
        trainable_keys=set(),
        shapes=dict(),
        inference=False,
        safe_shapes=True,
        safe_names=True,
        use_short_namings=True,
    )

    assert pm.data_store.data_values.keys() == set()
    assert pm.data_store.runtime_static_keys == set()
<<<<<<< HEAD
    assert pm.data_store.intermediate_non_differentiables._table.keys() == set()
=======
    assert pm.data_store._intermediate_non_differentiables._table.keys() == set()
>>>>>>> 941b0911
    assert pm.data_store.unused_keys == set()


def test_data_store_20():
    """Test data store holds intermediate non-differentiables correctly."""
    backend = TorchBackend(precision=32)
    model = Model()
    model += (add := Add())(left="left", right="right")
    model += (shp := Shape())(input=add.left)
    model += ToTensor()(input=shp.output, output=IOKey(name="tensor_out", expose=True))

    left = backend.ones(5, 5)
    right = backend.ones(5, 5)
    pm = PhysicalModel(
        model=model,
        backend=backend,
        discard_keys=set(),
        data_keys=set(),
        constant_keys={"left": left, "right": right},
        trainable_keys=set(),
        shapes=dict(),
        inference=False,
        safe_shapes=True,
        safe_names=True,
        use_short_namings=True,
    )

    assert pm.data_store.data_values.keys() == {"tensor_out"}
    assert pm.data_store.runtime_static_keys == set()
<<<<<<< HEAD
    assert pm.data_store.intermediate_non_differentiables._table.keys() == set()
=======
    assert pm.data_store._intermediate_non_differentiables._table.keys() == set()
>>>>>>> 941b0911
    assert pm.data_store.unused_keys == {"left", "output_1"}<|MERGE_RESOLUTION|>--- conflicted
+++ resolved
@@ -60,11 +60,7 @@
     assert pm.data_store.data_values.keys() == {"input"}
     assert (pm.data_store.data_values[key].value == value).all()  # type: ignore [union-attr]
     assert pm.data_store.runtime_static_keys == set()
-<<<<<<< HEAD
-    assert pm.data_store.intermediate_non_differentiables._table == dict()
-=======
-    assert pm.data_store._intermediate_non_differentiables._table == dict()
->>>>>>> 941b0911
+    assert pm.data_store.intermediate_non_differentiables._table == dict()
     assert pm.data_store.unused_keys == set()
 
 
@@ -97,11 +93,7 @@
     }
     assert (pm.data_store.data_values[key].value == value).all()  # type: ignore[union-attr]
     assert pm.data_store.runtime_static_keys == set()
-<<<<<<< HEAD
-    assert pm.data_store.intermediate_non_differentiables._table == dict()
-=======
-    assert pm.data_store._intermediate_non_differentiables._table == dict()
->>>>>>> 941b0911
+    assert pm.data_store.intermediate_non_differentiables._table == dict()
     assert pm.data_store.unused_keys == set()
 
 
@@ -118,11 +110,7 @@
     assert pm.data_store.data_values.keys() == {"output_1"}
     assert (pm.data_store.data_values["output_1"] == backend.array(6.0)).all()  # type: ignore[union-attr]
     assert pm.data_store.runtime_static_keys == set()
-<<<<<<< HEAD
-    assert pm.data_store.intermediate_non_differentiables._table == dict()
-=======
-    assert pm.data_store._intermediate_non_differentiables._table == dict()
->>>>>>> 941b0911
+    assert pm.data_store.intermediate_non_differentiables._table == dict()
     assert pm.data_store.unused_keys == {
         "input",
         "weight",
@@ -214,11 +202,7 @@
     assert pm.data_store.data_values.keys() == {"input"}
     assert (res["output"] == value).all()  # type: ignore[union-attr]
     assert pm.data_store.runtime_static_keys == set()
-<<<<<<< HEAD
-    assert pm.data_store.intermediate_non_differentiables._table == dict()
-=======
-    assert pm.data_store._intermediate_non_differentiables._table == dict()
->>>>>>> 941b0911
+    assert pm.data_store.intermediate_non_differentiables._table == dict()
     assert pm.data_store.unused_keys == set()
 
 
@@ -234,11 +218,7 @@
     assert pm.data_store.data_values.keys() == {"output1"}
     assert (pm.data_store.data_values["output1"] == backend.sigmoid(value)).all()  # type: ignore[union-attr]
     assert pm.data_store.runtime_static_keys == set()
-<<<<<<< HEAD
-    assert pm.data_store.intermediate_non_differentiables._table == dict()
-=======
-    assert pm.data_store._intermediate_non_differentiables._table == dict()
->>>>>>> 941b0911
+    assert pm.data_store.intermediate_non_differentiables._table == dict()
     assert pm.data_store.unused_keys == {"input"}
 
 
@@ -255,11 +235,7 @@
     assert pm.data_store.data_values.keys() == {"output1"}
     assert (pm.data_store.data_values["output1"] == backend.sigmoid(value)).all()  # type: ignore[union-attr]
     assert pm.data_store.runtime_static_keys == set()
-<<<<<<< HEAD
-    assert pm.data_store.intermediate_non_differentiables._table == dict()
-=======
-    assert pm.data_store._intermediate_non_differentiables._table == dict()
->>>>>>> 941b0911
+    assert pm.data_store.intermediate_non_differentiables._table == dict()
     assert pm.data_store.unused_keys == {"input"}
 
 
@@ -276,11 +252,7 @@
     assert pm.data_store.data_values.keys() == {"input", "output2"}
     assert (pm.data_store.data_values["output2"] == backend.sigmoid(value)).all()  # type: ignore[union-attr]
     assert pm.data_store.runtime_static_keys == set()
-<<<<<<< HEAD
-    assert pm.data_store.intermediate_non_differentiables._table == dict()
-=======
-    assert pm.data_store._intermediate_non_differentiables._table == dict()
->>>>>>> 941b0911
+    assert pm.data_store.intermediate_non_differentiables._table == dict()
     assert pm.data_store.unused_keys == set()
 
 
@@ -297,11 +269,7 @@
     assert (pm.data_store.data_values["output1"] == backend.sigmoid(value)).all()  # type: ignore[union-attr]
     assert (pm.data_store.data_values["output3"] == backend.sigmoid(value) + 2).all()  # type: ignore[union-attr]
     assert pm.data_store.runtime_static_keys == set()
-<<<<<<< HEAD
-    assert pm.data_store.intermediate_non_differentiables._table == dict()
-=======
-    assert pm.data_store._intermediate_non_differentiables._table == dict()
->>>>>>> 941b0911
+    assert pm.data_store.intermediate_non_differentiables._table == dict()
     assert pm.data_store.unused_keys == {
         "right",
         "input",
@@ -326,11 +294,7 @@
 
     assert pm.data_store.data_values.keys() == {"out"}
     assert pm.data_store.runtime_static_keys == set()
-<<<<<<< HEAD
-    assert pm.data_store.intermediate_non_differentiables._table == dict()
-=======
-    assert pm.data_store._intermediate_non_differentiables._table == dict()
->>>>>>> 941b0911
+    assert pm.data_store.intermediate_non_differentiables._table == dict()
     assert pm.data_store.unused_keys == {"left", "right"}
 
     infered_value = pm.data_store.data_values["out"]
@@ -364,11 +328,7 @@
     )
     assert pm.data_store.data_values.keys() == {"input1", "out2"}
     assert pm.data_store.runtime_static_keys == set()
-<<<<<<< HEAD
-    assert pm.data_store.intermediate_non_differentiables._table == dict()
-=======
-    assert pm.data_store._intermediate_non_differentiables._table == dict()
->>>>>>> 941b0911
+    assert pm.data_store.intermediate_non_differentiables._table == dict()
 
     assert pm.data_store.unused_keys == {
         "output_0",
@@ -423,11 +383,7 @@
     )
     assert pm.data_store.data_values.keys() == {"input1", "out2"}
     assert pm.data_store.runtime_static_keys == set()
-<<<<<<< HEAD
-    assert pm.data_store.intermediate_non_differentiables._table == dict()
-=======
-    assert pm.data_store._intermediate_non_differentiables._table == dict()
->>>>>>> 941b0911
+    assert pm.data_store.intermediate_non_differentiables._table == dict()
 
     assert pm.data_store.unused_keys == {
         "output_6",
@@ -481,11 +437,7 @@
         "output_cache",
     }
     assert pm.data_store.runtime_static_keys == {"input"}
-<<<<<<< HEAD
     assert pm.data_store.intermediate_non_differentiables._table.keys() == set()
-=======
-    assert pm.data_store._intermediate_non_differentiables._table.keys() == set()
->>>>>>> 941b0911
     assert pm.data_store.unused_keys == set()
 
 
@@ -512,11 +464,7 @@
 
     assert pm.data_store.data_values.keys() == {"output_0_cache", "output_cache"}
     assert pm.data_store.runtime_static_keys == {"right"}
-<<<<<<< HEAD
     assert pm.data_store.intermediate_non_differentiables._table.keys() == set()
-=======
-    assert pm.data_store._intermediate_non_differentiables._table.keys() == set()
->>>>>>> 941b0911
     assert pm.data_store.unused_keys == set()
 
 
@@ -546,11 +494,7 @@
 
     assert pm.data_store.data_values.keys() == set()
     assert pm.data_store.runtime_static_keys == set()
-<<<<<<< HEAD
     assert pm.data_store.intermediate_non_differentiables._table.keys() == set()
-=======
-    assert pm.data_store._intermediate_non_differentiables._table.keys() == set()
->>>>>>> 941b0911
     assert pm.data_store.unused_keys == set()
 
 
@@ -580,11 +524,7 @@
 
     assert pm.data_store.data_values.keys() == set()
     assert pm.data_store.runtime_static_keys == set()
-<<<<<<< HEAD
     assert pm.data_store.intermediate_non_differentiables._table.keys() == set()
-=======
-    assert pm.data_store._intermediate_non_differentiables._table.keys() == set()
->>>>>>> 941b0911
     assert pm.data_store.unused_keys == set()
 
 
@@ -614,9 +554,5 @@
 
     assert pm.data_store.data_values.keys() == {"tensor_out"}
     assert pm.data_store.runtime_static_keys == set()
-<<<<<<< HEAD
     assert pm.data_store.intermediate_non_differentiables._table.keys() == set()
-=======
-    assert pm.data_store._intermediate_non_differentiables._table.keys() == set()
->>>>>>> 941b0911
     assert pm.data_store.unused_keys == {"left", "output_1"}