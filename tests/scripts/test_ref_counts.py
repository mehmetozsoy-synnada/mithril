--- conflicted
+++ resolved
@@ -24,10 +24,7 @@
 )
 from mithril.framework.logical.base import BaseKey
 from mithril.models import (
-<<<<<<< HEAD
-=======
     MLP,
->>>>>>> 1037c95b
     TBD,
     Add,
     BaseModel,
@@ -1540,8 +1537,6 @@
     assert sys.getrefcount(ref_var1) == 2 or sys.getrefcount(ref_var2) == 2
 
 
-<<<<<<< HEAD
-=======
 def test_deleted_dependency_map():
     model = Model()
     add_1 = Add()
@@ -1572,7 +1567,6 @@
     assert len(memo) <= 9000
 
 
->>>>>>> 1037c95b
 def test_hyperedges_match_list_of_tensors_with_tbd():
     t1: Tensor[int] = Tensor(type=int)
     t2: Tensor[int] = Tensor(type=int)
@@ -1607,54 +1601,19 @@
     assert sys.getrefcount(t5) == 2
 
 
-<<<<<<< HEAD
-def test_intgerated_with_list_of_tensors_set_value():
-=======
 def test_hyperedges_match_list_of_tensors_with_one_edge_free():
->>>>>>> 1037c95b
     t1: Tensor[int] = Tensor(type=int)
     t2: Tensor[int] = Tensor(type=int)
     t3: Tensor[int] = Tensor(type=int)
     t4: Tensor[int] = Tensor(type=int)
     t5: Tensor[int] = Tensor(type=int)
 
-<<<<<<< HEAD
-    model = Buffer()
-    model.input.set_value([[t1, t2], [t3, t4]])
-    model.input.set_value([[t2, t3], [t4, t5]])
-
-    assert sys.getrefcount(t1) != 2
-    assert sys.getrefcount(t2) == 2
-    assert sys.getrefcount(t3) == 2
-    assert sys.getrefcount(t4) == 2
-    assert sys.getrefcount(t5) == 2
-
-
-def test_intgerated_with_list_of_tensors_match():
-    t1: Tensor[int] = Tensor(type=int)
-    t2: Tensor[int] = Tensor(type=int)
-    t3: Tensor[int] = Tensor(type=int)
-    t4: Tensor[int] = Tensor(type=int)
-    t5: Tensor[int] = Tensor(type=int)
-
-    model1 = Buffer()
-    model1.input.set_value([[t1, t2], [t3, t4]])
-
-    model2 = Buffer()
-    model2.input.set_value([[t2, t3], [t4, t5]])
-
-    model = Model()
-
-    model |= model1(input="input", output="output1")
-    model |= model2(input="input", output="output2")
-=======
     edge1 = IOHyperEdge(value=[[t1, t2], [t3, t4]])
     edge2 = IOHyperEdge(value=[[t2, t3], [t4, t5]])
 
     IOHyperEdge(value=[[t2, TBD], [TBD, t3]])
 
     edge1.match(edge2)
->>>>>>> 1037c95b
 
     assert sys.getrefcount(t1) != 2
     assert sys.getrefcount(t2) == 2
