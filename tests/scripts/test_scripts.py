--- conflicted
+++ resolved
@@ -4866,12 +4866,9 @@
 
     assert_connections(compiled_model, expected_connections)
     res = compiled_model.evaluate(inputs)
-<<<<<<< HEAD
     out = res["output"]
     assert isinstance(out, torch.Tensor)
     np.testing.assert_allclose(out, expceted_result, rtol=1e-14, atol=1e-14)
-=======
-    np.testing.assert_allclose(res["output"], expceted_result, rtol=1e-14, atol=1e-14)
 
 
 @pytest.mark.skip(
@@ -5017,10 +5014,11 @@
         ]
     )
 
->>>>>>> 78ccbfa2
     assert_connections(compiled_model, expected_connections)
     res = compiled_model.evaluate(inputs)
-    np.testing.assert_allclose(res["output"], expceted_result, rtol=1e-14, atol=1e-14)
+    out = res["output"]
+    assert isinstance(out, torch.Tensor)
+    np.testing.assert_allclose(out, expceted_result, rtol=1e-14, atol=1e-14)
 
 
 def test_dependency_map_latent_to_input():
