# Copyright 2022 Synnada, Inc.
#
# Licensed under the Apache License, Version 2.0 (the "License");
# you may not use this file except in compliance with the License.
# You may obtain a copy of the License at
#
#     http://www.apache.org/licenses/LICENSE-2.0
#
# Unless required by applicable law or agreed to in writing, software
# distributed under the License is distributed on an "AS IS" BASIS,
# WITHOUT WARRANTIES OR CONDITIONS OF ANY KIND, either express or implied.
# See the License for the specific language governing permissions and
# limitations under the License.

from collections.abc import Mapping, Sequence
from copy import deepcopy
from itertools import combinations, product
from types import EllipsisType, NoneType

import numpy as np
import pytest

import mithril
import mithril.framework
from mithril import NumpyBackend, TorchBackend, compile
from mithril.framework.common import (
    AND,
    DNF,
    NOT_GIVEN,
    BaseKey,
    Equivalences,
    PossibleValues,
    ShapeNode,
    ShapeRepr,
    Tensor,
    ToBeDetermined,
    Uniadic,
    UniadicRecord,
    Updates,
    Variadic,
)
from mithril.framework.constraints import reverse_constraints
from mithril.framework.logical.primitive import OperatorModel, PrimitiveModel
from mithril.models import (
    AUC,
    MLP,
    TBD,
    Absolute,
    Accuracy,
    Activation,
    Add,
    AUCCore,
    BaseModel,
    BinaryCrossEntropy,
    BroadcastTo,
    Buffer,
    Cast,
    Cholesky,
    Concat,
    Connection,
    ConnectionType,
    ConstraintSolver,
    Convolution1D,
    Convolution2D,
    Cosine,
    CrossEntropy,
    CustomPrimitiveModel,
    Divide,
    Eigvalsh,
    Exponential,
    ExtendInfo,
    Flatten,
    Gelu,
    GPRAlpha,
    GPRVOuter,
    IOKey,
    IsNan,
    Layer,
    LeakyRelu,
    Linear,
    Log,
    LogicalNot,
    MatrixMultiply,
    MaxPool1D,
    MaxPool2D,
    Mean,
    Minus,
    Model,
    Multiply,
    NanToNum,
    NormModifier,
    Operator,
    Pad,
    PermuteTensor,
    PositionalEncoding,
    PrimitiveUnion,
    Relu,
    Reshape,
    ScaledDotProduct,
    Shape,
    Sigmoid,
    Sign,
    Sine,
    Size,
    Softmax,
    Softplus,
    Sqrt,
    Square,
    SquaredError,
    Squeeze,
    StableReciprocal,
    Sum,
    SwapAxes,
    Tanh,
    ToList,
    ToTuple,
    TrainModel,
    Transpose,
    Trapezoid,
    TsnePJoint,
    Unique,
    ZerosLike,
    primitives,
)

from .test_utils import (
    check_shapes_semantically,
    check_single_shape_semantically,
    get_all_nodes,
    get_all_reprs,
    get_all_symbols,
)


def assert_shapes(
    model: Model,
    logical_ref: Mapping[str, Sequence[Sequence[int | str] | int | str] | None],
    physical_ref: Mapping[str, Sequence[Sequence[int | str] | int | str] | None]
    | None = None,
    *,
    shapes: Mapping[str, Sequence[int | None]] | None = None,
    static_inputs: dict[str, np.ndarray] | None = None,
    inference: bool = False,
    check_all_shapes=True,
):
    # All different nodes should have different shapes
    assert_all_nodes_unique(model)

    # All different shaperepr objects should have different shapes
    assert_all_reprs_unique(model)

    # all uniadics with same integer value should be the same objects
    assert_all_integer_uniadics_unique(model)

    if physical_ref is not None:
        comp_model = mithril.compile(
            model=model,
            backend=NumpyBackend(),
            shapes=shapes,
            constant_keys=static_inputs,
            safe_shapes=True,
            inference=inference,
            safe_names=False,
        )

    m_shapes = model.shapes if not check_all_shapes else model.get_shapes(verbose=True)
    assert isinstance(m_shapes, dict)
    m_shapes.pop("final_cost", None)
    check_shapes_semantically(m_shapes, logical_ref)  # type: ignore
    if physical_ref is None:
        return
    # If shapes are given in shapes, simply set model's shapes using it.
    # Otherwise get corresponding shapes from static_inputs
    if shapes is not None:
        assert isinstance(shapes, dict)
        model.set_shapes(**shapes)

    if static_inputs is not None:
        input_shapes = {key: value.shape for key, value in static_inputs.items()}
        model.set_shapes(**input_shapes)

    comp_shapes = {
        key: value
        for key, value in comp_model.shapes.items()
        if "_cache" not in key and key != "final_cost"
    }
    check_shapes_semantically(comp_shapes, physical_ref)  # type: ignore


def repr_sort(repr):
    return len(repr.prefix)


def get_deterministic_shape(node: ShapeNode):
    uni: dict[UniadicRecord, str] = {}
    var: dict[Variadic, str] = {}
    if len(reprs := node.reprs) != 1:
        sorted_reprs = sorted(reprs, key=repr_sort, reverse=True)
        return [repr.get_shapes(uni, var) for repr in sorted_reprs]
    else:
        return node.get_shapes(uni, var)


# def get_all_nodes(model: BaseModel):
#     return {con.metadata.shape for con in model.conns.all.values()}


def assert_all_nodes_unique(model: BaseModel):
    """Asserts if all nodes in a given model is unique.
    Extract all unique nodes found in a model, After all unique nodes
    are extracted, compare each node two by two. It is expected that all shapes found in
    all unique nodes are also unique. If not, Raises assertion error
    """
    all_nodes = get_all_nodes(model)

    uni_cache: dict[UniadicRecord, str] = {}
    var_cache: dict[Variadic, str] = {}

    for node1, node2 in combinations(all_nodes, 2):
        node1_shapes = node1.get_shapes(uni_cache, var_cache, verbose=True)
        node2_shapes = node2.get_shapes(uni_cache, var_cache, verbose=True)

        if len(node1.reprs) == 1:
            node1_shapes = [node1_shapes]

        if len(node2.reprs) == 1:
            node2_shapes = [node2_shapes]

        for shape_1, shape_2 in product(node1_shapes, node2_shapes):
            assert shape_1 != shape_2


def assert_all_reprs_unique(model: BaseModel):
    """Asserts if all ShapeRepr objects in a given model is unique.
    Extract all unique ShapeReprs found in a model, After all unique ShapeReprs
    are extracted, compare each ShapeRepr. It is expected that shape of
    each different ShapeRepr object is unique. If not, Raises assertion error
    """
    all_reprs = get_all_reprs(model)

    uni_cache: dict[UniadicRecord, str] = {}
    var_cache: dict[Variadic, str] = {}

    for repr1, repr2 in combinations(all_reprs, 2):
        repr1_shapes = repr1.get_shapes(uni_cache, var_cache)
        repr2_shapes = repr2.get_shapes(uni_cache, var_cache)

        if repr1_shapes:
            assert repr1_shapes != repr2_shapes


def assert_all_integer_uniadics_unique(model: BaseModel):
    """Checks if all integer uniadics have the same uniadic record
    Extracting all symbols in the given model, checks if all uniadics
    with the same integers have same uniadic records. Raises assertion
    error otherwise.
    """

    all_symbols = get_all_symbols(model)
    integer_symbol_dict: dict[int, UniadicRecord | None] = {}
    for symbol in all_symbols:
        if isinstance(symbol, Uniadic) and (val := symbol.value) is not None:
            record = integer_symbol_dict.get(val)
            if record is not None:
                assert symbol.metadata is record
            else:
                integer_symbol_dict[val] = record


def assert_match_shapes(
    repr1: ShapeRepr, repr2: ShapeRepr, repr1_ref_shapes: list, repr2_ref_shapes: list
):
    uni_cache: dict[UniadicRecord, str] = {}
    var_cache: dict[Variadic, str] = {}

    repr1.match(repr2)

    ref_shapes = {"repr1": repr1_ref_shapes, "repr2": repr2_ref_shapes}

    shapes = {
        "repr1": repr1.node.get_shapes(
            verbose=True, u_keys=uni_cache, v_keys=var_cache
        ),
        "repr2": repr2.node.get_shapes(
            verbose=True, u_keys=uni_cache, v_keys=var_cache
        ),
    }

    check_shapes_semantically(ref_shapes, shapes)


def test_shapes_1():
    # TODO: What is the purpose of this test?
    model = Model()
    model |= (add1 := Add())(left="left", right="right")
    model |= Add()(left=add1.output, right=add1.output, output=IOKey(name="output"))
    model.set_shapes(left=[3, 4, 5, 1], right=[1, 7])
    logical_ref = {
        "$_Add_0_output": [3, 4, 5, 7],
        "left": [3, 4, 5, 1],
        "right": [1, 7],
        "output": [3, 4, 5, 7],
    }
    physical_ref = {
        "output_0": [3, 4, 5, 7],
        "left": [3, 4, 5, 1],
        "right": [1, 7],
        "output": [3, 4, 5, 7],
    }
    assert_shapes(model, logical_ref, physical_ref)


def test_shapes_2():
    model = Model()
    model += Convolution2D(kernel_size=3, out_channels=64, padding=1)(input="input")
    model += Convolution2D(kernel_size=3, out_channels=64, padding=1)
    model += Convolution2D(kernel_size=3, out_channels=64, padding=1)
    model += Convolution2D(kernel_size=3, out_channels=64, padding=1)
    model |= Convolution2D(kernel_size=3, out_channels=64, padding=1)(
        input=model.cout, output=IOKey(name="output")
    )

    shapes = {"input": [8, 3, 64, 64]}
    logical_ref: Mapping[str, list | None] = {
        "input": ["u1", "u2", "u3", "u4"],
        "$weight_0": [64, "u2", 3, 3],
        "$bias_0": [1, 64, 1, 1],
        "$_Convolution2D_0_output": ["u1", 64, "u5", "u6"],
        "$weight_1": [64, 64, 3, 3],
        "$bias_1": [1, 64, 1, 1],
        "$_Convolution2D_1_output": ["u1", 64, "u7", "u8"],
        "$weight_2": [64, 64, 3, 3],
        "$bias_2": [1, 64, 1, 1],
        "$_Convolution2D_2_output": ["u1", 64, "u9", "u10"],
        "$weight_3": [64, 64, 3, 3],
        "$bias_3": [1, 64, 1, 1],
        "$_Convolution2D_3_output": ["u1", 64, "u11", "u12"],
        "$weight_4": [64, 64, 3, 3],
        "$bias_4": [1, 64, 1, 1],
        "output": ["u1", 64, "u13", "u14"],
        "$_Convolution2D_0_padding": None,
        "$_Convolution2D_0_start": None,
        "$_Convolution2D_0_stop": None,
        "$_Convolution2D_0_step": None,
        "$_Convolution2D_0_stride": None,
        "$_Convolution2D_0_dilation": None,
        "$_Convolution2D_1_padding": None,
        "$_Convolution2D_1_start": None,
        "$_Convolution2D_1_stop": None,
        "$_Convolution2D_1_step": None,
        "$_Convolution2D_1_stride": None,
        "$_Convolution2D_1_dilation": None,
        "$_Convolution2D_2_padding": None,
        "$_Convolution2D_2_start": None,
        "$_Convolution2D_2_stop": None,
        "$_Convolution2D_2_step": None,
        "$_Convolution2D_2_stride": None,
        "$_Convolution2D_2_dilation": None,
        "$_Convolution2D_3_padding": None,
        "$_Convolution2D_3_start": None,
        "$_Convolution2D_3_stop": None,
        "$_Convolution2D_3_step": None,
        "$_Convolution2D_3_stride": None,
        "$_Convolution2D_3_dilation": None,
        "$_Convolution2D_4_padding": None,
        "$_Convolution2D_4_start": None,
        "$_Convolution2D_4_stop": None,
        "$_Convolution2D_4_step": None,
        "$_Convolution2D_4_stride": None,
        "$_Convolution2D_4_dilation": None,
    }
    physical_ref = {
        "weight_0": [64, 3, 3, 3],
        "output_4": None,
        "output_5": None,
        "output_6": None,
        "input": [8, 3, 64, 64],
        "bias_0": [1, 64, 1, 1],
        "output_7": [8, 64, 64, 64],
        "weight_1": [64, 64, 3, 3],
        "output_12": None,
        "output_13": None,
        "output_14": None,
        "bias_1": [1, 64, 1, 1],
        "output_15": [8, 64, 64, 64],
        "weight_2": [64, 64, 3, 3],
        "output_20": None,
        "output_21": None,
        "output_22": None,
        "bias_2": [1, 64, 1, 1],
        "output_23": [8, 64, 64, 64],
        "weight_3": [64, 64, 3, 3],
        "output_28": None,
        "output_29": None,
        "output_30": None,
        "bias_3": [1, 64, 1, 1],
        "output_31": [8, 64, 64, 64],
        "weight_4": [64, 64, 3, 3],
        "output_36": None,
        "output_37": None,
        "output_38": None,
        "bias_4": [1, 64, 1, 1],
        "output": [8, 64, 64, 64],
    }
    assert_shapes(model, logical_ref, physical_ref, shapes=shapes)


@pytest.mark.skip("Compiled model shapes may have missing keys. Investigate'")
def test_shapes_conv__():
    # TODO: Investigate why only stride exists in compiled
    # model shapes.
    from mithril import JaxBackend

    model = Model()
    model += Convolution2D(kernel_size=3, out_channels=64)(input="input")
    comp_model = mithril.compile(model, JaxBackend(), jit=False)
    assert comp_model.shapes


def test_shapes_3():
    submodel = Model()
    submodel |= Convolution2D(kernel_size=3, out_channels=64, padding=1)
    submodel += Convolution2D(kernel_size=3, out_channels=64, padding=0)
    submodel += Convolution2D(kernel_size=3, out_channels=64, padding=3, stride=2)

    model = Model()
    model += Convolution2D(kernel_size=3, out_channels=64, padding=1)(
        input="input"
    )  # 62x62, #33x33
    model += submodel  # 31x31, 18x18
    model += deepcopy(model)  # 16x16, 10x10
    model += deepcopy(model)  # 8x8, 6x6
    model |= Convolution2D(kernel_size=3, out_channels=64, padding=1)(
        input=model.cout, output=IOKey(name="output")
    )

    shapes = {"input": [8, 3, 64, 64]}
    logical_ref: Mapping[str, list | None] = {
        "$_Convolution2D_0_output": ["u1", 64, "u2", "u3"],
        "$_Model_1_output": ["u1", 64, "u4", "u5"],
        "$_Model_2_output": ["u1", 64, "u6", "u7"],
        "$_Model_3_output": ["u1", 64, "u8", "u9"],
        "$weight_0": [64, "u10", 3, 3],
        "input": ["u1", "u10", "u11", "u12"],
        "$bias_0": [1, 64, 1, 1],
        "$weight_1": [64, 64, 3, 3],
        "$bias_1": [1, 64, 1, 1],
        "$weight_2": [64, 64, 3, 3],
        "$bias_2": [1, 64, 1, 1],
        "$weight_3": [64, 64, 3, 3],
        "$bias_3": [1, 64, 1, 1],
        "$weight_4": [64, 64, 3, 3],
        "$bias_4": [1, 64, 1, 1],
        "$weight_5": [64, 64, 3, 3],
        "$bias_5": [1, 64, 1, 1],
        "$weight_6": [64, 64, 3, 3],
        "$bias_6": [1, 64, 1, 1],
        "$weight_7": [64, 64, 3, 3],
        "$bias_7": [1, 64, 1, 1],
        "$weight_8": [64, 64, 3, 3],
        "$bias_8": [1, 64, 1, 1],
        "$weight_9": [64, 64, 3, 3],
        "$bias_9": [1, 64, 1, 1],
        "$weight_10": [64, 64, 3, 3],
        "$bias_10": [1, 64, 1, 1],
        "$weight_11": [64, 64, 3, 3],
        "$bias_11": [1, 64, 1, 1],
        "$weight_12": [64, 64, 3, 3],
        "$bias_12": [1, 64, 1, 1],
        "$weight_13": [64, 64, 3, 3],
        "$bias_13": [1, 64, 1, 1],
        "$weight_14": [64, 64, 3, 3],
        "$bias_14": [1, 64, 1, 1],
        "$weight_15": [64, 64, 3, 3],
        "$bias_15": [1, 64, 1, 1],
        "$weight_16": [64, 64, 3, 3],
        "$bias_16": [1, 64, 1, 1],
        "output": ["u1", 64, "u13", "u14"],
        "$_Convolution2D_0_padding": None,
        "$_Convolution2D_0_start": None,
        "$_Convolution2D_0_stop": None,
        "$_Convolution2D_0_step": None,
        "$_Convolution2D_0_stride": None,
        "$_Convolution2D_0_dilation": None,
        "$_Convolution2D_4_padding": None,
        "$_Convolution2D_4_start": None,
        "$_Convolution2D_4_stop": None,
        "$_Convolution2D_4_step": None,
        "$_Convolution2D_4_stride": None,
        "$_Convolution2D_4_dilation": None,
    }

    physical_ref = {
        "weight_0": [64, 3, 3, 3],
        "output_4": None,
        "output_5": None,
        "output_6": None,
        "input": [8, 3, 64, 64],
        "bias_0": [1, 64, 1, 1],
        "output_7": [8, 64, 64, 64],
        "weight_1": [64, 64, 3, 3],
        "output_12": None,
        "output_13": None,
        "output_14": None,
        "bias_1": [1, 64, 1, 1],
        "output_15": [8, 64, 64, 64],
        "weight_2": [64, 64, 3, 3],
        "output_20": None,
        "output_21": None,
        "output_22": None,
        "bias_2": [1, 64, 1, 1],
        "output_23": [8, 64, 62, 62],
        "weight_3": [64, 64, 3, 3],
        "output_28": None,
        "output_29": None,
        "output_30": None,
        "bias_3": [1, 64, 1, 1],
        "output_31": [8, 64, 33, 33],
        "weight_4": [64, 64, 3, 3],
        "output_36": None,
        "output_37": None,
        "output_38": None,
        "bias_4": [1, 64, 1, 1],
        "output_39": [8, 64, 33, 33],
        "weight_5": [64, 64, 3, 3],
        "output_44": None,
        "output_45": None,
        "output_46": None,
        "bias_5": [1, 64, 1, 1],
        "output_47": [8, 64, 33, 33],
        "weight_6": [64, 64, 3, 3],
        "output_52": None,
        "output_53": None,
        "output_54": None,
        "bias_6": [1, 64, 1, 1],
        "output_55": [8, 64, 31, 31],
        "weight_7": [64, 64, 3, 3],
        "output_60": None,
        "output_61": None,
        "output_62": None,
        "bias_7": [1, 64, 1, 1],
        "output_63": [8, 64, 18, 18],
        "weight_8": [64, 64, 3, 3],
        "output_68": None,
        "output_69": None,
        "output_70": None,
        "bias_8": [1, 64, 1, 1],
        "output_71": [8, 64, 18, 18],
        "weight_9": [64, 64, 3, 3],
        "output_76": None,
        "output_77": None,
        "output_78": None,
        "bias_9": [1, 64, 1, 1],
        "output_79": [8, 64, 18, 18],
        "weight_10": [64, 64, 3, 3],
        "output_84": None,
        "output_85": None,
        "output_86": None,
        "bias_10": [1, 64, 1, 1],
        "output_87": [8, 64, 16, 16],
        "weight_11": [64, 64, 3, 3],
        "output_92": None,
        "output_93": None,
        "output_94": None,
        "bias_11": [1, 64, 1, 1],
        "output_95": [8, 64, 10, 10],
        "weight_12": [64, 64, 3, 3],
        "output_100": None,
        "output_101": None,
        "output_102": None,
        "bias_12": [1, 64, 1, 1],
        "output_103": [8, 64, 10, 10],
        "weight_13": [64, 64, 3, 3],
        "output_108": None,
        "output_109": None,
        "output_110": None,
        "bias_13": [1, 64, 1, 1],
        "output_111": [8, 64, 10, 10],
        "weight_14": [64, 64, 3, 3],
        "output_116": None,
        "output_117": None,
        "output_118": None,
        "bias_14": [1, 64, 1, 1],
        "output_119": [8, 64, 8, 8],
        "weight_15": [64, 64, 3, 3],
        "output_124": None,
        "output_125": None,
        "output_126": None,
        "bias_15": [1, 64, 1, 1],
        "output_127": [8, 64, 6, 6],
        "weight_16": [64, 64, 3, 3],
        "output_132": None,
        "output_133": None,
        "output_134": None,
        "bias_16": [1, 64, 1, 1],
        "output": [8, 64, 6, 6],
    }

    assert_shapes(model, logical_ref, physical_ref, shapes=shapes)


def test_shapes_4():
    # Extend to input
    model = Model()
    model |= (l1 := Linear(dimension=10))(weight="weight", output=IOKey(name="output"))
    model |= (l2 := Linear(dimension=10))(
        weight="weight1", output=IOKey(name="output2")
    )
    model |= Linear(dimension=71)(
        input="input", weight="weight2", output=IOKey(connections={l1.input, l2.input})
    )
    shapes = {"input": [4, 256]}
    logical_ref: Mapping[str, list | None] = {
        "$_Linear_0_output": [["(V1, ...)", "u1", 71], ["u2", "(V2, ...)", 71]],
        "weight": [10, 71],
        "$bias_1": [10],
        "weight1": [10, 71],
        "$bias_2": [10],
        "weight2": [71, "u3"],
        "input": [["(V1, ...)", "u1", "u3"], ["u2", "(V2, ...)", "u3"]],
        "$bias_0": [71],
        "output": [["(V1, ...)", "u1", 10], ["u2", "(V2, ...)", 10]],
        "output2": [["(V1, ...)", "u1", 10], ["u2", "(V2, ...)", 10]],
        "$_Linear_1_axes": None,
        "$_Linear_2_axes": None,
        "$_Linear_0_axes": None,
    }
    physical_ref = {
        "weight": [10, 71],
        "axes_0": None,
        "output_0": [71, 10],
        "weight1": [10, 71],
        "axes_1": None,
        "output_1": [71, 10],
        "weight2": [71, 256],
        "axes_2": None,
        "output_2": [256, 71],
        "input": [4, 256],
        "output_3": [4, 71],
        "bias_2": [71],
        "output_4": [4, 71],
        "output_5": [4, 10],
        "bias_0": [10],
        "output": [4, 10],
        "output_6": [4, 10],
        "bias_1": [10],
        "output2": [4, 10],
    }
    assert_shapes(
        model, logical_ref, physical_ref, shapes=shapes, check_all_shapes=True
    )


def test_linear_1_set_shapes():
    model = Linear()
    model.set_shapes(input=[100, 4])
    shapes = {"target": [100, 1]}
    ctx = TrainModel(model)
    loss_model = SquaredError()
    loss_model.set_shapes(**loss_model.safe_shapes)
    loss_model.set_shapes(**loss_model.submodel.safe_shapes)
    ctx.add_loss(
        loss_model=loss_model, reduce_steps=[Mean()], input="output", target="target"
    )
    logical_ref: Mapping[str, list | None] = {
        "$_SquaredError_1_output": [100, "u1"],
        "$_Mean_2_output": [],
        "weight": ["u1", 4],
        "input": [100, 4],
        "bias": ["u1"],
        "target": [100, "u1"],
        "output": [100, "u1"],
        "axes": None,
        "$_Mean_2_axis": None,
        "$_Mean_2_keepdim": None,
    }
    physical_ref = {
        "weight": [1, 4],
        "axes": None,
        "output_0": [4, 1],
        "input": [100, 4],
        "output_1": [100, 1],
        "bias": [1],
        "output": [100, 1],
        "target": [100, 1],
        "output_2": [100, 1],
        "axis": None,
        "keepdim": None,
        "output_3": [],
    }
    assert_shapes(ctx, logical_ref, physical_ref, shapes=shapes)


def test_linear_1_static_shapes():
    model = Linear()
    shapes = {"input": [100, 4], "target": [100, 1]}
    ctx = TrainModel(model)
    loss_model = SquaredError()
    loss_model.set_shapes(**loss_model.submodel.safe_shapes)
    ctx.add_loss(
        loss_model=loss_model, reduce_steps=[Mean()], input="output", target="target"
    )
    logical_ref: Mapping[str, list | None] = {
        "$_SquaredError_1_output": [
            ["(V1, ...)", "u1", "u2"],
            ["u3", "(V2, ...)", "u2"],
        ],
        "$_Mean_2_output": [],
        "weight": ["u2", "u4"],
        "input": [["(V1, ...)", "u1", "u4"], ["u3", "(V2, ...)", "u4"]],
        "bias": ["u2"],
        "target": [["(V1, ...)", "u1", "u2"], ["u3", "(V2, ...)", "u2"]],
        "output": [["(V1, ...)", "u1", "u2"], ["u3", "(V2, ...)", "u2"]],
        "axes": None,
        "$_Mean_2_axis": None,
        "$_Mean_2_keepdim": None,
    }
    physical_ref = {
        "weight": [1, 4],
        "axes": None,
        "output_0": [4, 1],
        "input": [100, 4],
        "output_1": [100, 1],
        "bias": [1],
        "output": [100, 1],
        "target": [100, 1],
        "output_2": [100, 1],
        "axis": None,
        "keepdim": None,
        "output_3": [],
    }
    assert_shapes(ctx, logical_ref, physical_ref, shapes=shapes, check_all_shapes=True)


# '$_MatrixMultiply_0_output': ['(V1, ...)', 'u1', 'u2'],
# 'input': [['(V1, ...)', 'u1', 'u3'], ['u4', '(V2, ...)', 'u3']],
# 'w': ['u3', 'u2'],
# 'b': ['u2'],
# 'output': [['(V1, ...)', 'u1', 'u2'], ['u4', '(V2, ...)', 'u2']]


def test_linear_1_static_inputs():
    model = Linear()
    static_inputs = {
        "input": np.random.randn(100, 4),
        "target": np.random.randn(100, 1),
    }
    ctx = TrainModel(model)
    loss_model = SquaredError()
    loss_model.set_shapes(**loss_model.submodel.safe_shapes)
    ctx.add_loss(
        loss_model=loss_model, reduce_steps=[Mean()], input="output", target="target"
    )
    # ctx.set_shapes(input = [100, 4], target = [100, 1])
    logical_ref: Mapping[str, list | None] = {
        "$_SquaredError_1_output": [
            ["(V1, ...)", "u1", "u2"],
            ["u3", "(V2, ...)", "u2"],
        ],
        "$_Mean_2_output": [],
        "weight": ["u2", "u4"],
        "input": [["(V1, ...)", "u1", "u4"], ["u3", "(V2, ...)", "u4"]],
        "bias": ["u2"],
        "target": [["(V1, ...)", "u1", "u2"], ["u3", "(V2, ...)", "u2"]],
        "output": [["(V1, ...)", "u1", "u2"], ["u3", "(V2, ...)", "u2"]],
        "axes": None,
        "$_Mean_2_axis": None,
        "$_Mean_2_keepdim": None,
    }
    physical_ref = {
        "weight": [1, 4],
        "axes": None,
        "output_0": [4, 1],
        "input": [100, 4],
        "output_1": [100, 1],
        "bias": [1],
        "output": [100, 1],
        "target": [100, 1],
        "output_2": [100, 1],
        "axis": None,
        "keepdim": None,
        "output_3": [],
    }
    assert_shapes(
        ctx,
        logical_ref,
        physical_ref,
        static_inputs=static_inputs,
        check_all_shapes=True,
    )


def test_simple_composite_1_set_shapes():
    model = Model()
    mult = Multiply()
    mult.set_shapes(right=[2, 2])
    model += mult(
        left=IOKey(value=Tensor([[2.0]]), name="left"),
        right="input2",
        output=IOKey(name="output"),
    )
    logical_ref = {
        "input2": [2, 2],
        "output": [2, 2],
        "left": [1, 1],
        # 'Multiply_0_left': [1, 1]
    }
    physical_ref = {
        "left": [1, 1],
        "input2": [2, 2],
        "output": [2, 2],
    }

    assert_shapes(model, logical_ref, physical_ref)


def test_simple_composite_1_extend_inputs():
    model = Model()
    mult = Multiply()
    right_input: Tensor[float] = Tensor(np.random.randn(2, 2).tolist())
    model += mult(
        left=IOKey(value=Tensor([[2.0]]), name="left"),
        right=IOKey(value=right_input, name="right"),
        output=IOKey(name="output"),
    )

    logical_ref = {
        "right": [2, 2],
        "output": [2, 2],
        "left": [1, 1],
    }
    physical_ref = {
        "output": [2, 2],
    }

    assert_shapes(model, logical_ref, physical_ref, inference=True)


def test_simple_composite_1_set_shapes_2():
    model = Model()
    mult = Multiply()
    model += mult(
        left=IOKey(value=Tensor([[2.0]]), name="left"),
        right="input2",
        output=IOKey(name="output"),
    )
    mult.set_shapes(right=[2, 2])

    logical_ref = {
        "input2": [2, 2],
        "output": [2, 2],
        "left": [1, 1],
    }
    physical_ref = {
        "left": [1, 1],
        "input2": [2, 2],
        "output": [2, 2],
    }

    assert_shapes(model, logical_ref, physical_ref)


def test_simple_composite_1_static_shapes():
    model = Model()
    model += Multiply()(
        left=IOKey(value=Tensor(0.5), name="left"),
        right=IOKey("input2", type=Tensor),
        output=IOKey(name="output"),
    )
    shapes = {"input2": [2, 2]}

    logical_ref = {
        "input2": ["(V1, ...)"],
        "output": ["(V1, ...)"],
        "left": [],
    }
    physical_ref = {"left": [], "input2": [2, 2], "output": [2, 2]}

    assert_shapes(model, logical_ref, physical_ref, shapes=shapes)


def test_simple_composite_1_static_inputs():
    model = Model()
    model += Add()(
        left=IOKey(value=Tensor(0.5), name="left"),
        right=IOKey("input2", type=Tensor),
        output=IOKey(name="output"),
    )
    static_inputs = {"input2": np.random.randn(2, 2)}
    logical_ref = {
        "input2": ["(V1, ...)"],
        "output": ["(V1, ...)"],
        "left": [],
    }
    physical_ref = {"output": [2, 2]}

    assert_shapes(
        model, logical_ref, physical_ref, static_inputs=static_inputs, inference=True
    )


def test_simple_composite_2_set_shapes():
    model = Model()
    mult = Multiply()
    mult.set_shapes(right=[2, 2])
    model |= mult(left=IOKey(value=Tensor(2.0), name="left"), right="in1")
    model |= Divide()(
        numerator=IOKey(value=Tensor(2.0), name="numerator"),
        denominator=mult.output,
        output=IOKey(name="output"),
    )

    logical_ref = {
        "left": [],
        "in1": [2, 2],
        "numerator": [],
        "$_Multiply_0_output": [2, 2],
        "output": [2, 2],
    }
    physical_ref = {
        "left": [],
        "in1": [2, 2],
        "output_0": [2, 2],
        "numerator": [],
        "output": [2, 2],
    }

    assert_shapes(model, logical_ref, physical_ref)


def test_simple_composite_2_set_shapes_2():
    model = Model()
    mult = Multiply()
    model |= mult(left=IOKey(value=Tensor(2.0), name="left"), right="in1")
    model |= Divide()(
        numerator=IOKey(value=Tensor(2.0), name="numerator"),
        denominator=mult.output,
        output=IOKey(name="output"),
    )
    mult.set_shapes(right=[2, 2])

    logical_ref = {
        "left": [],
        "in1": [2, 2],
        "numerator": [],
        "$_Multiply_0_output": [2, 2],
        "output": [2, 2],
    }
    physical_ref = {
        "left": [],
        "in1": [2, 2],
        "output_0": [2, 2],
        "output": [2, 2],
        "numerator": [],
    }

    assert_shapes(model, logical_ref, physical_ref)


def test_simple_composite_2_extend_inputs():
    model = Model()
    mult = Multiply()
    Multiply_0_right: Tensor[float] = Tensor(np.random.randn(2, 2).tolist())
    model |= mult(
        left=IOKey(value=Tensor(2.0), name="left"),
        right=IOKey(value=Multiply_0_right, name="in1"),
    )
    model |= Divide()(
        numerator=IOKey(value=Tensor(2.0), name="numerator"),
        denominator=mult.output,
        output=IOKey(name="output"),
    )
    mult.set_shapes(right=[2, 2])

    logical_ref = {
        "left": [],
        "in1": [2, 2],
        "numerator": [],
        "$_Multiply_0_output": [2, 2],
        "output": [2, 2],
    }
    physical_ref = {
        "output": [2, 2],
    }

    assert_shapes(model, logical_ref, physical_ref, inference=True)


def test_simple_composite_2_static_shapes():
    model = Model()
    mult = Multiply()
    model |= mult(
        left=IOKey(value=Tensor(2.0), name="left"),
        right=IOKey("in1", type=Tensor),
    )
    model |= Divide()(
        numerator=IOKey(value=Tensor(2.0), name="numerator"),
        denominator=mult.output,
        output=IOKey(name="output"),
    )
    shapes = {"in1": [2, 2]}

    logical_ref = {
        "left": [],
        "in1": ["(V1, ...)"],
        "numerator": [],
        "$_Multiply_0_output": ["(V1, ...)"],
        "output": ["(V1, ...)"],
    }
    physical_ref = {
        "left": [],
        "in1": [2, 2],
        "output_0": [2, 2],
        "output": [2, 2],
        "numerator": [],
    }

    assert_shapes(model, logical_ref, physical_ref, shapes=shapes)


def test_simple_composite_2_static_inputs():
    model = Model()
    mult = Multiply()
    model |= mult(
        left=IOKey(value=Tensor(2.0), name="left"),
        right=IOKey("in1", type=Tensor),
    )
    model |= Divide()(
        numerator=IOKey(value=Tensor(2.0), name="numerator"),
        denominator=mult.output,
        output=IOKey(name="output"),
    )
    static_inputs = {"in1": np.random.randn(2, 2)}

    logical_ref = {
        "left": [],
        "in1": ["(V1, ...)"],
        "numerator": [],
        "$_Multiply_0_output": ["(V1, ...)"],
        "output": ["(V1, ...)"],
    }
    physical_ref = {"output": [2, 2]}

    assert_shapes(
        model, logical_ref, physical_ref, static_inputs=static_inputs, inference=True
    )


def test_composite_1_set_shapes_1():
    composite = Model()
    m1 = Multiply()
    m1.set_shapes(left=[1, 1, 1, 1, 1, 1, 1, 37, 43], right=[134, 47, 1, 1, 1])
    composite |= m1(left="input1", right="input2")
    composite |= (m2 := Multiply())(left="input2", right=m1.output)
    composite |= Add()(left=m2.output, right=m2.output, output=IOKey(name="output"))
    logical_ref = {
        "input1": [1, 1, 1, 1, 1, 1, 1, 37, 43],
        "input2": [134, 47, 1, 1, 1],
        "$_Multiply_0_output": [1, 1, 1, 1, 134, 47, 1, 37, 43],
        "$_Multiply_1_output": [1, 1, 1, 1, 134, 47, 1, 37, 43],
        "output": [1, 1, 1, 1, 134, 47, 1, 37, 43],
    }
    physical_ref = {
        "input1": [1, 1, 1, 1, 1, 1, 1, 37, 43],
        "input2": [134, 47, 1, 1, 1],
        "output_0": [1, 1, 1, 1, 134, 47, 1, 37, 43],
        "output_1": [1, 1, 1, 1, 134, 47, 1, 37, 43],
        "output": [1, 1, 1, 1, 134, 47, 1, 37, 43],
    }

    assert_shapes(composite, logical_ref, physical_ref)


def test_composite_1_set_shapes_1_2():
    composite = Model()
    m1 = Multiply()
    composite |= m1(left="input1", right="input2")
    composite |= (m2 := Multiply())(left="input2", right=m1.output)
    composite |= Add()(left=m2.output, right=m2.output, output=IOKey(name="output"))
<<<<<<< HEAD
    m1.set_shapes({"left": [1, 1, 1, 1, 1, 1, 1, 37, 43], "right": [134, 47, 1, 1, 1]})

=======
    m1.set_shapes(left=[1, 1, 1, 1, 1, 1, 1, 37, 43], right=[134, 47, 1, 1, 1])
>>>>>>> f45c18f4
    logical_ref = {
        "input1": [1, 1, 1, 1, 1, 1, 1, 37, 43],
        "input2": [134, 47, 1, 1, 1],
        "$_Multiply_0_output": [1, 1, 1, 1, 134, 47, 1, 37, 43],
        "$_Multiply_1_output": [1, 1, 1, 1, 134, 47, 1, 37, 43],
        "output": [1, 1, 1, 1, 134, 47, 1, 37, 43],
    }
    physical_ref = {
        "input1": [1, 1, 1, 1, 1, 1, 1, 37, 43],
        "input2": [134, 47, 1, 1, 1],
        "output_0": [1, 1, 1, 1, 134, 47, 1, 37, 43],
        "output_1": [1, 1, 1, 1, 134, 47, 1, 37, 43],
        "output": [1, 1, 1, 1, 134, 47, 1, 37, 43],
    }

    assert_shapes(composite, logical_ref, physical_ref)


def test_composite_1_set_shapes_2():
    composite = Model()
    m1 = Multiply()
    m1.set_shapes(left=[1, 1, 1, 1, 1, 1, 1, 37, 43])
    composite |= m1(left="input1", right="input2")
    m2 = Multiply()
    m2.set_shapes(left=[134, 47, 1, 1, 1])
    composite |= m2(left="input2", right=m1.output)
    composite |= Add()(left=m2.output, right=m2.output, output=IOKey(name="output"))
    logical_ref = {
        "input1": [1, 1, 1, 1, 1, 1, 1, 37, 43],
        "input2": [134, 47, 1, 1, 1],
        "$_Multiply_0_output": [1, 1, 1, 1, 134, 47, 1, 37, 43],
        "$_Multiply_1_output": [1, 1, 1, 1, 134, 47, 1, 37, 43],
        "output": [1, 1, 1, 1, 134, 47, 1, 37, 43],
    }
    physical_ref = {
        "input1": [1, 1, 1, 1, 1, 1, 1, 37, 43],
        "input2": [134, 47, 1, 1, 1],
        "output_0": [1, 1, 1, 1, 134, 47, 1, 37, 43],
        "output_1": [1, 1, 1, 1, 134, 47, 1, 37, 43],
        "output": [1, 1, 1, 1, 134, 47, 1, 37, 43],
    }

    assert_shapes(composite, logical_ref, physical_ref)


def test_composite_1_set_shapes_2_2():
    composite = Model()
    m1 = Multiply()
    composite |= m1(left="input1", right="input2")
    m2 = Multiply()
    composite |= m2(left="input2", right=m1.output)
    composite |= Add()(left=m2.output, right=m2.output, output=IOKey(name="output"))
    m1.set_shapes(left=[1, 1, 1, 1, 1, 1, 1, 37, 43])
    m2.set_shapes(left=[134, 47, 1, 1, 1])
    logical_ref = {
        "input1": [1, 1, 1, 1, 1, 1, 1, 37, 43],
        "input2": [134, 47, 1, 1, 1],
        "$_Multiply_0_output": [1, 1, 1, 1, 134, 47, 1, 37, 43],
        "$_Multiply_1_output": [1, 1, 1, 1, 134, 47, 1, 37, 43],
        "output": [1, 1, 1, 1, 134, 47, 1, 37, 43],
    }
    physical_ref = {
        "input1": [1, 1, 1, 1, 1, 1, 1, 37, 43],
        "input2": [134, 47, 1, 1, 1],
        "output_0": [1, 1, 1, 1, 134, 47, 1, 37, 43],
        "output_1": [1, 1, 1, 1, 134, 47, 1, 37, 43],
        "output": [1, 1, 1, 1, 134, 47, 1, 37, 43],
    }

    assert_shapes(composite, logical_ref, physical_ref)


@pytest.mark.skip(reason="Known Bugs")
def test_composite_1_set_shapes_3():
    """This test requires backtracking in order to infer all source of
    unknown values comes from input2. Since we solve constraints
    locally for now, it is impossible to infer final values.
    """
    composite = Model()
    m1 = Multiply()
    m1.set_shapes(left=[1, 1, 1, 1, 1, 1, 1, 37, 43])
    composite |= m1(left="input1", right="input2")
    composite |= (m2 := Multiply())(left="input2", right=m1.output)
    add = Add()
    add.set_shapes(output=[1, 1, 1, 1, 134, 47, 1, 37, 43])
    composite |= add(left=m2.output, right=m2.output, output=IOKey(name="output"))
    logical_ref: dict[str, list] = {
        "input1": [1, 1, 1, 1, 1, 1, 1, 37, 43],
        # "input2": [134, 47, 1, 1, 1],
        "input2": ["(V1, ...)", 134, 47, 1, "u1", "u2"],
        "$_Multiply_0_output": [1, 1, 1, 1, 134, 47, 1, 37, 43],
        "$_Multiply_1_output": [1, 1, 1, 1, 134, 47, 1, 37, 43],
        "output": [1, 1, 1, 1, 134, 47, 1, 37, 43],
    }
    physical_ref = {
        "input1": [1, 1, 1, 1, 1, 1, 1, 37, 43],
        "input2": [134, 47, 1, 1, 1],
        "_Multiply_0_output": [1, 1, 1, 1, 134, 47, 1, 37, 43],
        "_Multiply_1_output": [1, 1, 1, 1, 134, 47, 1, 37, 43],
        "output": [1, 1, 1, 1, 134, 47, 1, 37, 43],
    }
    assert_shapes(composite, logical_ref, physical_ref)


@pytest.mark.skip(reason="Extraction from possibilities is not implemented yet.")
def test_extraction_from_possibilities():
    m1 = Multiply()
    m1.set_shapes(
        left=[1, 1, 1, 1, 1, 1, 1, 37, 43],
        output=[1, 1, 1, 1, 134, 47, 1, 37, 43],
    )
    logical_ref: Mapping[str, list | None] = {
        "left": [1, 1, 1, 1, 1, 1, 1, 37, 43],
        "right": ["(V1, ...)", 134, 47, 1, "u1", "u2"],
        "output": [1, 1, 1, 1, 134, 47, 1, 37, 43],
    }
    assert_shapes(m1, logical_ref)


@pytest.mark.skip(reason="Known Bugs")
def test_composite_1_set_shapes_3_2():
    """This test requires backtracking in order to infer all source of
    unknown values comes from input2. Since we solve constraints
    locally for now, it is impossible to infer final values.
    """
    composite = Model()
    m1 = Multiply()
    composite |= m1(left="input1", right="input2")
    composite |= (m2 := Multiply())(left="input2", right=m1.output)
    add = Add()
    composite |= add(left=m2.output, right=m2.output, output=IOKey(name="output"))
    add.set_shapes(output=[1, 1, 1, 1, 134, 47, 1, 37, 43])
    m1.set_shapes(left=[1, 1, 1, 1, 1, 1, 1, 37, 43])
    logical_ref = {
        "input1": [1, 1, 1, 1, 1, 1, 1, 37, 43],
        "input2": [134, 47, 1, 1, 1],
        "$_Multiply_0_output": [1, 1, 1, 1, 134, 47, 1, 37, 43],
        "$_Multiply_1_output": [1, 1, 1, 1, 134, 47, 1, 37, 43],
        "output": [1, 1, 1, 1, 134, 47, 1, 37, 43],
    }
    physical_ref = {
        "input1": [1, 1, 1, 1, 1, 1, 1, 37, 43],
        "input2": [134, 47, 1, 1, 1],
        "_Multiply_0_output": [1, 1, 1, 1, 134, 47, 1, 37, 43],
        "_Multiply_1_output": [1, 1, 1, 1, 134, 47, 1, 37, 43],
        "output": [1, 1, 1, 1, 134, 47, 1, 37, 43],
    }
    assert_shapes(composite, logical_ref, physical_ref)


@pytest.mark.skip(reason="Known Bugs")
def test_composite_1_set_shapes_4():
    """This test requires backtracking in order to infer all source of
    unknown values comes from input2. Since we solve constraints
    locally for now, it is impossible to infer final values.
    """
    composite = Model()
    m1 = Multiply()
    m1.set_shapes(
        left=[1, 1, 1, 1, 1, 1, 1, 37, 43],
        output=[1, 1, 1, 1, 134, 47, 1, 37, 43],
    )
    composite |= m1(left="input1", right="input2")
    composite |= (m2 := Multiply())(left="input2", right=m1.output)
    composite |= Add()(left=m2.output, right=m2.output, output=IOKey(name="output"))
    logical_ref = {
        "input1": [1, 1, 1, 1, 1, 1, 1, 37, 43],
        "input2": [134, 47, 1, 1, 1],
        "$_Multiply_0_output": [1, 1, 1, 1, 134, 47, 1, 37, 43],
        "$_Multiply_1_output": [1, 1, 1, 1, 134, 47, 1, 37, 43],
        "output": [1, 1, 1, 1, 134, 47, 1, 37, 43],
    }
    physical_ref = {
        "input1": [1, 1, 1, 1, 1, 1, 1, 37, 43],
        "input2": [134, 47, 1, 1, 1],
        "_Multiply_0_output": [1, 1, 1, 1, 134, 47, 1, 37, 43],
        "_Multiply_1_output": [1, 1, 1, 1, 134, 47, 1, 37, 43],
        "output": [1, 1, 1, 1, 134, 47, 1, 37, 43],
    }
    assert_shapes(composite, logical_ref, physical_ref)


@pytest.mark.skip(reason="Known Bugs")
def test_composite_1_set_shapes_4_2():
    """This test requires backtracking in order to infer all source of
    unknown values comes from input2. Since we solve constraints
    locally for now, it is impossible to infer final values.
    """
    composite = Model()
    m1 = Multiply()
    composite |= m1(left="input1", right="input2")
    composite |= (m2 := Multiply())(left="input2", right=m1.output)
    composite |= Add()(left=m2.output, right=m2.output, output=IOKey(name="output"))
    m1.set_shapes(
        left=[1, 1, 1, 1, 1, 1, 1, 37, 43],
        output=[1, 1, 1, 1, 134, 47, 1, 37, 43],
    )
    logical_ref = {
        "input1": [1, 1, 1, 1, 1, 1, 1, 37, 43],
        "input2": [134, 47, 1, 1, 1],
        "$_Multiply_0_output": [1, 1, 1, 1, 134, 47, 1, 37, 43],
        "$_Multiply_1_output": [1, 1, 1, 1, 134, 47, 1, 37, 43],
        "output": [1, 1, 1, 1, 134, 47, 1, 37, 43],
    }
    physical_ref = {
        "input1": [1, 1, 1, 1, 1, 1, 1, 37, 43],
        "input2": [134, 47, 1, 1, 1],
        "_Multiply_0_output": [1, 1, 1, 1, 134, 47, 1, 37, 43],
        "_Multiply_1_output": [1, 1, 1, 1, 134, 47, 1, 37, 43],
        "output": [1, 1, 1, 1, 134, 47, 1, 37, 43],
    }
    assert_shapes(composite, logical_ref, physical_ref)


def test_composite_1_set_shapes_5():
    model = Model()
    m1 = Multiply()
    m1.set_types(left=Tensor, right=Tensor)
    m1.set_shapes(right=[134, 47, 1, 1, 1])
    model |= m1(left="input1", right="input2")
    model |= (m2 := Multiply())(left="input2", right=m1.output)
    add = Add()
    add.set_shapes(output=[1, 1, 1, 1, 134, 47, 1, 37, 43])
    model |= add(left=m2.output, right=m2.output, output=IOKey(name="output"))
    logical_ref: Mapping[str, list | None] = {
        "input1": [1, 1, 1, 1, "u1", "u2", 1, 37, 43],
        "input2": [134, 47, 1, 1, 1],
        "$_Multiply_0_output": [1, 1, 1, 1, 134, 47, 1, 37, 43],
        "$_Multiply_1_output": [1, 1, 1, 1, 134, 47, 1, 37, 43],
        "output": [1, 1, 1, 1, 134, 47, 1, 37, 43],
    }
    physical_ref: Mapping[str, list | None] = {
        "input1": [1, 1, 1, 1, None, None, 1, 37, 43],
        "input2": [134, 47, 1, 1, 1],
        "output_0": [1, 1, 1, 1, 134, 47, 1, 37, 43],
        "output_1": [1, 1, 1, 1, 134, 47, 1, 37, 43],
        "output": [1, 1, 1, 1, 134, 47, 1, 37, 43],
    }
    assert_shapes(model, logical_ref, physical_ref)


def test_composite_1_set_shapes_5_dfs():
    composite = Model()
    add = Add()
    add.set_shapes(output=[1, 1, 1, 1, 134, 47, 1, 37, 43])
    composite |= add(left="input1", right="input1", output=IOKey(name="output"))
    assert_all_nodes_unique(composite)


def test_composite_1_set_shapes_6_dfs():
    composite = Model()
    add = Add()
    composite += add(left="input1", right="input1", output=IOKey(name="output"))
    composite.set_shapes(output=[1, 1, 1, 1, 134, 47, 1, 37, 43])
    assert_all_nodes_unique(composite)


def test_composite_1_set_shapes_7_dfs():
    composite = Model()
    add = Add()
    composite += add(left="input1", right="input2", output=IOKey(name="output"))


def test_composite_1_set_shapes_5_2():
    composite = Model()
    m1 = Multiply()
    m1.set_types(left=Tensor, right=Tensor)
    composite |= m1(left="input1", right="input2")
    composite |= (m2 := Multiply())(left="input2", right=m1.output)
    add = Add()
    composite |= add(left=m2.output, right=m2.output, output=IOKey(name="output"))
    m1.set_shapes(right=[134, 47, 1, 1, 1])
    add.set_shapes(output=[1, 1, 1, 1, 134, 47, 1, 37, 43])
    logical_ref: Mapping[str, list | None] = {
        "input1": [1, 1, 1, 1, "u1", "u2", 1, 37, 43],
        "input2": [134, 47, 1, 1, 1],
        "$_Multiply_0_output": [1, 1, 1, 1, 134, 47, 1, 37, 43],
        "$_Multiply_1_output": [1, 1, 1, 1, 134, 47, 1, 37, 43],
        "output": [1, 1, 1, 1, 134, 47, 1, 37, 43],
    }
    physical_ref: Mapping[str, list | None] = {
        "input1": [1, 1, 1, 1, None, None, 1, 37, 43],
        "input2": [134, 47, 1, 1, 1],
        "output_0": [1, 1, 1, 1, 134, 47, 1, 37, 43],
        "output_1": [1, 1, 1, 1, 134, 47, 1, 37, 43],
        "output": [1, 1, 1, 1, 134, 47, 1, 37, 43],
    }
    assert_shapes(composite, logical_ref, physical_ref)


def get_composite_1():
    # Create common composite_1 model for corresponding tests.
    composite_1 = Model()
    composite_1 |= (m1 := Multiply())(
        left=IOKey("input1", type=Tensor),
        right=IOKey("input2", type=Tensor),
    )
    composite_1 |= (m2 := Multiply())(left="input2", right=m1.output)
    composite_1 |= Add()(left=m2.output, right=m2.output, output=IOKey(name="output"))
    return composite_1


def test_composite_1_static_shapes_1():
    model = deepcopy(get_composite_1())
    shapes = {"input1": [1, 1, 1, 1, 1, 1, 1, 37, 43], "input2": [134, 47, 1, 1, 1]}
    logical_ref = {
        "input1": ["(V1, ...)"],
        "input2": ["(V2, ...)"],
        "$_Multiply_0_output": ["(V3, ...)"],
        "$_Multiply_1_output": ["(V4, ...)"],
        "output": ["(V4, ...)"],
    }
    physical_ref = {
        "input1": [1, 1, 1, 1, 1, 1, 1, 37, 43],
        "input2": [134, 47, 1, 1, 1],
        "output_0": [1, 1, 1, 1, 134, 47, 1, 37, 43],
        "output_1": [1, 1, 1, 1, 134, 47, 1, 37, 43],
        "output": [1, 1, 1, 1, 134, 47, 1, 37, 43],
    }

    assert_shapes(model, logical_ref, physical_ref, shapes=shapes)


def test_composite_1_extend_inputs_1():
    composite = Model()
    m1 = Multiply()
    Multiply_0_left: Tensor[float] = Tensor(
        np.random.randn(1, 1, 1, 1, 1, 1, 1, 37, 43).tolist()
    )
    Multiply_0_right: Tensor[float] = Tensor(np.random.randn(134, 47, 1, 1, 1).tolist())
    composite |= m1(
        left=IOKey(value=Multiply_0_left, name="left"),
        right=IOKey(value=Multiply_0_right, name="right"),
    )
    composite |= (m2 := Multiply())(left=m1.right, right=m1.output)
    composite |= Add()(left=m2.output, right=m2.output, output=IOKey(name="output"))
    key_mappings = composite.generate_keys()

    m1_out_metadata = composite.conns.get_con_by_metadata(m1.output.metadata)
    assert m1_out_metadata is not None
    m1_out_key = key_mappings[m1_out_metadata.key]

    m2_out_metadata = composite.conns.get_con_by_metadata(m2.output.metadata)
    assert m2_out_metadata is not None
    m2_out_key = key_mappings[m2_out_metadata.key]

    logical_ref = {
        "left": [1, 1, 1, 1, 1, 1, 1, 37, 43],
        "right": [134, 47, 1, 1, 1],
        m1_out_key: [1, 1, 1, 1, 134, 47, 1, 37, 43],
        m2_out_key: [1, 1, 1, 1, 134, 47, 1, 37, 43],
        "output": [1, 1, 1, 1, 134, 47, 1, 37, 43],
    }
    physical_ref = {
        "output": [1, 1, 1, 1, 134, 47, 1, 37, 43],
    }
    assert_shapes(composite, logical_ref, physical_ref, inference=True)


@pytest.mark.skip(reason="Known Bugs")
def test_composite_1_static_shapes_2():
    """This test requires backtracking in order to infer all source of
    unknown values comes from input2. Since we solve constraints
    locally for now, it is impossible to infer final values.
    """
    model = deepcopy(get_composite_1())
    shapes = {
        "input1": [1, 1, 1, 1, 1, 1, 1, 37, 43],
        "output": [1, 1, 1, 1, 134, 47, 1, 37, 43],
    }
    logical_ref = {
        "input1": ["(V1, ...)"],
        "input2": ["(V2, ...)"],
        "$_Multiply_0_output": ["(V3, ...)"],
        "$_Multiply_1_output": ["(V4, ...)"],
        "output": ["(V4, ...)"],
    }
    physical_ref: dict[str, list | None] = {
        "input1": [1, 1, 1, 1, 1, 1, 1, 37, 43],
        "input2": ["...", 134, 47, 1, None, None],
        "_Multiply_0_output": [1, 1, 1, 1, 134, 47, 1, 37, 43],
        "_Multiply_1_output": [1, 1, 1, 1, 134, 47, 1, 37, 43],
        "output": [1, 1, 1, 1, 134, 47, 1, 37, 43],
    }
    assert_shapes(model, logical_ref, physical_ref, shapes=shapes)


def test_composite_1_static_shapes_3():
    model = deepcopy(get_composite_1())
    shapes = {"input2": [134, 47, 1, 1, 1], "output": [1, 1, 1, 1, 134, 47, 1, 37, 43]}
    logical_ref = {
        "input1": ["(V1, ...)"],
        "input2": ["(V2, ...)"],
        "$_Multiply_0_output": ["(V3, ...)"],
        "$_Multiply_1_output": ["(V4, ...)"],
        "output": ["(V4, ...)"],
    }
    physical_ref: Mapping[str, list | None] = {
        "input1": [1, 1, 1, 1, None, None, 1, 37, 43],
        "input2": [134, 47, 1, 1, 1],
        "output_0": [1, 1, 1, 1, 134, 47, 1, 37, 43],
        "output_1": [1, 1, 1, 1, 134, 47, 1, 37, 43],
        "output": [1, 1, 1, 1, 134, 47, 1, 37, 43],
    }
    assert_shapes(model, logical_ref, physical_ref, shapes=shapes)


def test_composite_1_static_inputs_1():
    model = deepcopy(get_composite_1())
    static_inputs = {
        "input1": np.random.randn(1, 1, 1, 1, 1, 1, 1, 37, 43),
        "input2": np.random.randn(134, 47, 1, 1, 1),
    }
    logical_ref = {
        "input1": ["(V1, ...)"],
        "input2": ["(V2, ...)"],
        "$_Multiply_0_output": ["(V3, ...)"],
        "$_Multiply_1_output": ["(V4, ...)"],
        "output": ["(V4, ...)"],
    }
    physical_ref = {
        "output": [1, 1, 1, 1, 134, 47, 1, 37, 43],
    }

    assert_shapes(
        model, logical_ref, physical_ref, static_inputs=static_inputs, inference=True
    )


@pytest.mark.skip(reason="Known Bugs")
def test_composite_1_static_inputs_2():
    """This test requires backtracking in order to infer all source of
    unknown values comes from input2. Since we solve constraints
    locally for now, it is impossible to infer final values.
    """
    model = deepcopy(get_composite_1())
    static_inputs = {"input1": np.random.randn(1, 1, 1, 1, 1, 1, 1, 37, 43)}
    shapes = {"output": [1, 1, 1, 1, 134, 47, 1, 37, 43]}
    logical_ref = {
        "input1": ["(V1, ...)"],
        "input2": ["(V2, ...)"],
        "$_Multiply_0_output": ["(V3, ...)"],
        "$_Multiply_1_output": ["(V4, ...)"],
        "output": ["(V4, ...)"],
    }
    physical_ref: Mapping[str, list | None] = {
        "input1": [1, 1, 1, 1, 1, 1, 1, 37, 43],
        "input2": ["...", 134, 47, 1, None, None],
        "_Multiply_0_output": [1, 1, 1, 1, 134, 47, 1, 37, 43],
        "_Multiply_1_output": [1, 1, 1, 1, 134, 47, 1, 37, 43],
        "output": [1, 1, 1, 1, 134, 47, 1, 37, 43],
    }
    assert_shapes(
        model, logical_ref, physical_ref, shapes=shapes, static_inputs=static_inputs
    )


@pytest.mark.skip(reason="Known Bugs")
def test_composite_1_static_inputs_3():
    """This test requires backtracking in order to infer all source of
    unknown values comes from input2. Since we solve constraints
    locally for now, it is impossible to infer final values.
    """
    model = deepcopy(get_composite_1())
    static_inputs = {"input2": np.random.randn(134, 47, 1, 1, 1)}
    shapes = {"output": [1, 1, 1, 1, 134, 47, 1, 37, 43]}
    logical_ref = {
        "input1": ["(V1, ...)"],
        "input2": ["(V2, ...)"],
        "$_Multiply_0_output": ["(V3, ...)"],
        "$_Multiply_1_output": ["(V4, ...)"],
        "output": ["(V4, ...)"],
    }
    physical_ref: Mapping[str, list | None] = {
        "input1": [1, 1, 1, 1, None, None, 1, 37, 43],
        "input2": [134, 47, 1, 1, 1],
        "_Multiply_0_output": [1, 1, 1, 1, 134, 47, 1, 37, 43],
        "_Multiply_1_output": [1, 1, 1, 1, 134, 47, 1, 37, 43],
        "output": [1, 1, 1, 1, 134, 47, 1, 37, 43],
    }
    assert_shapes(
        model, logical_ref, physical_ref, shapes=shapes, static_inputs=static_inputs
    )


def test_composite_2_set_shapes_1():
    composite = Model()
    m1 = Model()
    m2 = Model()
    m3 = Model()

    mult1 = Multiply()
    mult1.set_shapes(left=[4, 5, 7, 1, 1], right=[1, 1, 7, 3, 4])
    m1 |= mult1(left="input1", right="input2")
    m1 |= (mult2 := Multiply())(left="input2", right=mult1.output)
    m1 |= Add()(left=mult2.output, right=mult2.output, output=IOKey(name="output"))

    m2 |= (mult3 := Multiply())(left="input1", right="input2")
    m2 |= (mult4 := Multiply())(left="input2", right=mult3.output)
    m2 |= Add()(left=mult4.output, right=mult4.output, output=IOKey(name="output"))

    m3 |= (add1 := Add())(left="input1", right="input2")
    m3 |= (mult5 := Multiply())(left="input2", right=add1.output)
    m3 |= Add()(left=mult5.output, right=mult5.output, output=IOKey(name="output"))

    composite |= m1(input1="input1", input2="input2")
    composite |= m2(input1=m1.output, input2="input2")  # type: ignore
    composite |= m3(input1=m2.output, input2=m2.output, output=IOKey(name="output"))  # type: ignore

    logical_ref = {
        "input1": [4, 5, 7, 1, 1],
        "input2": [1, 1, 7, 3, 4],
        "$_Model_0_output": [4, 5, 7, 3, 4],
        "$_Model_1_output": [4, 5, 7, 3, 4],
        "output": [4, 5, 7, 3, 4],
    }
    physical_ref = {
        "input1": [4, 5, 7, 1, 1],
        "input2": [1, 1, 7, 3, 4],
        "output_0": [4, 5, 7, 3, 4],
        "output_1": [4, 5, 7, 3, 4],
        "output_2": [4, 5, 7, 3, 4],
        "output_3": [4, 5, 7, 3, 4],
        "output_4": [4, 5, 7, 3, 4],
        "output_5": [4, 5, 7, 3, 4],
        "output_6": [4, 5, 7, 3, 4],
        "output_7": [4, 5, 7, 3, 4],
        "output": [4, 5, 7, 3, 4],
    }
    assert_shapes(composite, logical_ref, physical_ref)


def test_composite_2_set_shapes_2():
    composite = Model()
    m1 = Model()
    m2 = Model()
    m3 = Model()

    mult1 = Multiply()
    mult1.set_shapes(left=[4, 5, 7, 1, 1])
    m1 |= mult1(left="input1", right="input2")
    m1 |= (mult2 := Multiply())(left="input2", right=mult1.output)
    m1 |= Add()(left=mult2.output, right=mult2.output, output=IOKey(name="output"))

    mult3 = Multiply()
    mult3.set_shapes(right=[1, 1, 7, 3, 4])
    m2 |= mult3(left="input1", right="input2")
    m2 |= (mult4 := Multiply())(left="input2", right=mult3.output)
    m2 |= Add()(left=mult4.output, right=mult4.output, output=IOKey(name="output"))

    m3 |= (add1 := Add())(left="input1", right="input2")
    m3 |= (mult5 := Multiply())(left="input2", right=add1.output)
    m3 |= Add()(left=mult5.output, right=mult5.output, output=IOKey(name="output"))

    composite |= m1(input1="input1", input2="input2")
    composite |= m2(input1=m1.output, input2="input2")  # type: ignore
    composite |= m3(input1=m2.output, input2=m2.output, output=IOKey(name="output"))  # type: ignore

    logical_ref = {
        "input1": [4, 5, 7, 1, 1],
        "input2": [1, 1, 7, 3, 4],
        "$_Model_0_output": [4, 5, 7, 3, 4],
        "$_Model_1_output": [4, 5, 7, 3, 4],
        "output": [4, 5, 7, 3, 4],
    }
    physical_ref = {
        "input1": [4, 5, 7, 1, 1],
        "input2": [1, 1, 7, 3, 4],
        "output_0": [4, 5, 7, 3, 4],
        "output_1": [4, 5, 7, 3, 4],
        "output_2": [4, 5, 7, 3, 4],
        "output_3": [4, 5, 7, 3, 4],
        "output_4": [4, 5, 7, 3, 4],
        "output_5": [4, 5, 7, 3, 4],
        "output_6": [4, 5, 7, 3, 4],
        "output_7": [4, 5, 7, 3, 4],
        "output": [4, 5, 7, 3, 4],
    }
    assert_shapes(composite, logical_ref, physical_ref)


def test_composite_2_set_shapes_3():
    """This test requires backtracking in order to infer all source of
    unknown values comes from input2. Since we solve constraints
    locally for now, it is impossible to infer final values.
    """
    composite = Model()
    m1 = Model()
    m2 = Model()
    m3 = Model()

    mult1 = Multiply()
    mult1.set_types(left=Tensor, right=Tensor)
    mult1.set_shapes(left=[4, 5, 7, 1, 1])
    m1 |= mult1(left="input1", right="input2")
    m1 |= (mult2 := Multiply())(left="input2", right=mult1.output)
    m1 |= Add()(left=mult2.output, right=mult2.output, output=IOKey(name="output"))

    mult3 = Multiply()
    mult3.set_types(left=Tensor, right=Tensor)
    mult3.set_shapes(left=[4, 5, 7, 3, 4])
    m2 |= mult3(left="input1", right="input2")
    m2 |= (mult4 := Multiply())(left="input2", right=mult3.output)
    m2 |= Add()(left=mult4.output, right=mult4.output, output=IOKey(name="output"))

    m3 |= (add1 := Add())(
        left=IOKey("input1", type=Tensor),
        right=IOKey("input2", type=Tensor),
    )
    m3 |= (mult5 := Multiply())(left="input2", right=add1.output)
    m3 |= Add()(left=mult5.output, right=mult5.output, output=IOKey(name="output"))

    composite |= m1(input1="input1", input2="input2")
    composite |= m2(input1=m1.output, input2="input2")  # type: ignore
    composite |= m3(input1=m2.output, input2=m2.output, output=IOKey(name="output"))  # type: ignore

    logical_ref: Mapping[str, list | None] = {
        "input1": [4, 5, 7, 1, 1],
        "input2": ["(V1, ...)", 3, 4],
        "$_Model_0_output": [4, 5, 7, 3, 4],
        "$_Model_1_output": [4, 5, 7, 3, 4],
        "output": [4, 5, 7, 3, 4],
    }
    physical_ref: Mapping[str, list | None] = {
        "input1": [4, 5, 7, 1, 1],
        "input2": ["...", 3, 4],
        "output_0": [4, 5, 7, 3, 4],
        "output_1": [4, 5, 7, 3, 4],
        "output_2": [4, 5, 7, 3, 4],
        "output_3": [4, 5, 7, 3, 4],
        "output_4": [4, 5, 7, 3, 4],
        "output_5": [4, 5, 7, 3, 4],
        "output_6": [4, 5, 7, 3, 4],
        "output_7": [4, 5, 7, 3, 4],
        "output": [4, 5, 7, 3, 4],
    }
    assert_shapes(composite, logical_ref, physical_ref)


def test_composite_2_set_shapes_3_1():
    """This test requires backtracking in order to infer all source of
    unknown values comes from input2. Since we solve constraints
    locally for now, it is impossible to infer final values.
    """
    composite = Model()
    m1 = Model()
    m2 = Model()

    mult1 = Multiply()
    mult1.set_types(left=Tensor, right=Tensor)
    mult1.set_shapes(left=[4, 5, 7, 1, 1])
    m1 |= mult1(left="input1", right="input2")
    m1 |= Multiply()(left="input2", right=mult1.output, output=IOKey(name="output"))

    mult3 = Multiply()
    mult3.set_types(left=Tensor, right=Tensor)
    mult3.set_shapes(left=[4, 5, 7, 3, 4])
    m2 |= mult3(left="input1", right="input2")
    m2 |= Multiply()(left="input2", right=mult3.output, output=IOKey(name="output"))

    composite |= m1(input1="input1", input2="input2")
    composite |= m2(input1=m1.output, input2="input2", output=IOKey(name="output"))  # type: ignore

    logical_ref: Mapping[str, list | None] = {
        "input1": [4, 5, 7, 1, 1],
        "input2": ["(V1, ...)", 3, 4],
        "$_Model_0_output": [4, 5, 7, 3, 4],
        "output": [4, 5, 7, 3, 4],
    }
    physical_ref: Mapping[str, list | None] = {
        "input1": [4, 5, 7, 1, 1],
        "input2": ["...", 3, 4],
        "output_0": [4, 5, 7, 3, 4],
        "output_1": [4, 5, 7, 3, 4],
        "output_2": [4, 5, 7, 3, 4],
        "output": [4, 5, 7, 3, 4],
    }

    assert_shapes(composite, logical_ref, physical_ref)


def test_composite_2_set_shapes_3_2():
    """This test requires backtracking in order to infer all source of
    unknown values comes from input2. Since we solve constraints
    locally for now, it is impossible to infer final values.
    """
    for _ in range(20):
        composite = Model()
        m1 = Model()

        mult1 = Multiply()
        mult1.set_types(left=Tensor, right=Tensor)
        mult1.set_shapes(left=[4, 5, 7, 1, 1])
        m1 |= mult1(left="input1", right="input2")
        m1 |= Multiply()(left="input2", right=mult1.output, output=IOKey(name="output"))

        mult3 = Multiply()
        mult3.set_types(left=Tensor)
        mult3.set_shapes(left=[4, 5, 7, 3, 4])

        composite |= m1(input1="input1", input2="input2")
        composite |= mult3(left=m1.output, right="input2", output=IOKey(name="output"))  # type: ignore

    logical_ref: Mapping[str, list | None] = {
        "input1": [4, 5, 7, 1, 1],
        "input2": ["(V1, ...)", 3, 4],
        "$_Model_0_output": [4, 5, 7, 3, 4],
        "output": [4, 5, 7, 3, 4],
    }
    physical_ref: Mapping[str, list | None] = {
        "input1": [4, 5, 7, 1, 1],
        "input2": ["...", 3, 4],
        "output_0": [4, 5, 7, 3, 4],
        "output_1": [4, 5, 7, 3, 4],
        "output": [4, 5, 7, 3, 4],
    }

    assert_shapes(composite, logical_ref, physical_ref)


def get_composite_2():
    # Create common composite_2 model for corresponding tests.
    composite_2 = Model()
    m1 = Model()
    m2 = Model()
    m3 = Model()
    mult1 = Multiply()
    mult1.set_types(left=Tensor, right=Tensor)
    m1 |= mult1(left="input1", right="input2")
    m1 |= (mult2 := Multiply())(left="input2", right=mult1.output)
    m1 |= Add()(left=mult2.output, right=mult2.output, output=IOKey(name="output"))
    mult3 = Multiply()
    mult3.set_types(left=Tensor, right=Tensor)
    m2 |= mult3(left="input1", right="input2")
    m2 |= (mult4 := Multiply())(left="input2", right=mult3.output)
    m2 |= Add()(left=mult4.output, right=mult4.output, output=IOKey(name="output"))
    m3 |= (add1 := Add())(left="input1", right="input2")
    m3 |= (mult5 := Multiply())(left="input2", right=add1.output)
    m3 |= Add()(left=mult5.output, right=mult5.output, output=IOKey(name="output"))
    composite_2 |= m1(input1="input1", input2="input2")
    composite_2 |= m2(input1=m1.output, input2="input2")  # type: ignore
    composite_2 |= m3(input1=m2.output, input2=m2.output, output=IOKey(name="output"))  # type: ignore
    return composite_2


def test_composite_2_static_shapes_1():
    model = deepcopy(get_composite_2())
    shapes = {"input1": [4, 5, 7, 1, 1], "input2": [1, 1, 7, 3, 4]}
    logical_ref = {
        "input1": ["(V1, ...)"],
        "input2": ["(V2, ...)"],
        "$_Model_0_output": ["(V3, ...)"],
        "$_Model_1_output": ["(V4, ...)"],
        "output": ["(V4, ...)"],
    }
    physical_ref = {
        "input1": [4, 5, 7, 1, 1],
        "input2": [1, 1, 7, 3, 4],
        "output_0": [4, 5, 7, 3, 4],
        "output_1": [4, 5, 7, 3, 4],
        "output_2": [4, 5, 7, 3, 4],
        "output_3": [4, 5, 7, 3, 4],
        "output_4": [4, 5, 7, 3, 4],
        "output_5": [4, 5, 7, 3, 4],
        "output_6": [4, 5, 7, 3, 4],
        "output_7": [4, 5, 7, 3, 4],
        "output": [4, 5, 7, 3, 4],
    }
    assert_shapes(model, logical_ref, physical_ref, shapes=shapes)


@pytest.mark.skip(reason="Known Bugs")
def test_composite_2_static_shapes_2():
    model = deepcopy(get_composite_2())
    shapes = {"input1": [4, 5, 7, 1, 1], "output": [4, 5, 7, 3, 4]}
    logical_ref = {
        "input1": ["(V1, ...)"],
        "input2": ["(V2, ...)"],
        "$_Model_0_output": ["(V3, ...)"],
        "$_Model_1_output": ["(V4, ...)"],
        "output": ["(V4, ...)"],
    }
    physical_ref: Mapping[str, list | None] = {
        "input1": [4, 5, 7, 1, 1],
        "input2": ["...", 3, 4],
        "_Model_0_output": [4, 5, 7, 3, 4],
        "_Model_1_output": [4, 5, 7, 3, 4],
        "output": [4, 5, 7, 3, 4],
    }
    assert_shapes(model, logical_ref, physical_ref, shapes=shapes)


def test_variadic_contradiction():
    ce = CrossEntropy()
    with pytest.raises(ValueError):
        ce.set_shapes(output=[8, ("V1", ...)], input=[8, 4, ("V1", ...), 64, 128])


def test_cross_entropy_shapes_1():
    model = Model()
    ce = CrossEntropy()
    ce.set_shapes(input=[8, 10], target=[8])
    model |= ce(
        input="input", target="target", categorical=True, output=IOKey(name="output")
    )
    logical_ref = {
        "input": [8, 10],
        "target": [8],
        "$categorical": None,
        "$cutoff": [],
        "$robust": None,
        "output": [8],
        "$_CrossEntropy_0_weights": None,
    }
    physical_ref = {
        "input": [8, 10],
        "target": [8],
        "weights": None,
        "categorical": None,
        "cutoff": [],
        "robust": None,
        "output": [8],
    }

    assert_shapes(model, logical_ref, physical_ref)


def test_cross_entropy_shapes_2():
    model = Model()
    ce = CrossEntropy()
    ce.set_shapes(input=[8, 10])
    model |= ce(
        input="input", target="target", categorical=False, output=IOKey(name="output")
    )

    logical_ref = {
        "input": [8, 10],
        "target": [8, 10],
        "$categorical": None,
        "$cutoff": [],
        "$robust": None,
        "output": [8],
        "$_CrossEntropy_0_weights": None,
    }
    physical_ref = {
        "input": [8, 10],
        "target": [8, 10],
        "weights": None,
        "categorical": None,
        "cutoff": [],
        "robust": None,
        "output": [8],
    }

    assert_shapes(model, logical_ref, physical_ref)


def test_cross_entropy_shapes_3():
    model = Model()
    ce = CrossEntropy()
    ce.set_shapes(input=[8, 16, 32, 64], target=[8, 32, 64])
    model += ce(
        input="input", target="target", categorical=True, output=IOKey(name="output")
    )
    logical_ref = {
        "input": [8, 16, 32, 64],
        "target": [8, 32, 64],
        "$categorical": None,
        "$cutoff": [],
        "$robust": None,
        "output": [8, 32, 64],
        "$_CrossEntropy_0_weights": None,
    }
    physical_ref = {
        "input": [8, 16, 32, 64],
        "target": [8, 32, 64],
        "weights": None,
        "categorical": None,
        "cutoff": [],
        "robust": None,
        "output": [8, 32, 64],
    }

    assert_shapes(model, logical_ref, physical_ref)


def test_cross_entropy_shapes_5():
    model = Model()
    ce = CrossEntropy()
    ce.set_shapes(input=[8, 16, ("V1", ...), 64], target=[8, 32, 64])
    model += ce(
        input="input", target="target", categorical=True, output=IOKey(name="output")
    )
    logical_ref = {
        "input": [8, 16, 32, 64],
        "target": [8, 32, 64],
        "$categorical": None,
        "$cutoff": [],
        "$robust": None,
        "output": [8, 32, 64],
        "$_CrossEntropy_0_weights": None,
    }
    physical_ref = {
        "input": [8, 16, 32, 64],
        "target": [8, 32, 64],
        "weights": None,
        "categorical": None,
        "cutoff": [],
        "robust": None,
        "output": [8, 32, 64],
    }

    assert_shapes(model, logical_ref, physical_ref)


def test_cross_entropy_shapes_6():
    model = Model()
    ce = CrossEntropy()
    ce.set_shapes(input=[8, 16, ("V1", ...), 64], output=[8, 32, 64])
    model += ce(
        input="input", target="target", categorical=True, output=IOKey(name="output")
    )
    logical_ref = {
        "input": [8, 16, 32, 64],
        "target": [8, 32, 64],
        "$categorical": None,
        "$cutoff": [],
        "$robust": None,
        "output": [8, 32, 64],
        "$_CrossEntropy_0_weights": None,
    }
    physical_ref = {
        "input": [8, 16, 32, 64],
        "target": [8, 32, 64],
        "weights": None,
        "categorical": None,
        "cutoff": [],
        "robust": None,
        "output": [8, 32, 64],
    }

    assert_shapes(model, logical_ref, physical_ref)


def test_cross_entropy_shapes_7():
    model = Model()
    ce = CrossEntropy()
    ce.set_shapes(input=[("V1", ...), 64], target=[8, 16, 32, 64])
    model += ce(
        input="input", target="target", categorical=True, output=IOKey(name="output")
    )

    logical_ref: Mapping = {
        "input": [8, "u1", 16, 32, 64],
        "target": [8, 16, 32, 64],
        "$categorical": None,
        "$cutoff": [],
        "$robust": None,
        "output": [8, 16, 32, 64],
        "$_CrossEntropy_0_weights": None,
    }
    physical_ref: Mapping = {
        "input": [8, None, 16, 32, 64],
        "target": [8, 16, 32, 64],
        "weights": None,
        "categorical": None,
        "cutoff": [],
        "robust": None,
        "output": [8, 16, 32, 64],
    }

    assert_shapes(model, logical_ref, physical_ref)


def test_cross_entropy_shapes_8():
    model = Model()
    ce = CrossEntropy()
    ce.set_shapes(input=[("V1", ...), 64], target=[8, 16, 32, 64])
    model += ce(
        input="input", target="target", categorical=False, output=IOKey(name="output")
    )

    logical_ref = {
        "input": [8, 16, 32, 64],
        "target": [8, 16, 32, 64],
        "$categorical": None,
        "$cutoff": [],
        "$robust": None,
        "output": [8, 32, 64],
        "$_CrossEntropy_0_weights": None,
    }
    physical_ref = {
        "input": [8, 16, 32, 64],
        "target": [8, 16, 32, 64],
        "weights": None,
        "categorical": None,
        "cutoff": [],
        "robust": None,
        "output": [8, 32, 64],
    }

    assert_shapes(model, logical_ref, physical_ref)


def test_cross_entropy_shapes_9():
    model = Model()
    ce = CrossEntropy()
    ce.set_shapes(input=[8, 16, ("V1", ...), 64])
    model += ce(
        input="input", target="target", categorical=True, output=IOKey(name="output")
    )
    logical_ref: Mapping = {
        "input": [8, 16, "(V1, ...)", 64],
        "target": [8, "(V1, ...)", 64],
        "$categorical": None,
        "$cutoff": [],
        "$robust": None,
        "output": [8, "(V1, ...)", 64],
        "$_CrossEntropy_0_weights": None,
    }
    physical_ref: Mapping = {
        "input": [8, 16, "...", 64],
        "target": [8, "...", 64],
        "weights": None,
        "categorical": None,
        "cutoff": [],
        "robust": None,
        "output": [8, "...", 64],
    }

    assert_shapes(model, logical_ref, physical_ref)


def test_cross_entropy_shapes_10():
    model = Model()
    ce = CrossEntropy()
    ce.set_shapes(input=[8, 16, ("V1", ...), 64, 128])
    model += ce(input="input", target="target", output=IOKey(name="output"))

    logical_ref: Mapping = {
        "input": [8, 16, "(V1, ...)", 64, 128],
        "target": [8, "(V1, ...)", 64, 128],
        "$categorical": None,
        "$cutoff": [],
        "$robust": None,
        "output": [8, "(V1, ...)", 64, 128],
        "$_CrossEntropy_0_weights": None,
    }
    physical_ref: Mapping = {
        "input": [8, 16, "...", 64, 128],
        "target": [8, "...", 64, 128],
        "weights": None,
        "categorical": None,
        "cutoff": [],
        "robust": None,
        "output": [8, "...", 64, 128],
    }

    assert_shapes(model, logical_ref, physical_ref)


def test_cross_entropy_shapes_11():
    model = Model()
    ce = CrossEntropy()
    ce.set_shapes(input=[8, 4, ("V2", ...), 64, 128], output=[8, ("V1", ...)])
    model += ce(input="input", target="target", output=IOKey(name="output"))

    logical_ref: Mapping = {
        "input": [8, 4, "(V1, ...)", 64, 128],
        "target": [8, "(V1, ...)", 64, 128],
        "$categorical": None,
        "$cutoff": [],
        "$robust": None,
        "output": [8, "(V1, ...)", 64, 128],
        "$_CrossEntropy_0_weights": None,
    }
    physical_ref: Mapping = {
        "input": [8, 4, "...", 64, 128],
        "target": [8, "...", 64, 128],
        "weights": None,
        "categorical": None,
        "cutoff": [],
        "robust": None,
        "output": [8, "...", 64, 128],
    }

    assert_shapes(model, logical_ref, physical_ref)


def test_composite_2_static_inputs_1():
    model = deepcopy(get_composite_2())
    logical_ref = {
        "input1": ["(V1, ...)"],
        "input2": ["(V2, ...)"],
        "$_Model_0_output": ["(V3, ...)"],
        "$_Model_1_output": ["(V4, ...)"],
        "output": ["(V4, ...)"],
    }
    physical_ref = {
        "output": [4, 5, 7, 3, 4],
    }

    inputs = {
        "input1": np.random.randn(4, 5, 7, 1, 1),
        "input2": np.random.randn(1, 1, 7, 3, 4),
    }
    assert_shapes(
        model, logical_ref, physical_ref, static_inputs=inputs, inference=True
    )


@pytest.mark.skip(reason="Known Bugs")
def test_composite_2_static_inputs_2():
    model = deepcopy(get_composite_2())
    logical_ref = {
        "input1": ["(V1, ...)"],
        "input2": ["(V2, ...)"],
        "Model_0_output": ["(V3, ...)"],
        "Model_1_output": ["(V4, ...)"],
        "output": ["(V5, ...)"],
    }
    physical_ref: dict[str, list] = {
        "input1": [4, 5, 7, 1, 1],
        "input2": ["...", 3, 4],
        "Model_0_output": [4, 5, 7, 3, 4],
        "Model_1_output": [4, 5, 7, 3, 4],
        "output": [4, 5, 7, 3, 4],
    }
    inputs = {
        "input1": np.random.randn(4, 5, 7, 1, 1),
        "output": np.random.randn(4, 5, 7, 3, 4),
    }
    assert_shapes(model, logical_ref, physical_ref, static_inputs=inputs)


def get_composite_3():
    composite_3 = Model()
    m1 = Model()
    m1 |= Add()(
        left=IOKey("input1", type=Tensor),
        right=IOKey("input2", type=Tensor),
        output=IOKey(name="output"),
    )
    m2 = Model()
    m2 |= m1(input1="input1", input2="input2")
    m2 |= Add()(left="input1", right=m1.output, output=IOKey(name="output"))  # type: ignore
    m3 = Model()
    m3 |= m2(input1="input1", input2="input2")
    m3 |= Add()(left="input1", right=m2.output, output=IOKey(name="output"))  # type: ignore
    m4 = Model()
    m4 |= m3(input1="input1", input2="input2")
    m4 |= Add()(left="input1", right=m3.output, output=IOKey(name="output"))  # type: ignore
    composite_3 |= m4(input1="input1", input2="input2")
    composite_3 |= Add()(left="input1", right=m4.output, output=IOKey(name="output"))  # type: ignore
    return composite_3


def test_composite_3_set_shapes_1():
    composite_3 = Model()
    m1 = Model()
    add1 = Add()
    add1.set_shapes(left=[3, 4, 5, 6, 1], right=[1, 1, 1, 1, 7])
    m1 |= add1(left="input1", right="input2", output=IOKey(name="output"))
    m2 = Model()
    m2 |= m1(input1="input1", input2="input2")
    m2 |= Add()(left="input1", right=m1.output, output=IOKey(name="output"))  # type: ignore
    m3 = Model()
    m3 |= m2(input1="input1", input2="input2")
    m3 |= Add()(left="input1", right=m2.output, output=IOKey(name="output"))  # type: ignore
    m4 = Model()
    m4 |= m3(input1="input1", input2="input2")
    m4 |= Add()(left="input1", right=m3.output, output=IOKey(name="output"))  # type: ignore
    composite_3 |= m4(input1="input1", input2="input2")
    composite_3 |= Add()(left="input1", right=m4.output, output=IOKey(name="output"))  # type: ignore
    logical_ref = {
        "input1": [3, 4, 5, 6, 1],
        "input2": [1, 1, 1, 1, 7],
        "$_Model_0_output": [3, 4, 5, 6, 7],
        "output": [3, 4, 5, 6, 7],
    }
    physical_ref = {
        "input1": [3, 4, 5, 6, 1],
        "input2": [1, 1, 1, 1, 7],
        "output_0": [3, 4, 5, 6, 7],
        "output_1": [3, 4, 5, 6, 7],
        "output_2": [3, 4, 5, 6, 7],
        "output_3": [3, 4, 5, 6, 7],
        "output": [3, 4, 5, 6, 7],
    }

    assert_shapes(composite_3, logical_ref, physical_ref)


def test_composite_3_extend_shapes_1():
    composite_3 = Model()
    m1 = Model()
    add1 = Add()
    add_1_left: Tensor[float] = Tensor(np.random.randn(3, 4, 5, 6, 1).tolist())
    add_1_right: Tensor[float] = Tensor(np.random.randn(1, 1, 1, 1, 7).tolist())
    m1 += add1(
        left=IOKey(value=add_1_left, name="left"),
        right=IOKey(value=add_1_right, name="right"),
        output=IOKey(name="output"),
    )
    m2 = Model()
    m2 |= m1(left=IOKey(name="left"), right=IOKey(name="right"))
    m2 |= Add()(left=m1.left, right=m1.output, output=IOKey(name="output"))  # type: ignore
    m3 = Model()
    m3 |= m2(right=IOKey(name="right"))
    m3 |= Add()(
        left=IOKey(name="left", connections={m1.left}, expose=True),  # type: ignore
        right=m2.output,  # type: ignore
        output=IOKey(name="output"),
    )  # type: ignore
    m4 = Model()
    m4 |= m3(left=IOKey(name="left"), right=IOKey(name="right"))
    m4 |= (add4 := Add())(left=m1.left, right=m3.output, output=IOKey(name="output"))  # type: ignore
    composite_3 |= m4()
    composite_3 |= (add5 := Add())(
        left=m1.left,  # type: ignore
        right=m4.output,  # type: ignore
        output=IOKey(name="output"),
    )

    key_mappings = composite_3.generate_keys()

    composite_3_left_metadata = composite_3.conns.get_con_by_metadata(m1.left.metadata)  # type: ignore
    assert composite_3_left_metadata is not None
    composite_3_left_key = key_mappings[composite_3_left_metadata.key]

    composite_3_right_metadata = composite_3.conns.get_con_by_metadata(
        m1.right.metadata  # type: ignore
    )
    assert composite_3_right_metadata is not None
    composite_3_right_key = key_mappings[composite_3_right_metadata.key]

    add5_left_metadata = composite_3.conns.get_con_by_metadata(add5.left.metadata)
    assert add5_left_metadata is not None
    add5_left_key = key_mappings[add5_left_metadata.key]

    m4_out_metadata = composite_3.conns.get_con_by_metadata(add4.output.metadata)
    assert m4_out_metadata is not None
    m4_out_key = key_mappings[m4_out_metadata.key]

    logical_ref = {
        composite_3_left_key: [3, 4, 5, 6, 1],
        composite_3_right_key: [1, 1, 1, 1, 7],
        add5_left_key: [3, 4, 5, 6, 1],
        m4_out_key: [3, 4, 5, 6, 7],
        "output": [3, 4, 5, 6, 7],
    }
    physical_ref = {
        "output": [3, 4, 5, 6, 7],
    }

    assert_shapes(composite_3, logical_ref, physical_ref, inference=True)


def test_composite_3_set_shapes_1_2():
    composite_3 = Model()
    m1 = Model()
    add1 = Add()
    m1 |= add1(left="input1", right="input2", output=IOKey(name="output"))
    m2 = Model()
    m2 |= m1(input1="input1", input2="input2")
    m2 |= Add()(left="input1", right=m1.output, output=IOKey(name="output"))  # type: ignore
    m3 = Model()
    m3 |= m2(input1="input1", input2="input2")
    m3 |= Add()(left="input1", right=m2.output, output=IOKey(name="output"))  # type: ignore
    m4 = Model()
    m4 |= m3(input1="input1", input2="input2")
    m4 |= Add()(left="input1", right=m3.output, output=IOKey(name="output"))  # type: ignore
    composite_3 |= m4(input1="input1", input2="input2")
    composite_3 |= Add()(left="input1", right=m4.output, output=IOKey(name="output"))  # type: ignore
    add1.set_shapes(left=[3, 4, 5, 6, 1], right=[1, 1, 1, 1, 7])
    logical_ref = {
        "input1": [3, 4, 5, 6, 1],
        "input2": [1, 1, 1, 1, 7],
        "$_Model_0_output": [3, 4, 5, 6, 7],
        "output": [3, 4, 5, 6, 7],
    }
    physical_ref = {
        "input1": [3, 4, 5, 6, 1],
        "input2": [1, 1, 1, 1, 7],
        "output_0": [3, 4, 5, 6, 7],
        "output_1": [3, 4, 5, 6, 7],
        "output_2": [3, 4, 5, 6, 7],
        "output_3": [3, 4, 5, 6, 7],
        "output": [3, 4, 5, 6, 7],
    }

    assert_shapes(composite_3, logical_ref, physical_ref)


def test_composite_3_set_shapes_2_2():
    composite_3 = Model()
    m1 = Model()
    add1 = Add()
    m1 |= add1(left="input1", right="input2", output=IOKey(name="output"))
    m2 = Model()
    m2 |= m1(input1="input1", input2="input2")
    m2 |= Add()(left="input1", right=m1.output, output=IOKey(name="output"))  # type: ignore
    m3 = Model()
    m3 |= m2(input1="input1", input2="input2")
    add3 = Add()
    m3 |= add3(left="input1", right=m2.output, output=IOKey(name="output"))  # type: ignore
    m4 = Model()
    m4 |= m3(input1="input1", input2="input2")
    m4 |= Add()(left="input1", right=m3.output, output=IOKey(name="output"))  # type: ignore
    composite_3 |= m4(input1="input1", input2="input2")
    add1.set_shapes(right=[1, 1, 1, 1, 7])
    composite_3 |= Add()(left="input1", right=m4.output, output=IOKey(name="output"))  # type: ignore
    add3.set_shapes(left=[3, 4, 5, 6, 1])

    logical_ref = {
        "input1": [3, 4, 5, 6, 1],
        "input2": [1, 1, 1, 1, 7],
        "$_Model_0_output": [3, 4, 5, 6, 7],
        "output": [3, 4, 5, 6, 7],
    }
    physical_ref = {
        "input1": [3, 4, 5, 6, 1],
        "input2": [1, 1, 1, 1, 7],
        "output_0": [3, 4, 5, 6, 7],
        "output_1": [3, 4, 5, 6, 7],
        "output_2": [3, 4, 5, 6, 7],
        "output_3": [3, 4, 5, 6, 7],
        "output": [3, 4, 5, 6, 7],
    }

    assert_shapes(composite_3, logical_ref, physical_ref)


def test_composite_3_set_shapes_2_3():
    composite_3 = Model()
    m1 = Model()
    add1 = Add()
    m1 |= add1(left="input1", right="input2", output=IOKey(name="output"))
    m2 = Model()
    m2 |= m1(input1="input1", input2="input2")
    m2 |= Add()(left="input1", right=m1.output, output=IOKey(name="output"))  # type: ignore
    m3 = Model()
    m3 |= m2(input1="input1", input2="input2")
    add3 = Add()
    m3 |= add3(left="input1", right=m2.output, output=IOKey(name="output"))  # type: ignore
    m4 = Model()
    m4 |= m3(input1="input1", input2="input2")
    m4 |= Add()(left="input1", right=m3.output, output=IOKey(name="output"))  # type: ignore
    composite_3 |= m4(input1="input1", input2="input2")
    add3.set_shapes(left=[3, 4, 5, 6, 1])
    composite_3 |= Add()(left="input1", right=m4.output, output=IOKey(name="output"))  # type: ignore
    add1.set_shapes(right=[1, 1, 1, 1, 7])

    logical_ref = {
        "input1": [3, 4, 5, 6, 1],
        "input2": [1, 1, 1, 1, 7],
        "$_Model_0_output": [3, 4, 5, 6, 7],
        "output": [3, 4, 5, 6, 7],
    }
    physical_ref = {
        "input1": [3, 4, 5, 6, 1],
        "input2": [1, 1, 1, 1, 7],
        "output_0": [3, 4, 5, 6, 7],
        "output_1": [3, 4, 5, 6, 7],
        "output_2": [3, 4, 5, 6, 7],
        "output_3": [3, 4, 5, 6, 7],
        "output": [3, 4, 5, 6, 7],
    }

    assert_shapes(composite_3, logical_ref, physical_ref)


def test_composite_3_set_shapes_2():
    composite_3 = Model()
    m1 = Model()
    add1 = Add()
    add1.set_shapes(right=[1, 1, 1, 1, 7])
    m1 |= add1(left="input1", right="input2", output=IOKey(name="output"))
    m2 = Model()
    m2 |= m1(input1="input1", input2="input2")
    m2 |= Add()(left="input1", right=m1.output, output=IOKey(name="output"))  # type: ignore
    m3 = Model()
    m3 |= m2(input1="input1", input2="input2")
    add3 = Add()
    add3.set_shapes(left=[3, 4, 5, 6, 1])
    m3 |= add3(left="input1", right=m2.output, output=IOKey(name="output"))  # type: ignore
    m4 = Model()
    m4 |= m3(input1="input1", input2="input2")
    m4 |= Add()(left="input1", right=m3.output, output=IOKey(name="output"))  # type: ignore
    composite_3 |= m4(input1="input1", input2="input2")
    composite_3 |= Add()(left="input1", right=m4.output, output=IOKey(name="output"))  # type: ignore

    logical_ref = {
        "input1": [3, 4, 5, 6, 1],
        "input2": [1, 1, 1, 1, 7],
        "$_Model_0_output": [3, 4, 5, 6, 7],
        "output": [3, 4, 5, 6, 7],
    }

    physical_ref = {
        "input1": [3, 4, 5, 6, 1],
        "input2": [1, 1, 1, 1, 7],
        "output_0": [3, 4, 5, 6, 7],
        "output_1": [3, 4, 5, 6, 7],
        "output_2": [3, 4, 5, 6, 7],
        "output_3": [3, 4, 5, 6, 7],
        "output": [3, 4, 5, 6, 7],
    }
    assert_shapes(composite_3, logical_ref, physical_ref)


def test_composite_3_static_shapes_1():
    model = deepcopy(get_composite_3())
    logical_ref = {
        "input1": ["(V1, ...)"],
        "input2": ["(V2, ...)"],
        "$_Model_0_output": ["(V3, ...)"],
        "output": ["(V4, ...)"],
    }
    physical_ref = {
        "input1": [3, 4, 5, 6, 1],
        "input2": [1, 1, 1, 1, 7],
        "output_0": [3, 4, 5, 6, 7],
        "output_1": [3, 4, 5, 6, 7],
        "output_2": [3, 4, 5, 6, 7],
        "output_3": [3, 4, 5, 6, 7],
        "output": [3, 4, 5, 6, 7],
    }
    shapes = {"input1": [3, 4, 5, 6, 1], "input2": [1, 1, 1, 1, 7]}
    assert_shapes(model, logical_ref, physical_ref, shapes=shapes)


# @pytest.mark.skip("Known Bug")
def test_composite_3_static_shapes_2():
    model = deepcopy(get_composite_3())
    logical_ref = {
        "input1": ["(V1, ...)"],
        "input2": ["(V2, ...)"],
        "$_Model_0_output": ["(V3, ...)"],
        "output": ["(V4, ...)"],
    }
    physical_ref: dict[str, list] = {
        "input1": [3, 4, 5, 6, 1],
        "input2": ["...", 7],
        "output_0": [3, 4, 5, 6, 7],
        "output_1": [3, 4, 5, 6, 7],
        "output_2": [3, 4, 5, 6, 7],
        "output_3": [3, 4, 5, 6, 7],
        "output": [3, 4, 5, 6, 7],
    }
    shapes = {"input1": [3, 4, 5, 6, 1], "output": [3, 4, 5, 6, 7]}
    assert_shapes(model, logical_ref, physical_ref, shapes=shapes)


def test_composite_3_static_inputs_2():
    model = deepcopy(get_composite_3())
    logical_ref = {
        "input1": ["(V1, ...)"],
        "input2": ["(V2, ...)"],
        "$_Model_0_output": ["(V3, ...)"],
        "output": ["(V4, ...)"],
    }
    physical_ref = {
        "output": [3, 4, 5, 6, 7],
    }
    inputs = {
        "input1": np.random.randn(3, 4, 5, 6, 1),
        "input2": np.random.randn(1, 1, 1, 1, 7),
    }
    assert_shapes(
        model, logical_ref, physical_ref, static_inputs=inputs, inference=True
    )


def test_mlp_1_static_shapes():
    model = MLP(activations=[Softplus(), Buffer(), Buffer()], dimensions=[5, 10, 1])
    ctx = TrainModel(model)
    loss_model = SquaredError()
    loss_model.set_shapes(**loss_model.submodel.safe_shapes)
    ctx.add_loss(loss_model, input=model.output, target="target", reduce_steps=[Mean()])
    static_input_shapes = {"input": [100, 4], "target": [100, 1]}
    logical_ref: dict[str, list | None] = {
        "$_SquaredError_1_output": [["(V1, ...)", "u1", 1], ["u2", "(V2, ...)", 1]],
        "$_Mean_2_output": [],
        "weight0": [5, "u3"],
        "input": [["(V1, ...)", "u1", "u3"], ["u2", "(V2, ...)", "u3"]],
        "bias0": [5],
        "weight1": [10, 5],
        "bias1": [10],
        "weight2": [1, 10],
        "bias2": [1],
        "target": [["(V1, ...)", "u1", 1], ["u2", "(V2, ...)", 1]],
        "output": [["(V1, ...)", "u1", 1], ["u2", "(V2, ...)", 1]],
        "$_Mean_2_axis": None,
        "$_Mean_2_keepdim": None,
    }

    physical_ref = {
        "weight0": [5, 4],
        "axes_0": None,
        "output_0": [4, 5],
        "input": [100, 4],
        "output_1": [100, 5],
        "bias0": [5],
        "output_2": [100, 5],
        "output_3": [100, 5],
        "weight1": [10, 5],
        "axes_1": None,
        "output_4": [5, 10],
        "output_5": [100, 10],
        "bias1": [10],
        "output_6": [100, 10],
        "weight2": [1, 10],
        "axes_2": None,
        "output_8": [10, 1],
        "output_9": [100, 1],
        "bias2": [1],
        "output_10": [100, 1],
        "target": [100, 1],
        "output_11": [100, 1],
        "axis": None,
        "keepdim": None,
        "output_12": [],
    }

    assert_shapes(
        ctx,
        logical_ref,
        physical_ref,
        shapes=static_input_shapes,
        check_all_shapes=True,
    )


def test_mlp_1_set_shapes():
    model = MLP(activations=[Softplus(), Buffer(), Buffer()], dimensions=[5, 10, 1])
    ctx = TrainModel(model)
    loss_model = SquaredError()
    loss_model.set_shapes(**loss_model.submodel.safe_shapes)
    ctx.add_loss(loss_model, input=model.output, target="target", reduce_steps=[Mean()])
    ctx.set_shapes(input=[100, 4], target=[100, 1])

    logical_ref = {
        "$_SquaredError_1_output": [100, 1],
        "$_Mean_2_output": [],
        "weight0": [5, 4],
        "input": [100, 4],
        "bias0": [5],
        "weight1": [10, 5],
        "bias1": [10],
        "weight2": [1, 10],
        "bias2": [1],
        "target": [100, 1],
        "output": [100, 1],
        "$_Mean_2_axis": None,
        "$_Mean_2_keepdim": None,
    }
    physical_ref = {
        "weight0": [5, 4],
        "axes_0": None,
        "output_0": [4, 5],
        "input": [100, 4],
        "output_1": [100, 5],
        "bias0": [5],
        "output_2": [100, 5],
        "output_3": [100, 5],
        "weight1": [10, 5],
        "axes_1": None,
        "output_4": [5, 10],
        "output_5": [100, 10],
        "bias1": [10],
        "output_6": [100, 10],
        "weight2": [1, 10],
        "axes_2": None,
        "output_8": [10, 1],
        "output_9": [100, 1],
        "bias2": [1],
        "output_10": [100, 1],
        "target": [100, 1],
        "output_11": [100, 1],
        "axis": None,
        "keepdim": None,
        "output_12": [],
    }
    assert_shapes(ctx, logical_ref, physical_ref)


def test_mlp_1_static_inputs():
    model = MLP(activations=[Softplus(), Buffer(), Buffer()], dimensions=[5, 10, 1])
    ctx = TrainModel(model)
    loss_model = SquaredError()
    loss_model.set_shapes(**loss_model.submodel.safe_shapes)

    ctx.add_loss(loss_model, input=model.output, target="target", reduce_steps=[Mean()])
    static_inputs = {
        "input": np.random.randn(100, 4),
        "target": np.random.randn(100, 1),
    }
    logical_ref: dict[str, list | None] = {
        "$_SquaredError_1_output": [["(V1, ...)", "u1", 1], ["u2", "(V2, ...)", 1]],
        "$_Mean_2_output": [],
        "weight0": [5, "u3"],
        "input": [["(V1, ...)", "u1", "u3"], ["u2", "(V2, ...)", "u3"]],
        "bias0": [5],
        "weight1": [10, 5],
        "bias1": [10],
        "weight2": [1, 10],
        "bias2": [1],
        "target": [["(V1, ...)", "u1", 1], ["u2", "(V2, ...)", 1]],
        "output": [["(V1, ...)", "u1", 1], ["u2", "(V2, ...)", 1]],
        "$_Mean_2_axis": None,
        "$_Mean_2_keepdim": None,
    }

    physical_ref = {
        "weight0": [5, 4],
        "axes_0": None,
        "output_0": [4, 5],
        "input": [100, 4],
        "output_1": [100, 5],
        "bias0": [5],
        "output_2": [100, 5],
        "output_3": [100, 5],
        "weight1": [10, 5],
        "axes_1": None,
        "output_4": [5, 10],
        "output_5": [100, 10],
        "bias1": [10],
        "output_6": [100, 10],
        "weight2": [1, 10],
        "axes_2": None,
        "output_8": [10, 1],
        "output_9": [100, 1],
        "bias2": [1],
        "output_10": [100, 1],
        "target": [100, 1],
        "output_11": [100, 1],
        "axis": None,
        "keepdim": None,
        "output_12": [],
    }
    assert_shapes(
        ctx,
        logical_ref,
        physical_ref,
        static_inputs=static_inputs,
        check_all_shapes=True,
    )


def test_mlp_reshape_model():
    mlp = Model()
    mlp += (_mlp := MLP([Softplus(), Softplus(), Softplus()], [100, 50, None]))
    _mlp.set_shapes(input=[100, 200])
    mlp += Reshape(shape=(100, 74, 1))
    logical_ref = {
        "$_MLP_0_output": [100, 74],
        "$_Reshape_1_output": [100, 74, 1],
        "$weight0": [100, 200],
        "$input": [100, 200],
        "$bias0": [100],
        "$weight1": [50, 100],
        "$bias1": [50],
        "$weight2": [74, 50],
        "$bias2": [74],
        "$_Reshape_1_shape": None,
    }

    physical_ref = {
        "weight0": [100, 200],
        "axes_0": None,
        "output_0": [200, 100],
        "input": [100, 200],
        "output_1": [100, 100],
        "bias0": [100],
        "output_2": [100, 100],
        "output_3": [100, 100],
        "weight1": [50, 100],
        "axes_1": None,
        "output_4": [100, 50],
        "output_5": [100, 50],
        "bias1": [50],
        "output_6": [100, 50],
        "output_7": [100, 50],
        "weight2": [74, 50],
        "axes_2": None,
        "output_8": [50, 74],
        "output_9": [100, 74],
        "bias2": [74],
        "output_10": [100, 74],
        "output_11": [100, 74],
        "_shape": None,
        "output": [100, 74, 1],
    }
    assert_shapes(
        mlp, logical_ref, physical_ref, static_inputs={}, check_all_shapes=True
    )


def test_flatten_1():
    model = Flatten(start_dim=1, end_dim=-1)
    static_shapes = {"input": [10, 5, 20, 30]}

    logical_ref = {
        "output": ["u1", "u2"],
        "input": ["u1", "u3", "(V1, ...)"],
        "start_dim": None,
        "end_dim": None,
    }
    physical_ref: dict[str, list | None] = {
        "input": [10, 5, 20, 30],
        "output": [10, 3000],
        "start_dim": None,
        "end_dim": None,
    }
    assert_shapes(model, logical_ref, physical_ref, shapes=static_shapes)


def test_flatten_2():
    model = Flatten(start_dim=1, end_dim=-1)
    static_shapes = {"input": [None, 5, 20, 30]}

    logical_ref = {
        "output": ["u1", "u2"],
        "input": ["u1", "u3", "(V1, ...)"],
        "start_dim": None,
        "end_dim": None,
    }
    physical_ref: dict[str, list | None] = {
        "input": [None, 5, 20, 30],
        "output": [None, 3000],
        "start_dim": None,
        "end_dim": None,
    }
    assert_shapes(model, logical_ref, physical_ref, shapes=static_shapes)


def test_flatten_3():
    model = Flatten(start_dim=1, end_dim=-1)
    static_shapes = {"input": [8, None, 20, 30]}

    logical_ref = {
        "output": ["u1", "u2"],
        "input": ["u1", "u3", "(V1, ...)"],
        "start_dim": None,
        "end_dim": None,
    }
    physical_ref: dict[str, list | None] = {
        "input": [8, None, 20, 30],
        "output": [8, None],
        "start_dim": None,
        "end_dim": None,
    }
    assert_shapes(model, logical_ref, physical_ref, shapes=static_shapes)


def test_flatten_4():
    model = Flatten(start_dim=1, end_dim=-1)
    static_shapes = {"input": [8, 3, None, None]}

    logical_ref = {
        "output": ["u1", "u2"],
        "input": ["u1", "u3", "(V1, ...)"],
        "start_dim": None,
        "end_dim": None,
    }
    physical_ref: dict[str, list | None] = {
        "input": [8, 3, None, None],
        "output": [8, None],
        "start_dim": None,
        "end_dim": None,
    }
    assert_shapes(model, logical_ref, physical_ref, shapes=static_shapes)


def test_flatten_5():
    model = Flatten(start_dim=3, end_dim=-1)
    static_shapes = {"input": [8, 3, 2, 4, 5]}

    logical_ref = {
        "output": ["u1", "u2", "u3", "u4"],
        "input": ["u1", "u2", "u3", "u5", "(V1, ...)"],
        "start_dim": None,
        "end_dim": None,
    }
    physical_ref = {
        "input": [8, 3, 2, 4, 5],
        "output": [8, 3, 2, 20],
        "start_dim": None,
        "end_dim": None,
    }
    assert_shapes(model, logical_ref, physical_ref, shapes=static_shapes)


def test_flatten_6():
    model = Flatten(start_dim=3, end_dim=-1)
    static_shapes = {"input": [8, 3, None, 4, 5]}

    logical_ref = {
        "output": ["u1", "u2", "u3", "u4"],
        "input": ["u1", "u2", "u3", "u5", "(V1, ...)"],
        "start_dim": None,
        "end_dim": None,
    }
    physical_ref: dict[str, list | None] = {
        "output": [8, 3, None, 20],
        "input": [8, 3, None, 4, 5],
        "start_dim": None,
        "end_dim": None,
    }
    assert_shapes(model, logical_ref, physical_ref, shapes=static_shapes)


def test_flatten_7():
    model = Flatten()
    static_shapes = {"input": [8, 3, 2]}

    logical_ref = {
        "output": ["u1"],
        "input": ["u2", "(V1, ...)"],
        "start_dim": None,
        "end_dim": None,
    }
    physical_ref = {
        "input": [8, 3, 2],
        "output": [48],
        "start_dim": None,
        "end_dim": None,
    }
    assert_shapes(model, logical_ref, physical_ref, shapes=static_shapes)


def test_shape_1():
    """
    This is test is for testing overlap algorthm of the shapes, In this test, two
    buffer models are connected serially, shape of first model is set to
    [("V1", ...), "a", "b"] as seen in the test. And shape of second model is set
    to ["c", "d", ("V1", ...)], When these models connected serially, it is expected
    that shapes will set to ["u1", "u2", ("Var1", ...), "u3", "u4] with overlap
    limit = 2. When shape of model's input set to [5, 6, 7]. It is expected to overlap
    amount become 1. This means that shapes collapse 1 amount and therefore "u2" and
    "u3" point to same representations. This test should work without any errors.
    """
    model = Model()
    buff1 = Buffer()
    buff2 = Buffer()
    shapes_1: dict[str, list] = {"input": [("V1", ...), "a", "b"]}
    shapes_2: dict[str, list] = {"input": ["c", "d", ("V1", ...)]}
    buff1.set_shapes(**shapes_1)
    buff2.set_shapes(**shapes_2)
    model |= buff1(input="input")
    model |= buff2(input=buff1.output, output=IOKey(name="output"))
    model.set_shapes(input=[5, 6, 7])
    logical_ref = {
        "input": [5, 6, 7],
        "$_Buffer_0_output": [5, 6, 7],
        "output": [5, 6, 7],
    }
    physical_ref = {"input": [5, 6, 7]}
    assert_shapes(model, logical_ref, physical_ref)


class Model1(PrimitiveModel):
    input: Connection
    output: Connection

    def __init__(self) -> None:
        super().__init__(
            formula_key="relu",
            input=BaseKey(shape=[("Var1", ...)], type=Tensor),
            output=BaseKey(shape=[("Var1", ...), "u1", "u2"], type=Tensor),
        )

    def __call__(  # type: ignore[override]
        self, input: ConnectionType = NOT_GIVEN, output: ConnectionType = NOT_GIVEN
    ):
        return ExtendInfo(self, {"input": input, "output": output})


class Model2(PrimitiveModel):
    input: Connection
    output: Connection

    def __init__(self) -> None:
        super().__init__(
            formula_key="relu",
            input=BaseKey(shape=[("Var1", ...), "u1"], type=Tensor),
            output=BaseKey(shape=["u1", ("Var1", ...)], type=Tensor),
        )

    def __call__(  # type: ignore[override]
        self, input: ConnectionType = NOT_GIVEN, output: ConnectionType = NOT_GIVEN
    ):
        return ExtendInfo(self, {"input": input, "output": output})


class Model3(PrimitiveModel):
    input1: Connection
    input2: Connection
    output: Connection
    axis: Connection

    def __init__(self) -> None:
        super().__init__(
            formula_key="concat",
            input1=BaseKey(shape=["u1", "u2", "u3"], type=Tensor),
            input2=BaseKey(shape=["u3", "u2", "u1"], type=Tensor),
            output=BaseKey(shape=["u1", ("Var1", ...), "u3"], type=Tensor),
            axis=BaseKey(type=int),
        )

    def __call__(  # type: ignore[override]
        self,
        input1: ConnectionType = NOT_GIVEN,
        input2: ConnectionType = NOT_GIVEN,
        output: ConnectionType = NOT_GIVEN,
    ):
        return ExtendInfo(self, {"input1": input1, "output": output, "input2": input2})


class Model4(PrimitiveModel):
    input: Connection
    output: Connection

    def __init__(self) -> None:
        super().__init__(
            formula_key="relu",
            input=BaseKey(shape=[("Var1", ...)], type=Tensor),
            output=BaseKey(shape=[("Var1", ...), 1], type=Tensor),
        )

    def __call__(  # type: ignore[override]
        self, input: ConnectionType = NOT_GIVEN, output: ConnectionType = NOT_GIVEN
    ):
        return ExtendInfo(self, {"input": input, "output": output})


class Model5(PrimitiveModel):
    input: Connection
    output: Connection
    axis: Connection

    def __init__(self, axis=None) -> None:
        super().__init__(
            formula_key="relu",
            input=BaseKey(shape=[("Var1", ...)], type=Tensor),
            output=BaseKey(shape=[("Var2", ...)], type=Tensor),
            axis=BaseKey(type=NoneType | list[int], value=axis),
        )

    def __call__(  # type: ignore[override]
        self,
        input: ConnectionType = NOT_GIVEN,
        output: ConnectionType = NOT_GIVEN,
        axis: ConnectionType = NOT_GIVEN,
    ):
        return ExtendInfo(self, {"input": input, "output": output, "axis": axis})


class Model6(PrimitiveModel):
    input: Connection
    output: Connection

    def __init__(self) -> None:
        super().__init__(
            formula_key="relu",
            input=BaseKey(shape=["u1", ("Var1", ...)], type=Tensor),
            output=BaseKey(shape=[("Var1", ...), "u1"], type=Tensor),
        )

    def __call__(  # type: ignore[override]
        self, input: ConnectionType = NOT_GIVEN, output: ConnectionType = NOT_GIVEN
    ):
        return ExtendInfo(self, {"input": input, "output": output})


class Model7(PrimitiveModel):
    input: Connection
    output: Connection

    def __init__(self) -> None:
        super().__init__(
            formula_key="relu",
            input=BaseKey(shape=["u1", ("Var1", ...)], type=Tensor),
            output=BaseKey(shape=["u1", ("Var1", ...)], type=Tensor),
        )

    def __call__(  # type: ignore[override]
        self, input: ConnectionType = NOT_GIVEN, output: ConnectionType = NOT_GIVEN
    ):
        return ExtendInfo(self, {"input": input, "output": output})


class Model8(PrimitiveModel):
    input: Connection
    output: Connection

    def __init__(self) -> None:
        super().__init__(
            formula_key="relu",
            input=BaseKey(shape=[("Var1", ...), "u1"], type=Tensor),
            output=BaseKey(shape=[("Var1", ...), "u1"], type=Tensor),
        )

    def __call__(  # type: ignore[override]
        self, input: ConnectionType = NOT_GIVEN, output: ConnectionType = NOT_GIVEN
    ):
        return ExtendInfo(self, {"input": input, "output": output})


class Model9(PrimitiveModel):
    input: Connection
    output: Connection

    def __init__(self) -> None:
        super().__init__(
            formula_key="relu",
            input=BaseKey(shape=["u1", ("Var1", ...)], type=Tensor),
            output=BaseKey(shape=["u2", "u1", ("Var1", ...)], type=Tensor),
        )

    def __call__(  # type: ignore[override]
        self, input: ConnectionType = NOT_GIVEN, output: ConnectionType = NOT_GIVEN
    ):
        return ExtendInfo(self, {"input": input, "output": output})


def test_shape_2():
    """
    For this test, a dummy primitive model (Model1) is created, it takes one variadic
    as input and returns same variadic with two newly added uniadics. When three of
    these models are connected serially, it is expected that the # of uniadics will
    increase by two in every output.
    """
    model = Model()
    model1 = Model1()
    model1.set_shapes(input=[("Var1", ...)], output=[("Var1", ...), "u1", "u2"])
    model2 = deepcopy(model1)
    model3 = deepcopy(model2)
    model |= model1(input="input")
    model |= model2(input=model1.output)
    model |= model3(input=model2.output, output=IOKey(name="output"))
    logical_ref = {
        "input": ["(V1, ...)"],
        "$_Model1_0_output": ["(V1, ...)", "u1", "u2"],
        "$_Model1_1_output": ["(V1, ...)", "u1", "u2", "u3", "u4"],
        "output": ["(V1, ...)", "u1", "u2", "u3", "u4", "u5", "u6"],
    }
    physical_ref: dict[str, list | None] = {
        "input": ["..."],
        "output_0": ["...", None, None],
        "output_1": ["...", None, None, None, None],
        "output": ["...", None, None, None, None, None, None],
    }
    assert_shapes(model, logical_ref, physical_ref)


def test_shape_3():
    """
    This test is for testing of higher dimension cyclic models. Examiming the model
    in higher dimension, it looks like a cyclic extension occurred. However, even
    though there is a cyclic extension in higher dimension, if inner model structure
    of all all models examined carefully, it can be seen that this model does not
    violate "acyclic" assumption. In lower level, there are just three buffers model
    connected serially, in that setting, if one of the connections' shape is set,
    it is expected to all shapes is set to that shape.
    """
    model = Model()
    two_buff_model = Model()
    two_buff_model |= Buffer()(input="input1", output=IOKey(name="output1"))
    two_buff_model |= Buffer()(input="input2", output=IOKey(name="output2"))
    model |= two_buff_model(input1="input1", output2=IOKey(name="output2"))
    buff1 = Buffer()
    model |= buff1(input=two_buff_model.output1, output=two_buff_model.input2)  # type: ignore
    model.generate_keys()
    buff1.set_shapes(input=[3, 4, 5, 6])
    logical_ref = {
        "input1": [3, 4, 5, 6],
        "$_Buffer_0_output": [3, 4, 5, 6],
        "$_Model_1_output1": [3, 4, 5, 6],
        "output2": [3, 4, 5, 6],
    }
    physical_ref = {"input1": [3, 4, 5, 6]}
    assert_shapes(model, logical_ref, physical_ref)


def test_shape_4():
    """
    For this test, a dummy Primitive model of Model2 is introduced (see all dummy
    models above test_shape_2). What Model2 does is basically a circular shift.
    Takes [("Var1", ...), "u1"] as input and gives ["u1", ("Var1", ...)] as output.
    Three of these models are connected serially. This test is for testing whether
    shape algorithm determines its symbolic shapes correctly.
    """

    model = Model()
    model1 = Model2()
    model2 = deepcopy(model1)
    model3 = deepcopy(model2)
    model |= model1(input="input")
    model |= model2(input=model1.output)
    model |= model3(input=model2.output, output=IOKey(name="output"))

    logical_ref: dict[str, list | None] = {
        "input": ["(V1, ...)", "u1"],
        "$_Model2_0_output": [["u1", "(V1, ...)"], ["(V2, ...)", "u2"]],
        "$_Model2_1_output": [["u2", "(V2, ...)"], ["(V3, ...)", "u3"]],
        "output": ["u3", "(V3, ...)"],
    }
    physical_ref: dict[str, list | None] = {
        "input": ["...", None],
        "output_0": [None, "..."],
        "output_1": [None, "..."],
        "output": [None, "..."],
    }
    assert_shapes(model, logical_ref, physical_ref)


def test_shape_5():
    """
    This test uses same dummy model as test_shape_4. This test uses two Model2 models.
    At first, both of inputs of these models' shapes set to [5, 10]. If these models
    are to be connected serially, an error should be raised. Becuase output of first
    model's shape should be [10, 5] due to IO shape relation. And we are trying to
    connect [5, 10] shape connection with [10, 5] shape connection. Value mismatch.
    """
    model = Model()
    model1 = Model2()
    model1.set_shapes(input=[5, 10])
    model2 = deepcopy(model1)
    model += model1(input="input")

    # TODO: Assert test and change Exception
    with pytest.raises(Exception):  # noqa
        model += model2(input=model1.output)


def test_shape_6():
    """
    This test has the same setting with test_shape_4. Three cascaded Model2 models.
    input of the first model is set to [3, 4, 5, 6, 7, 8]. Shape of output of these
    models should circular shift by 1 at every output of these cascaded models.
    """
    model = Model()
    model1 = Model2()
    model2 = deepcopy(model1)
    model3 = deepcopy(model2)
    model |= model1(input="input")
    model |= model2(input=model1.output)
    model |= model3(input=model2.output, output=IOKey(name="output"))
    model.set_shapes(input=[3, 4, 5, 6, 7, 8])
    logical_ref = {
        "input": [3, 4, 5, 6, 7, 8],
        "$_Model2_0_output": [8, 3, 4, 5, 6, 7],
        "$_Model2_1_output": [7, 8, 3, 4, 5, 6],
        "output": [6, 7, 8, 3, 4, 5],
    }
    physical_ref = {
        "input": [3, 4, 5, 6, 7, 8],
        "output_0": [8, 3, 4, 5, 6, 7],
        "output_1": [7, 8, 3, 4, 5, 6],
        "output": [6, 7, 8, 3, 4, 5],
    }
    assert_shapes(model, logical_ref, physical_ref)


# @pytest.mark.skip("Known bug")
def test_shape_7():
    """
    This test is also uses same setting with test_shape_4. Three cascaded Model2
    models. This test is similar to test_shape_6. Different from test_shape_6,
    shape input of the first model is set to [3, 4]. Therefore, When circular
    shifting by 1, algorithm should also take overlap amount into account.
    """
    model = Model()
    model1 = Model2()
    model2 = deepcopy(model1)
    model3 = deepcopy(model2)
    model |= model1(input="input")
    model |= model2(input=model1.output)
    model |= model3(input=model2.output, output=IOKey(name="output"))
    model.set_shapes(input=[3, 4])
    logical_ref = {
        "input": [3, 4],
        "$_Model2_0_output": [4, 3],
        "$_Model2_1_output": [3, 4],
        "output": [4, 3],
    }
    physical_ref = {
        "input": [3, 4],
        "output_0": [4, 3],
        "output_1": [3, 4],
        "output": [4, 3],
    }
    assert_shapes(model, logical_ref, physical_ref)


def test_shape_8():
    """
    This test is similar to test_shape_7, only difference is set_shape() function
    is called before model is builded.
    """
    model = Model()
    model1 = Model2()
    model2 = deepcopy(model1)
    model3 = deepcopy(model2)
    model1.set_shapes(input=[3, 4])
    model |= model1(input="input")
    model |= model2(input=model1.output)
    model |= model3(input=model2.output, output=IOKey(name="output"))
    logical_ref = {
        "input": [3, 4],
        "$_Model2_0_output": [4, 3],
        "$_Model2_1_output": [3, 4],
        "output": [4, 3],
    }
    physical_ref = {
        "input": [3, 4],
        "output_0": [4, 3],
        "output_1": [3, 4],
        "output": [4, 3],
    }
    assert_shapes(model, logical_ref, physical_ref)


def test_shape_9():
    """
    For this test, Model3 is created (see all created models above test_shape_2).
    New Model3 has a complex input - output shape relation. This test includes
    three cascaded Model3 models. This test is written for testing whether shape
    algorithm can solve models with complex IO realtions.
    """
    model = Model()
    model_1 = Model3()
    model_2 = Model3()
    model_3 = Model3()
    model |= model_1(input1="input")
    model |= model_2(input1=model_1.output)
    model |= model_3(input1=model_2.output, output=IOKey(name="output"))
    logical_ref = {
        "input": ["u1", "u2", "u3"],
        "$input2_0": ["u3", "u2", "u1"],
        "$_Model3_0_output": ["u1", "u4", "u3"],
        "$axis_0": None,
        "$axis_1": None,
        "$axis_2": None,
        "$input2_1": ["u3", "u4", "u1"],
        "$_Model3_1_output": ["u1", "u5", "u3"],
        "$input2_2": ["u3", "u5", "u1"],
        "output": ["u1", "(V1, ...)", "u3"],
    }
    physical_ref: dict[str, list | None] = {
        "input": [None, None, None],
        "input2_0": [None, None, None],
        "axis_0": None,
        "output_0": [None, None, None],
        "input2_1": [None, None, None],
        "axis_1": None,
        "output_1": [None, None, None],
        "input2_2": [None, None, None],
        "axis_2": None,
        "output": [None, "...", None],
    }
    assert_shapes(model, logical_ref, physical_ref)


# @pytest.mark.skip("Known bug")
def test_shape_10():
    """
    This test is same with test_shape_7. Only difference is shape of the input is set
    to [4] instead of [3, 4]
    """
    model = Model()
    model1 = Model2()
    model2 = deepcopy(model1)
    model3 = deepcopy(model2)
    model |= model1(input="input")
    model |= model2(input=model1.output)
    model |= model3(input=model2.output, output=IOKey(name="output"))
    model.set_shapes(input=[4])
    logical_ref = {
        "input": [4],
        "$_Model2_0_output": [4],
        "$_Model2_1_output": [4],
        "output": [4],
    }
    physical_ref = {"input": [4], "output_0": [4], "output_1": [4], "output": [4]}
    assert_shapes(model, logical_ref, physical_ref)


def test_shape_11():
    """
    This test is also tests Variadic overlap amonut collapse alorigthm, At first
    step of this test, two buffer model of respective shapes ["u1", "u2",
    ("Var1", ...)], and [("Var1", ...), "u1", "u2"]) connected serially. Therefore,
    shapes of these buffer model is expected to ["u1", "u2", (Var1, ...), "u3", "u4"]
    with max_overlap_amount = 2. at the second part, a mean model with axis = -1 is
    connected so that final symbolic shape will become ["u1", "u2", (Var1, ...), "u3"]
    with max_overlap_amount = 2. In final step, Dummy primitive model Model4 is
    connected to output of the mean model (see all models above test_shape_2).
    what does  Model4 do is basically adding new axis to the last shape. When this
    model is connected to the output of the reduce model, New symbolic shape will be
    ["u1", "u2", (Var1, ...), "u3", 1] with max_overlap_limit = 2. However when input
    of the first buffer model initialized with [3, 4], overlap amount will become 2 and
    therefore alogrithm will try to match "u2", whose value is set to 4, with 1. Hence,
    it will give a value mismatch error. However, this test should not give any error
    as there is nothing wrong in user-wise
    """

    model = Model()
    buff1 = Buffer()
    buff2 = Buffer()
    reduce_model = Mean(axis=-1)
    newaxis_model = Model4()
    shapes_1: dict[str, list] = {"input": ["u1", "u2", ("Var1", ...)]}
    shapes_2: dict[str, list] = {"input": [("Var1", ...), "u1", "u2"]}
    buff1.set_shapes(**shapes_1)
    buff2.set_shapes(**shapes_2)
    model |= buff1(input="input")
    model |= buff2(input=buff1.output)
    model |= reduce_model(input=buff2.output)
    model |= newaxis_model(input=reduce_model.output, output=IOKey(name="output"))
    model.set_shapes(input=[3, 4])
    logical_ref = {
        "input": [3, 4],
        "$_Buffer_0_output": [3, 4],
        "$_Buffer_1_output": [3, 4],
        "$_Mean_2_axis": None,
        "$_Mean_2_keepdim": None,
        "$_Mean_2_output": [3],
        "output": [3, 1],
    }
    physical_ref = {
        "input": [3, 4],
        "axis": None,
        "keepdim": None,
        "output_2": [3],
        "output": [3, 1],
    }
    assert_shapes(model, logical_ref, physical_ref)


def test_shape_12():
    model = Model()
    add1 = Add()
    add1.set_cin("left")
    model += add1
    add2 = Add()
    add2.set_cin("left")
    shapes: dict[str, list] = {"left": ["a", "b", "c"], "right": [1, 1, 1]}
    add2.set_shapes(**shapes)
    add1.set_shapes(left=[1, 2, 9], right=[1, 2, 1])
    model |= add2(left=add1.left)

    logical_ref = {
        "$input": [1, 2, 9],
        "$_Add_0_output": [1, 2, 9],
        "$_Add_1_output": [1, 2, 9],
        "$right_0": [1, 2, 1],
        "$right_1": [1, 1, 1],
    }
    check_shapes_semantically(model.get_shapes(verbose=True), logical_ref)


def test_broadcast_to():
    model = Model()
    bcast_to = BroadcastTo(shape=(3, 4, 5))
    model += bcast_to(input="input", output=IOKey(name="output"))
    with pytest.raises(ValueError) as err_info:
        model.set_shapes(input=[7, 8, 9])
    assert str(err_info.value) == "Shape mismatch in broadcast_to model"


def test_broadcast_to_2():
    model = Model()
    bcast_to = BroadcastTo(shape=TBD)
    model += bcast_to(input="input", output=IOKey(name="output"), shape=(3, 4, 5))
    model.set_shapes(input=[3, 4, 5])
    logical_ref = {"input": [3, 4, 5], "$shape": None, "output": [3, 4, 5]}
    physical_ref = {"input": [3, 4, 5], "shape": None, "output": [3, 4, 5]}
    comp_model = mithril.compile(model=model, backend=TorchBackend())
    check_shapes_semantically(model.get_shapes(verbose=True), logical_ref)
    check_shapes_semantically(comp_model.get_shapes(verbose=True), physical_ref)


def test_broadcast_to_4():
    model = Model()
    bcast_to = BroadcastTo(shape=TBD)
    model += bcast_to(input="input", output=IOKey(name="output"), shape=(3, 4, 5))
    with pytest.raises(ValueError) as err_info:
        model.set_shapes(input=[1, 1, 3, 4, 5])
    assert str(err_info.value) == "Cannot broadcast to lower dimension"


def test_broadcast_to_5():
    model = Model()
    bcast_to = BroadcastTo(shape=TBD)
    model += bcast_to(input="input", output=IOKey(name="output"), shape=(1, 1, 3, 4, 5))
    with pytest.raises(ValueError) as err_info:
        model.set_shapes(input=[5, 4, 5])
    assert str(err_info.value) == "Shape mismatch in broadcast_to model"


def test_transpose_1():
    model = Model()
    buff1 = Buffer()
    transpose_model = Transpose()
    transpose_model.set_shapes(input=["u1", "u2", "u3"])
    model |= buff1(input="input1", output=IOKey(name="my_input"))
    model |= transpose_model(input="my_input", output=IOKey(name="output"))
    model.set_shapes(input1=[3, 4, 5])
    logical_ref = {
        "input1": [3, 4, 5],
        "$_Transpose_1_axes": None,
        "my_input": [3, 4, 5],
        "output": [5, 4, 3],
    }
    physical_ref = {"input1": [3, 4, 5], "axes": None, "output": [5, 4, 3]}

    assert_shapes(model, logical_ref, physical_ref)


def test_logical_constraint_1():
    model = Model()
    t_model_1 = Model5()
    t_model_2 = Model5()
    t_model_3 = Model5()
    t_model_4 = Model5()
    t_model_5 = Model5()
    model |= t_model_1(input="input", axis="axis")
    model |= t_model_2
    model |= t_model_3
    model |= t_model_4
    model |= t_model_5(input=t_model_4.output, output=IOKey(name="output"))
    model.add_constraint(fn=reverse_constraints, keys=["input", "output", "axis"])
    model.set_shapes(input=[1, 2, 3, 4, 5, 6])
    assert model.get_shapes(verbose=True)["input"] == [1, 2, 3, 4, 5, 6]
    assert model.get_shapes(verbose=True)["output"] == [6, 5, 4, 3, 2, 1]


def test_logical_constraint_2():
    model = Model()
    add_1 = Add()
    add_1.set_types(left=Tensor, right=Tensor)
    add_2 = Add()
    add_3 = Add()
    t_model = Transpose()
    model |= add_1(left="in1", right="in2")
    model |= add_2(left=add_1.output, right=IOKey("in3", type=Tensor))
    model |= add_3(
        left=add_2.output,
        right=IOKey("in4", type=Tensor),
        output=IOKey(name="output"),
    )
    model |= t_model(input="in1", output=IOKey(name="output1"), axes="axes")
    model.add_constraint(fn=reverse_constraints, keys=["in1", "in2", "axes"])
    model.add_constraint(fn=reverse_constraints, keys=["in2", "in3", "axes"])
    model.add_constraint(fn=reverse_constraints, keys=["in3", "in4", "axes"])
    model.set_shapes(in1=[6, 6, 1, 1, 1, 1])
    logical_ref = {
        "in1": [6, 6, 1, 1, 1, 1],
        "in2": [1, 1, 1, 1, 6, 6],
        "in3": [6, 6, 1, 1, 1, 1],
        "in4": [1, 1, 1, 1, 6, 6],
        "$_Add_0_output": [6, 6, 1, 1, 6, 6],
        "$_Add_1_output": [6, 6, 1, 1, 6, 6],
        "output": [6, 6, 1, 1, 6, 6],
        "axes": None,
        "output1": [1, 1, 1, 1, 6, 6],
    }
    physical_ref = {
        "in1": [6, 6, 1, 1, 1, 1],
        "in2": [1, 1, 1, 1, 6, 6],
        "output_0": [6, 6, 1, 1, 6, 6],
        "in3": [6, 6, 1, 1, 1, 1],
        "output_1": [6, 6, 1, 1, 6, 6],
        "in4": [1, 1, 1, 1, 6, 6],
        "output": [6, 6, 1, 1, 6, 6],
        "axes": None,
        "output1": [1, 1, 1, 1, 6, 6],
    }
    assert_shapes(model, logical_ref, physical_ref)


def test_reduce_init_1():
    reduce_model = Mean()
    ref_shapes = {
        "output": [],
        "input": ["(V1, ...)"],
        "axis": None,
        "keepdim": None,
    }
    check_shapes_semantically(reduce_model.get_shapes(verbose=True), ref_shapes)


def test_reduce_init_2():
    reduce_model = Mean(axis=(2, 3))
    ref_shapes = {
        "output": ["u1", "u2", "(V1, ...)"],
        "input": ["u1", "u2", "u3", "u4", "(V1, ...)"],
        "axis": None,
        "keepdim": None,
    }
    check_shapes_semantically(reduce_model.get_shapes(verbose=True), ref_shapes)


def test_reduce_init_3():
    reduce_model = Mean(axis=(2, 3), keepdim=True)
    assert_shapes(
        reduce_model,
        logical_ref={
            "output": ["u1", "u2", 1, 1, "(V1, ...)"],
            "input": ["u1", "u2", "u3", "u4", "(V1, ...)"],
            "axis": None,
            "keepdim": None,
        },
    )


def test_reduce_init_4():
    reduce_model = Mean(axis=(1, 3), keepdim=True)
    assert_shapes(
        reduce_model,
        logical_ref={
            "output": ["u1", 1, "u2", 1, "(V1, ...)"],
            "input": ["u1", "u3", "u2", "u4", "(V1, ...)"],
            "axis": None,
            "keepdim": None,
        },
    )


def test_reduce_init_5():
    reduce_model = Mean(axis=(1, 3))
    assert_shapes(
        reduce_model,
        logical_ref={
            "output": ["u1", "u2", "(V1, ...)"],
            "input": ["u1", "u3", "u2", "u4", "(V1, ...)"],
            "axis": None,
            "keepdim": None,
        },
    )


def test_reduce_init_6():
    reduce_model = Mean(axis=(-1, -2))
    assert_shapes(
        reduce_model,
        logical_ref={
            "output": ["(V1, ...)"],
            "input": ["(V1, ...)", "u1", "u2"],
            "axis": None,
            "keepdim": None,
        },
    )


def test_reduce_init_7():
    reduce_model = Mean(axis=(-1, -3))
    assert_shapes(
        reduce_model,
        logical_ref={
            "output": ["(V1, ...)", "u1"],
            "input": ["(V1, ...)", "u2", "u1", "u3"],
            "axis": None,
            "keepdim": None,
        },
    )


def test_reduce_init_8():
    reduce_model = Mean(axis=(-1, -3), keepdim=True)
    assert_shapes(
        reduce_model,
        logical_ref={
            "output": ["(V1, ...)", 1, "u1", 1],
            "input": ["(V1, ...)", "u2", "u1", "u3"],
            "axis": None,
            "keepdim": None,
        },
    )


def test_reduce_init_9():
    reduce_model = Mean(axis=(1, -1))
    assert_shapes(
        reduce_model,
        logical_ref={
            "output": ["u1", "(V1, ...)"],
            "input": ["u1", "u2", "(V1, ...)", "u3"],
            "axis": None,
            "keepdim": None,
        },
    )


def test_reduce_init_10():
    reduce_model = Mean(axis=(1, -2))
    assert_shapes(
        reduce_model,
        logical_ref={
            "output": ["(V1, ...)"],
            "input": ["u1", "u2", "(V2, ...)"],
            "axis": None,
            "keepdim": None,
        },
    )


def test_reduce_init_11():
    reduce_model = Mean(axis=(1, -2), keepdim=True)
    assert_shapes(
        reduce_model,
        logical_ref={
            "output": ["u3", 1, "(V1, ...)"],
            "input": ["u1", "u2", "(V2, ...)"],
            "axis": None,
            "keepdim": None,
        },
    )


def test_reduce_init_12():
    reduce_model = Mean(axis=(1, -3), keepdim=True)
    assert_shapes(
        reduce_model,
        logical_ref={
            "output": ["u4", 1, "(V1, ...)", "u3"],
            "input": ["u1", "u2", "(V2, ...)", "u3"],
            "axis": None,
            "keepdim": None,
        },
    )


def test_reduce_init_13():
    reduce_model = Mean(axis=-3, keepdim=False)
    assert_shapes(
        reduce_model,
        logical_ref={
            "output": ["(V1, ...)", "u1", "u2"],
            "input": ["(V1, ...)", "u3", "u1", "u2"],
            "axis": None,
            "keepdim": None,
        },
    )


def test_reduce_init_14():
    reduce_model = Mean(axis=(1, 2, 3, 6, -1, -2, -3), keepdim=False)
    assert_shapes(
        reduce_model,
        logical_ref={
            "output": ["u1", "u2", "u3", "(V1, ...)"],
            "input": [
                "u1",
                "u4",
                "u5",
                "u6",
                "u2",
                "u3",
                "u7",
                "(V1, ...)",
                "u8",
                "u9",
                "u10",
            ],
            "axis": None,
            "keepdim": None,
        },
    )


def test_flatten_init_1():
    flat_model = Flatten(start_dim=1, end_dim=-1)
    assert_shapes(
        flat_model,
        logical_ref={
            "output": ["u1", "u2"],
            "input": ["u1", "u3", "(V1, ...)"],
            "start_dim": None,
            "end_dim": None,
        },
    )


def test_flatten_init_2():
    flat_model = Flatten(start_dim=2, end_dim=4)
    assert_shapes(
        flat_model,
        logical_ref={
            "output": ["u1", "u2", "u3", "(V1, ...)"],
            "input": ["u1", "u2", "u4", "u5", "u6", "(V1, ...)"],
            "start_dim": None,
            "end_dim": None,
        },
    )


def test_flatten_init_3():
    flat_model = Flatten(start_dim=2, end_dim=TBD)
    assert_shapes(
        flat_model,
        logical_ref={
            "output": ["u1", "u2", "u3", "(V1, ...)"],
            "input": ["u1", "u2", "u4", "(V2, ...)"],
            "start_dim": None,
            "end_dim": None,
        },
    )


def test_flatten_init_4():
    flat_model = Flatten()
    assert_shapes(
        flat_model,
        logical_ref={
            "output": ["u1"],
            "input": ["u2", "(V1, ...)"],
            "start_dim": None,
            "end_dim": None,
        },
    )


def test_flatten_init_5():
    flat_model = Flatten(start_dim=-4, end_dim=-2)
    assert_shapes(
        flat_model,
        logical_ref={
            "output": ["(V1, ...)", "u1", "u2"],
            "input": ["(V1, ...)", "u3", "u4", "u5", "u2"],
            "start_dim": None,
            "end_dim": None,
        },
    )


def test_flatten_init_6():
    flat_model = Flatten(start_dim=-4, end_dim=TBD)
    assert_shapes(
        flat_model,
        logical_ref={
            "output": ["u5", "(V1, ...)"],
            "input": ["(V2, ...)", "u1", "u2", "u3", "u4"],
            "start_dim": None,
            "end_dim": None,
        },
    )


def test_concat_init_1():
    flat_model = Concat(n=2)
    assert_shapes(
        flat_model,
        logical_ref={
            "output": ["u1", "(V1, ...)"],
            "input1": ["u2", "(V1, ...)"],
            "input2": ["u3", "(V1, ...)"],
            "axis": None,
        },
    )


def test_concat_init_2():
    flat_model = Concat(n=2, axis=3)
    assert_shapes(
        flat_model,
        logical_ref={
            "output": ["u1", "u2", "u3", "u4", "(V1, ...)"],
            "input1": ["u1", "u2", "u3", "u5", "(V1, ...)"],
            "input2": ["u1", "u2", "u3", "u6", "(V1, ...)"],
            "axis": None,
        },
    )


def test_concat_init_3():
    flat_model = Concat(n=6, axis=3)
    assert_shapes(
        flat_model,
        logical_ref={
            "output": ["u1", "u2", "u3", "u4", "(V1, ...)"],
            "input1": ["u1", "u2", "u3", "u5", "(V1, ...)"],
            "input2": ["u1", "u2", "u3", "u6", "(V1, ...)"],
            "input3": ["u1", "u2", "u3", "u7", "(V1, ...)"],
            "input4": ["u1", "u2", "u3", "u8", "(V1, ...)"],
            "input5": ["u1", "u2", "u3", "u9", "(V1, ...)"],
            "input6": ["u1", "u2", "u3", "u10", "(V1, ...)"],
            "axis": None,
        },
    )


def test_concat_init_4():
    flat_model = Concat(n=4, axis=-2)
    assert_shapes(
        flat_model,
        logical_ref={
            "output": ["(V1, ...)", "u1", "u2"],
            "input1": ["(V1, ...)", "u3", "u2"],
            "input2": ["(V1, ...)", "u4", "u2"],
            "input3": ["(V1, ...)", "u5", "u2"],
            "input4": ["(V1, ...)", "u6", "u2"],
            "axis": None,
        },
    )


def test_concat_init_5():
    flat_model = Concat(n=4, axis=None)
    assert_shapes(
        flat_model,
        logical_ref={
            "output": ["u1"],
            "input1": ["(V1, ...)"],
            "input2": ["(V2, ...)"],
            "input3": ["(V3, ...)"],
            "input4": ["(V4, ...)"],
            "axis": None,
        },
    )


def test_swapaxes_init_1():
    swap_axes_model = SwapAxes(axis1=3, axis2=1)

    logical_ref = {
        "output": ["u1", "u2", "u3", "u4", "(V1, ...)"],
        "input": ["u1", "u4", "u3", "u2", "(V1, ...)"],
        "axis1": None,
        "axis2": None,
    }
    assert_shapes(swap_axes_model, logical_ref)


def test_swapaxes_init_2():
    swap_axes_model = SwapAxes(axis1=TBD, axis2=1)

    logical_ref = {
        "output": ["(V2, ...)"],
        "input": ["u1", "u2", "(V1, ...)"],
        "axis1": None,
        "axis2": None,
    }
    assert_shapes(swap_axes_model, logical_ref)


def test_swapaxes_init_3():
    swap_axes_model = SwapAxes(axis1=TBD, axis2=-3)

    logical_ref = {
        "output": ["(V2, ...)"],
        "input": ["(V1, ...)", "u3", "u2", "u1"],
        "axis1": None,
        "axis2": None,
    }
    assert_shapes(swap_axes_model, logical_ref)


def test_swapaxes_init_4():
    swap_axes_model = SwapAxes(axis1=TBD, axis2=0)

    logical_ref = {
        "output": ["(V2, ...)"],
        "input": ["u1", "(V1, ...)"],
        "axis1": None,
        "axis2": None,
    }
    assert_shapes(swap_axes_model, logical_ref)


def test_variadic_naming_1():
    model = Linear()
    ref_shapes: dict[str, list | None] = {
        "$_Transpose_0_output": ["u1", "u2"],
        "$_MatrixMultiply_1_output": [
            ["(V1, ...)", "u3", "u2"],
            ["u4", "(V2, ...)", "u2"],
        ],
        "weight": ["u2", "u1"],
        "$axes": None,
        "input": [["(V1, ...)", "u3", "u1"], ["u4", "(V2, ...)", "u1"]],
        "bias": ["u2"],
        "output": [["(V1, ...)", "u3", "u2"], ["u4", "(V2, ...)", "u2"]],
    }

    assert_shapes(model, ref_shapes)


# Test models for Variadic naming tests.
class MyVariadic1(PrimitiveModel):
    input: Connection
    output: Connection

    def __init__(self) -> None:
        super().__init__(
            formula_key="buffer",
            input=BaseKey(shape=[("Var1", ...), "a"], type=Tensor),
            output=BaseKey(shape=[("Var1", ...), "a"], type=Tensor),
        )

    def __call__(  # type: ignore[override]
        self, input: ConnectionType = NOT_GIVEN, output: ConnectionType = NOT_GIVEN
    ):
        return ExtendInfo(self, {"input": input, "output": output})


class MyVariadic2(PrimitiveModel):
    input: Connection
    output: Connection

    def __init__(self) -> None:
        super().__init__(
            formula_key="buffer",
            input=BaseKey(shape=[("Var1", ...), "a", "b"], type=Tensor),
            output=BaseKey(shape=[("Var1", ...), "a", "b"], type=Tensor),
        )

    def __call__(  # type: ignore[override]
        self, input: ConnectionType = NOT_GIVEN, output: ConnectionType = NOT_GIVEN
    ):
        return ExtendInfo(self, {"input": input, "output": output})


class MyVariadic3(PrimitiveModel):
    input: Connection
    output: Connection

    def __init__(self) -> None:
        super().__init__(
            formula_key="buffer",
            input=BaseKey(shape=["a", "b", ("Var1", ...)], type=Tensor),
            output=BaseKey(shape=["a", "b", ("Var1", ...)], type=Tensor),
        )

    def __call__(  # type: ignore[override]
        self, input: ConnectionType = NOT_GIVEN, output: ConnectionType = NOT_GIVEN
    ):
        return ExtendInfo(self, {"input": input, "output": output})


class MyVariadic4(PrimitiveModel):
    input: Connection
    output: Connection

    def __init__(self) -> None:
        super().__init__(
            formula_key="buffer",
            input=BaseKey(shape=["a", ("Var1", ...)], type=Tensor),
            output=BaseKey(shape=["a", ("Var1", ...)], type=Tensor),
        )

    def __call__(  # type: ignore[override]
        self, input: ConnectionType = NOT_GIVEN, output: ConnectionType = NOT_GIVEN
    ):
        return ExtendInfo(self, {"input": input, "output": output})


class MyVariadic5(PrimitiveModel):
    input: Connection
    output: Connection

    def __init__(self) -> None:
        super().__init__(
            formula_key="buffer",
            input=BaseKey(shape=[("Var1", ...), "a", "b"], type=Tensor),
            output=BaseKey(shape=[("Var1", ...), "a"], type=Tensor),
        )

    def __call__(  # type: ignore[override]
        self, input: ConnectionType = NOT_GIVEN, output: ConnectionType = NOT_GIVEN
    ):
        return ExtendInfo(self, {"input": input, "output": output})


class MyVariadic6(PrimitiveModel):
    input: Connection
    output: Connection

    def __init__(self) -> None:
        super().__init__(
            formula_key="buffer",
            input=BaseKey(shape=[("Var1", ...), "a"], type=Tensor),
            output=BaseKey(shape=["a", "a"], type=Tensor),
        )

    def __call__(  # type: ignore[override]
        self, input: ConnectionType = NOT_GIVEN, output: ConnectionType = NOT_GIVEN
    ):
        return ExtendInfo(self, {"input": input, "output": output})


class MyVariadic7(PrimitiveModel):
    input: Connection
    output: Connection

    def __init__(self) -> None:
        super().__init__(
            formula_key="buffer",
            input=BaseKey(shape=[("Var1", ...), "u1", "u2"], type=Tensor),
            output=BaseKey(shape=["u3", ("Var2", ...), "u4"], type=Tensor),
        )

    def __call__(  # type: ignore[override]
        self, input: ConnectionType = NOT_GIVEN, output: ConnectionType = NOT_GIVEN
    ):
        return ExtendInfo(self, {"input": input, "output": output})


class MyVariadic8(PrimitiveModel):
    input1: Connection
    input2: Connection
    input3: Connection
    input4: Connection
    input5: Connection
    input6: Connection
    output: Connection

    def __init__(self) -> None:
        super().__init__(
            formula_key="buffer",
            input1=BaseKey(shape=["u1", "u2", "u3", ("Var1", ...)], type=Tensor),
            input2=BaseKey(shape=["u4", "u5", ("Var2", ...), "u6"], type=Tensor),
            input3=BaseKey(shape=["u7", ("Var3", ...), "u8", "u9"], type=Tensor),
            input4=BaseKey(
                shape=[("Var4", ...), "u10", "u11", "u12"],
                type=Tensor,
            ),
            input5=BaseKey(
                shape=[("Var5", ...), "u13", "u14", "u15", "u16"],
                type=Tensor,
            ),
            input6=BaseKey(
                shape=["u17", "u18", ("Var6", ...), "u19", "u20"],
                type=Tensor,
            ),
            output=BaseKey(
                shape=["u13", ("Var1", ...), "u14", "u15", "u16"],
                type=Tensor,
            ),
        )

    def __call__(  # type: ignore[override]
        self,
        input1: ConnectionType = NOT_GIVEN,
        input2: ConnectionType = NOT_GIVEN,
        input3: ConnectionType = NOT_GIVEN,
        input4: ConnectionType = NOT_GIVEN,
        input5: ConnectionType = NOT_GIVEN,
        input6: ConnectionType = NOT_GIVEN,
        output: ConnectionType = NOT_GIVEN,
    ):
        return ExtendInfo(
            self,
            {
                "input1": input1,
                "input2": input2,
                "input3": input3,
                "input4": input4,
                "input5": input5,
                "input6": input6,
                "output": output,
            },
        )


class MyVariadic9(PrimitiveModel):
    input1: Connection
    input2: Connection
    input3: Connection
    output: Connection

    def __init__(self) -> None:
        super().__init__(
            formula_key="buffer",
            input1=BaseKey(shape=["u1", ("Var1", ...)], type=Tensor),
            input2=BaseKey(shape=[("Var2", ...), "u2"], type=Tensor),
            input3=BaseKey(shape=["u3", ("Var3", ...), "u4"], type=Tensor),
            output=BaseKey(shape=["u5", "u5"], type=Tensor),
        )

    def __call__(  # type: ignore[override]
        self,
        input1: ConnectionType = NOT_GIVEN,
        input2: ConnectionType = NOT_GIVEN,
        input3: ConnectionType = NOT_GIVEN,
        output: ConnectionType = NOT_GIVEN,
    ):
        return ExtendInfo(
            self,
            {"input1": input1, "input2": input2, "input3": input3, "output": output},
        )


class MyVariadic10(PrimitiveModel):
    input1: Connection
    input2: Connection
    input3: Connection
    input4: Connection
    input5: Connection
    output: Connection

    def __init__(self) -> None:
        super().__init__(
            formula_key="buffer",
            input1=BaseKey(shape=["u1", "u2", ("Var1", ...)], type=Tensor),
            input2=BaseKey(shape=["u3", ("Var2", ...), "u4"], type=Tensor),
            input3=BaseKey(shape=[("Var3", ...), "u5", "u6"], type=Tensor),
            input4=BaseKey(
                shape=["u7", "u8", ("Var4", ...), "u9", "u10"],
                type=Tensor,
            ),
            input5=BaseKey(
                shape=["u11", ("Var4", ...), "u12", "u13"],
                type=Tensor,
            ),
            output=BaseKey(shape=["u5", "u5"], type=Tensor),
        )

    def __call__(  # type: ignore[override]
        self,
        input1: ConnectionType = NOT_GIVEN,
        input2: ConnectionType = NOT_GIVEN,
        input3: ConnectionType = NOT_GIVEN,
        input4: ConnectionType = NOT_GIVEN,
        input5: ConnectionType = NOT_GIVEN,
        output: ConnectionType = NOT_GIVEN,
    ):
        return ExtendInfo(
            self,
            {
                "input1": input1,
                "input2": input2,
                "input3": input3,
                "input4": input4,
                "input5": input5,
                "output": output,
            },
        )


class MyVariadic11(PrimitiveModel):
    input: Connection
    output: Connection

    def __init__(self) -> None:
        super().__init__(
            formula_key="buffer",
            input=BaseKey(shape=["a", ("Var1", ...)], type=Tensor),
            output=BaseKey(shape=["a", ("Var1", ...), "b"], type=Tensor),
        )

    def __call__(  # type: ignore[override]
        self, input: ConnectionType = NOT_GIVEN, output: ConnectionType = NOT_GIVEN
    ):
        return ExtendInfo(self, {"input": input, "output": output})


class MyVariadic12(PrimitiveModel):
    input: Connection
    output: Connection

    def __init__(self) -> None:
        super().__init__(
            formula_key="buffer",
            input=BaseKey(shape=["a", "b", ("Var1", ...)], type=Tensor),
            output=BaseKey(shape=["a", "b", "c", ("Var1", ...)], type=Tensor),
        )

    def __call__(  # type: ignore[override]
        self, input: ConnectionType = NOT_GIVEN, output: ConnectionType = NOT_GIVEN
    ):
        return ExtendInfo(self, {"input": input, "output": output})


def test_multiple_shape_reprs_1():
    for _ in range(100):
        model = Model()
        m1, m2, m3 = tuple(MyVariadic9() for _ in range(3))
        model |= m1(input1="input1")
        check_single_shape_semantically(
            model.get_shapes(verbose=True)["input1"], ["u2", "(V1, ...)"]
        )

        model += m2(input2="input1")
        check_single_shape_semantically(
            model.get_shapes(verbose=True)["input1"],
            [["u3", "(V1, ...)"], ["(V2, ...)", "u4"]],
        )

        model += m3(input3="input1")
        check_single_shape_semantically(
            model.get_shapes(verbose=True)["input1"], ["u4", "(V1, ...)", "u5"]
        )


def test_multiple_shape_reprs_2():
    model = Model()
    m1, m2, m3, m4 = tuple(MyVariadic10() for _ in range(4))
    model += m1(input1="input1")
    assert model.get_shapes(verbose=True)["input1"] == ["u1", "u2", "(V1, ...)"]
    model += m2(input2="input1")
    input_1_con = model.conns.get_connection("input1")
    assert input_1_con is not None
    assert input_1_con.metadata.shape is not None
    assert get_deterministic_shape(input_1_con.metadata.shape) == [
        ["u1", "u2", "(V1, ...)"],
        ["u1", "(V2, ...)", "u3"],
    ]
    model += m3(input3="input1")

    input_1_con = model.conns.get_connection("input1")
    assert input_1_con is not None
    assert input_1_con.metadata.shape is not None
    assert get_deterministic_shape(input_1_con.metadata.shape) == [
        ["u1", "u2", "(V1, ...)"],
        ["u1", "(V2, ...)", "u3"],
        ["(V3, ...)", "u4", "u3"],
    ]
    model += m4(input4="input1")

    input_1_con = model.conns.get_connection("input1")
    assert input_1_con is not None
    assert input_1_con.metadata.shape is not None
    assert get_deterministic_shape(input_1_con.metadata.shape) == [
        "u1",
        "u2",
        "(V1, ...)",
        "u3",
        "u4",
    ]


def test_multiple_shape_reprs_3():
    for _ in range(100):
        model = Model()
        m1, m2, m3, m4, m5 = tuple(MyVariadic10() for _ in range(5))
        model += m1(input1="input1")
        assert model.get_shapes(verbose=True)["input1"] == ["u1", "u2", "(V1, ...)"]
        model += m2(input2="input1")

        input_1_con = model.conns.get_connection("input1")
        assert input_1_con is not None
        assert input_1_con.metadata.shape is not None
        assert get_deterministic_shape(input_1_con.metadata.shape) == [
            ["u1", "u2", "(V1, ...)"],
            ["u1", "(V2, ...)", "u3"],
        ]
        model += m3(input3="input1")

        input_1_con = model.conns.get_connection("input1")
        assert input_1_con is not None
        assert input_1_con.metadata.shape is not None
        assert get_deterministic_shape(input_1_con.metadata.shape) == [
            ["u1", "u2", "(V1, ...)"],
            ["u1", "(V2, ...)", "u3"],
            ["(V3, ...)", "u4", "u3"],
        ]
        model += m4(input5="input1")

        input_1_con = model.conns.get_connection("input1")
        assert input_1_con is not None
        assert input_1_con.metadata.shape is not None
        assert get_deterministic_shape(input_1_con.metadata.shape) == [
            ["u1", "u2", "(V1, ...)", "u3"],
            ["u1", "(V2, ...)", "u4", "u3"],
        ]
        model += m5(input4="input1")

        input_1_con = model.conns.get_connection("input1")
        assert input_1_con is not None
        assert input_1_con.metadata.shape is not None
        assert get_deterministic_shape(input_1_con.metadata.shape) == [
            "u1",
            "u2",
            "(V1, ...)",
            "u3",
            "u4",
        ]
        model.set_shapes(
            input1=["u1", "u2", "u3", "u4", ("Var1", ...), "u5", "u6", "u7", "u8"]
        )
        input_1_con = model.conns.get_connection("input1")
        assert input_1_con is not None
        assert input_1_con.metadata.shape is not None
        assert get_deterministic_shape(input_1_con.metadata.shape) == [
            "u1",
            "u2",
            "u3",
            "u4",
            "(V1, ...)",
            "u5",
            "u6",
            "u7",
            "u8",
        ]
        model.set_shapes(input1=[1, 2, 3, 4, 5, 6, 7, 8])
        assert model.get_shapes(verbose=True)["input1"] == [1, 2, 3, 4, 5, 6, 7, 8]


def test_multiple_shape_reprs_4():
    model = Model()
    t_1 = Model2()
    t_2 = Model2()
    t_3 = Model2()
    model += t_1(input="input", output=IOKey(name="output"))
    model += t_2
    model += t_3
    model.set_shapes(output=[3, "a"])
    ref_shapes: dict[str, list] = {
        "input": ["u1", 3],
        "output": [3, "u1"],
        "$_Model2_1_output": ["u1", 3],
        "$_Model2_2_output": [3, "u1"],
    }
    assert_shapes(model, ref_shapes)


def test_total_repr_count():
    model = Model()
    var2 = MyVariadic4()
    shapes: dict[str, list] = {"input": [1, ("Var", ...)]}
    var2.set_shapes(**shapes)
    model |= (var1 := MyVariadic1())(output=IOKey(name="output"))
    model |= var2(input=var1.output)

    edge = var2.input.metadata

    assert edge.is_tensor
    assert edge.shape is not None
    assert len(edge.shape.reprs) == 2


def test_total_repr_count_linear_1():
    model = Linear()
    edge = model.input.metadata
    assert edge.is_tensor
    assert edge.shape is not None
    shp_repr = next(iter(edge.shape.reprs))

    assert shp_repr.root is not None
    assert len(shp_repr.root.reprs) == 2
    assert len(edge.shape.reprs) == 2


def test_variadic_naming_2():
    for _ in range(100):
        model = Model()
        model |= MyVariadic1()(input="input1")
        model |= (var2 := MyVariadic2())(input="input2")
        model |= MyVariadic1()(input=var2.output)
        model |= MyVariadic3()(input=var2.output)
        model |= MyVariadic4()(input=var2.output)
        model |= MyVariadic1()(input="input3")
        shape_1: dict[str, list] = {
            "input1": [("Var1", ...), "a"],
            "input3": [("Var1", ...), "b"],
        }
        shape_2: dict[str, list] = {
            "input1": ["a", ("Var1", ...)],
            "input2": ["a", ("Var1", ...)],
        }
        shape_3: dict[str, list] = {"input3": ["b", ("Var2", ...)]}
        model.set_shapes(**shape_1)
        model.set_shapes(**shape_2)
        model.set_shapes(**shape_3)

        ref_shapes: dict[str, list] = {
            "$_MyVariadic1_0_output": [
                ["u1", "u2", "(V1, ...)"],
                ["u1", "(V2, ...)", "u3"],
                ["(V3, ...)", "u4", "u3"],
            ],
            "$_MyVariadic2_1_output": [
                ["u1", "u2", "(V1, ...)"],
                ["u1", "(V2, ...)", "u3"],
                ["(V3, ...)", "u4", "u3"],
            ],
            "$_MyVariadic1_2_output": [
                ["u1", "u2", "(V1, ...)"],
                ["u1", "(V2, ...)", "u3"],
                ["(V3, ...)", "u4", "u3"],
            ],
            "$_MyVariadic3_3_output": [
                ["u1", "u2", "(V1, ...)"],
                ["u1", "(V2, ...)", "u3"],
                ["(V3, ...)", "u4", "u3"],
            ],
            "$_MyVariadic4_4_output": [
                ["u1", "u2", "(V1, ...)"],
                ["u1", "(V2, ...)", "u3"],
                ["(V3, ...)", "u4", "u3"],
            ],
            "$_MyVariadic1_5_output": ["u1", "(V2, ...)", "u5"],
            "input1": [
                ["u1", "u2", "(V1, ...)"],
                ["u1", "(V2, ...)", "u3"],
                ["(V3, ...)", "u4", "u3"],
            ],
            "input2": [
                ["u1", "u2", "(V1, ...)"],
                ["u1", "(V2, ...)", "u3"],
                ["(V3, ...)", "u4", "u3"],
            ],
            "input3": ["u1", "(V2, ...)", "u5"],
        }
        assert_shapes(model, ref_shapes)


def test_variadic_naming_3():
    model = Model()
    model |= (var1 := MyVariadic1())(input="input")
    model |= MyVariadic4()(input=var1.output, output=IOKey(name="output"))
    ref_shapes = {
        "$_MyVariadic1_0_output": [["u1", "(V1, ...)"], ["(V2, ...)", "u2"]],
        "input": [["u1", "(V1, ...)"], ["(V2, ...)", "u2"]],
        "output": [["u1", "(V1, ...)"], ["(V2, ...)", "u2"]],
    }
    assert_shapes(model, ref_shapes)


def test_variadic_naming_4():
    model = Model()
    model |= (var2 := MyVariadic4())(input="a", output=IOKey(name="output"))
    model |= MyVariadic1()(input="input", output=var2.input)
    ref_shapes = {
        "a": [["u1", "(V1, ...)"], ["(V2, ...)", "u2"]],
        "input": [["u1", "(V1, ...)"], ["(V2, ...)", "u2"]],
        "output": [["u1", "(V1, ...)"], ["(V2, ...)", "u2"]],
    }
    assert_shapes(model, ref_shapes)


def test_variadic_naming_5():
    model = Model()
    model |= (var1 := MyVariadic5())(input="input")
    model |= MyVariadic4()(input=var1.output, output=IOKey(name="output"))

    ref_shapes = {
        "$_MyVariadic5_0_output": [["(V1, ...)", "a"], ["c", "(V2, ...)"]],
        "input": [["(V1, ...)", "a", "b"], ["c", "(V2, ...)", "b"]],
        "output": [["(V1, ...)", "a"], ["c", "(V2, ...)"]],
    }
    assert_shapes(model, ref_shapes)


def test_variadic_naming_6():
    model = Model()
    model |= (var2 := MyVariadic4())(input="a", output=IOKey(name="output"))
    model |= MyVariadic5()(input="input", output=var2.input)

    ref_shapes = {
        "a": [["(V1, ...)", "a"], ["c", "(V2, ...)"]],
        "input": [["(V1, ...)", "a", "b"], ["c", "(V2, ...)", "b"]],
        "output": [["(V1, ...)", "a"], ["c", "(V2, ...)"]],
    }
    assert_shapes(model, ref_shapes)


def test_variadic_naming_7():
    model = Model()
    model |= MyVariadic1()(
        input="input",
    )
    model += MyVariadic4()
    model += MyVariadic6()
    model.set_shapes(input=[("Var", ...), 1])
    ref_shapes: dict[str, list] = {
        "$_MyVariadic1_0_output": [["(V1, ...)", 1], ["u2", "(V2, ...)"]],
        "$_MyVariadic4_1_output": [["(V1, ...)", 1], ["u2", "(V2, ...)"]],
        "$_MyVariadic6_2_output": [1, 1],
        "input": [["u2", "(V2, ...)"], ["(V1, ...)", 1]],
    }
    assert_shapes(model, ref_shapes)


def test_unresolved_merge_1():
    # [V1, a] - [V1, a]
    #           [b, V2] - [b, V2]
    #                     [V3, c] - [c, c]
    model = Model()
    model += MyVariadic1()(
        input="input",
    )
    model += MyVariadic4()
    model += MyVariadic6()
    model.set_shapes(input=[("Var", ...), 1])

    ref_shapes: dict[str, list] = {
        "$_MyVariadic1_0_output": [["u1", "(V2, ...)"], ["(V1, ...)", 1]],
        "$_MyVariadic4_1_output": [["u1", "(V2, ...)"], ["(V1, ...)", 1]],
        "$_MyVariadic6_2_output": [1, 1],
        "input": [["u1", "(V2, ...)"], ["(V1, ...)", 1]],
    }
    assert_shapes(model, ref_shapes)


def test_unresolved_merge_2():
    model = Model()
    model += MyVariadic5()
    model += MyVariadic11()
    ref_shapes = {
        "$_MyVariadic5_0_output": [["(V1, ...)", "u1"], ["u2", "(V2, ...)"]],
        "$_MyVariadic11_1_output": [
            ["u2", "(V2, ...)", "u3"],
            ["(V1, ...)", "u1", "u3"],
        ],
        "$input": [["(V1, ...)", "u1", "u4"], ["u2", "(V2, ...)", "u4"]],
    }
    assert_shapes(model, ref_shapes)


def test_unresolved_merge_3():
    model = Model()
    sig_1 = Sigmoid()
    sig_2 = Sigmoid()
    sig_1.set_shapes(input=["a", ("V1", ...)])
    sig_1.set_shapes(input=[("V2", ...), "b"])
    model += sig_1
    model += sig_2
    ref_shapes = {
        "$_Sigmoid_0_output": [["(V1, ...)", "u1"], ["u2", "(V2, ...)"]],
        "$_Sigmoid_1_output": [["(V1, ...)", "u1"], ["u2", "(V2, ...)"]],
        "$input": [["(V1, ...)", "u1"], ["u2", "(V2, ...)"]],
    }
    assert_shapes(model, ref_shapes)


def test_unresolved_merge_4():
    model = Model()
    sig_1 = Sigmoid()
    sig_2 = Sigmoid()
    sig_1.set_shapes(input=["a", ("V1", ...), "b"])
    sig_1.set_shapes(input=["c", "d", ("V3", ...)])
    sig_2.set_shapes(input=["e", "f", ("V4", ...)])
    model += sig_1
    model += sig_2
    ref_shapes = {
        "$_Sigmoid_0_output": [["u1", "u2", "(V1, ...)"], ["u1", "(V2, ...)", "u3"]],
        "$_Sigmoid_1_output": [["u1", "u2", "(V1, ...)"], ["u1", "(V2, ...)", "u3"]],
        "$input": [["u1", "(V2, ...)", "u3"], ["u1", "u2", "(V1, ...)"]],
    }
    assert_shapes(model, ref_shapes)


def test_unresolved_merge_5():
    model = Model()
    sig_1 = Sigmoid()
    sig_2 = Sigmoid()
    shape_1: dict[str, list] = {"input": ["a", ("V1", ...)]}
    shape_2: dict[str, list] = {"input": [("V2", ...), "e"]}
    shape_3: dict[str, list] = {"input": [("V3", ...), "b"]}
    sig_1.set_shapes(**shape_1)
    sig_1.set_shapes(**shape_2)
    sig_2.set_shapes(**shape_3)
    model |= sig_1
    model |= sig_2(input=sig_1.output, output=IOKey(name="output"))
    ref_shapes = {
        "$_Sigmoid_0_output": [["a", "(V1, ...)"], ["(V2, ...)", "b"]],
        "$input": [["a", "(V1, ...)"], ["(V2, ...)", "b"]],
        "output": [["a", "(V1, ...)"], ["(V2, ...)", "b"]],
    }
    assert_shapes(model, ref_shapes)


def test_unresolved_merge_6():
    model = Model()
    sig_1 = Sigmoid()
    sig_2 = Sigmoid()
    sig_1.set_shapes(output=[1, ("V1", ...)])
    sig_1.set_shapes(output=[("V1", ...), "u1"])
    sig_2.set_shapes(input=["u1", "u2", ("V1", ...)])
    sig_2.set_shapes(input=["u1", ("V1", ...), "u2"])
    sig_2.set_shapes(input=[("V1", ...), "u1", "u2"])
    model += sig_1
    model += sig_2
    ref_shapes: dict[str, list] = {
        "$_Sigmoid_0_output": [
            [1, "u1", "(V1, ...)"],
            [1, "(V2, ...)", "u2"],
            ["(V3, ...)", "u3", "u2"],
        ],
        "$_Sigmoid_1_output": [
            [1, "u1", "(V1, ...)"],
            [1, "(V2, ...)", "u2"],
            ["(V3, ...)", "u3", "u2"],
        ],
        "$input": [
            [1, "u1", "(V1, ...)"],
            [1, "(V2, ...)", "u2"],
            ["(V3, ...)", "u3", "u2"],
        ],
    }
    assert_shapes(model, ref_shapes)


def test_unresolved_merge_7():
    model = Model()
    sig_1 = Sigmoid()
    sig_2 = Sigmoid()

    sig_1.set_shapes(output=[1, ("V1", ...)])
    sig_1.set_shapes(output=[("V1", ...), 1])
    sig_2.set_shapes(input=["u1", "u2", ("V1", ...)])
    sig_2.set_shapes(input=["u1", ("V1", ...), "u2"])
    sig_2.set_shapes(input=[("V1", ...), "u1", "u2"])

    model += sig_1
    model += sig_2
    ref_shapes: dict[str, list] = {
        "$_Sigmoid_0_output": [
            [1, "u1", "(V1, ...)"],
            [1, "(V2, ...)", 1],
            ["(V3, ...)", "u3", 1],
        ],
        "$_Sigmoid_1_output": [
            [1, "u1", "(V1, ...)"],
            [1, "(V2, ...)", 1],
            ["(V3, ...)", "u3", 1],
        ],
        "$input": [[1, "u1", "(V1, ...)"], [1, "(V2, ...)", 1], ["(V3, ...)", "u3", 1]],
    }
    assert_shapes(model, ref_shapes)


def test_unresolved_merge_8():
    model = Model()
    sig_1 = Sigmoid()
    sig_2 = Sigmoid()
    sig_3 = Sigmoid()
    sig_3.set_shapes(input=["u1", "u2", ("V1", ...), "u2", "u1"])
    sig_1.set_shapes(output=[1, ("V1", ...)])
    sig_1.set_shapes(output=[("V1", ...), 1])

    sig_2.set_shapes(input=["u1", "u2", ("V1", ...)])
    sig_2.set_shapes(input=["u1", ("V1", ...), "u2"])
    sig_2.set_shapes(input=[("V1", ...), "u1", "u2"])

    model |= sig_1(input="input")
    model |= sig_2(input="input")
    model |= sig_3(input="input")
    ref_shapes: dict[str, list] = {
        "$_Sigmoid_0_output": [1, "u1", "(V1, ...)", "u1", 1],
        "$_Sigmoid_1_output": [1, "u1", "(V1, ...)", "u1", 1],
        "$_Sigmoid_2_output": [1, "u1", "(V1, ...)", "u1", 1],
        "input": [1, "u1", "(V1, ...)", "u1", 1],
    }
    assert_shapes(model, ref_shapes)


def test_unresolved_merge_9():
    model = Model()
    sig_1 = Sigmoid()
    sig_2 = Sigmoid()
    sig_3 = Sigmoid()

    sig_3.set_shapes(input=["u1", "u2", ("V1", ...), "u3", "u4"])
    sig_1.set_shapes(input=[1, ("V1", ...)])
    sig_1.set_shapes(input=[("V1", ...), 4])

    sig_2.set_shapes(input=["u1", 2, ("V1", ...)])
    sig_2.set_shapes(input=[("V1", ...), 3, "u2"])

    model |= sig_1(input="input")
    model |= sig_2(input="input")
    model |= sig_3(input="input")
    ref_shapes: dict[str, list] = {
        "$_Sigmoid_0_output": [1, 2, "(V1, ...)", 3, 4],
        "$_Sigmoid_1_output": [1, 2, "(V1, ...)", 3, 4],
        "$_Sigmoid_2_output": [1, 2, "(V1, ...)", 3, 4],
        "input": [1, 2, "(V1, ...)", 3, 4],
    }
    assert_shapes(model, ref_shapes)


def test_unresolved_merge_10():
    model = Model()
    m1 = MyVariadic11()
    m2 = Sigmoid()
    m2.set_shapes(input=[("V1", ...), "u1", "u2"])
    m2.set_shapes(input=["u1", ("V1", ...), "u2"])
    m2.set_shapes(input=["u1", "u2", ("V1", ...)])
    model += m2
    model += m1
    ref_shapes = {
        "$_Sigmoid_0_output": [
            ["u1", "u2", "(V1, ...)"],
            ["(V2, ...)", "u3", "u4"],
            ["u1", "(V3, ...)", "u4"],
        ],
        "$_MyVariadic11_1_output": [
            ["u1", "u2", "(V1, ...)", "u5"],
            ["(V2, ...)", "u3", "u4", "u5"],
            ["u1", "(V3, ...)", "u4", "u5"],
        ],
        "$input": [
            ["u1", "u2", "(V1, ...)"],
            ["(V2, ...)", "u3", "u4"],
            ["u1", "(V3, ...)", "u4"],
        ],
    }
    assert_shapes(model, ref_shapes)


def test_unresolved_merge_11():
    model = Model()
    m1 = MyVariadic11()
    m2 = Sigmoid()

    m2.set_shapes(input=[("V1", ...), "u1", "u2"])
    m2.set_shapes(input=["u1", ("V1", ...), "u2"])
    m2.set_shapes(input=["u1", "u2", ("V1", ...)])

    model += m2
    model += m1
    ref_shapes = {
        "$_Sigmoid_0_output": [
            ["u1", "u2", "(V1, ...)"],
            ["(V2, ...)", "u3", "u4"],
            ["u1", "(V3, ...)", "u4"],
        ],
        "$_MyVariadic11_1_output": [
            ["u1", "u2", "(V1, ...)", "u5"],
            ["(V2, ...)", "u3", "u4", "u5"],
            ["u1", "(V3, ...)", "u4", "u5"],
        ],
        "$input": [
            ["u1", "u2", "(V1, ...)"],
            ["(V2, ...)", "u3", "u4"],
            ["u1", "(V3, ...)", "u4"],
        ],
    }
    assert_shapes(model, ref_shapes)


def test_unresolved_merge_12():
    model = Model()
    m1 = Model2()
    model += deepcopy(m1)
    model += deepcopy(m1)
    model += deepcopy(m1)
    model += deepcopy(m1)
    model += deepcopy(m1)
    ref_shapes: dict[str, list] = {
        "$_Model2_0_output": [["u1", "(V1, ...)"], ["(V2, ...)", "u2"]],
        "$_Model2_1_output": [["u2", "(V2, ...)"], ["(V3, ...)", "u3"]],
        "$_Model2_2_output": [["u3", "(V3, ...)"], ["(V4, ...)", "u4"]],
        "$_Model2_3_output": [["u4", "(V4, ...)"], ["(V5, ...)", "u5"]],
        "$_Model2_4_output": ["u5", "(V5, ...)"],
        "$input": ["(V1, ...)", "u1"],
    }
    assert_shapes(model, ref_shapes)


def test_variadic_naming_8():
    model = Model()
    t_1 = Model2()
    t_2 = Model2()
    t_3 = Model2()
    model += t_1
    model += t_2
    model += t_3

    ref_shapes: dict[str, list] = {
        "$input": ["(V1, ...)", "u1"],
        "$_Model2_0_output": [["u1", "(V1, ...)"], ["(V2, ...)", "u2"]],
        "$_Model2_1_output": [["u2", "(V2, ...)"], ["(V3, ...)", "u3"]],
        "$_Model2_2_output": ["u3", "(V3, ...)"],
    }
    assert_shapes(model, ref_shapes)


def test_variadic_naming_9():
    model = Model()
    t_1 = Model2()
    t_2 = Model2()
    t_3 = Model2()
    model += t_1
    model += t_2
    model += t_3

    ref_shapes: dict[str, list] = {
        "$input": ["(V1, ...)", "u1"],
        "$_Model2_0_output": [["u1", "(V1, ...)"], ["(V2, ...)", "u2"]],
        "$_Model2_1_output": [["u2", "(V2, ...)"], ["(V3, ...)", "u3"]],
        "$_Model2_2_output": ["u3", "(V3, ...)"],
    }
    assert_shapes(model, ref_shapes)


def test_variadic_naming_10():
    model = Model()
    t_1 = Model2()
    t_2 = Model2()
    t_3 = Model2()
    model += t_1(input="input", output=IOKey(name="output"))
    model += t_2
    model += t_3
    model.set_shapes(output=[3, 4])
    ref_shapes = {
        "input": [4, 3],
        "output": [3, 4],
        "$_Model2_1_output": [4, 3],
        "$_Model2_2_output": [3, 4],
    }
    assert_shapes(model, ref_shapes)


def test_variadic_naming_11():
    model = Model()
    t_1 = Model2()
    t_2 = Model2()
    t_3 = Model2()
    model += t_1(input="input", output=IOKey(name="output"))
    model += t_2
    model += t_3
    model.set_shapes(output=[3, "a"])
    ref_shapes: dict[str, list] = {
        "input": ["u1", 3],
        "output": [3, "u1"],
        "$_Model2_1_output": ["u1", 3],
        "$_Model2_2_output": [3, "u1"],
    }
    assert_shapes(model, ref_shapes)


def test_variadic_naming_11_1():
    model = Model()
    t_1 = Model2()
    t_2 = Model6()
    model += t_1(input="input", output=IOKey(name="output"))
    model += t_2
    ref_shapes = {
        "$_Model6_1_output": ["(V1, ...)", "u1"],
        "input": ["(V1, ...)", "u1"],
        "output": ["u1", "(V1, ...)"],
    }
    assert_shapes(model, ref_shapes)


def test_most_informative_repr_1():
    repr1 = ShapeRepr([Uniadic(), Uniadic()], Variadic(), [Uniadic()])
    repr2 = ShapeRepr(None, Variadic(), [Uniadic(), Uniadic()])

    repr2.node.merge(repr1.node)
    assert repr1.node.get_shapes() == ["u1", "u2", "(V1, ...)", "u3"]
    ref_shape = {
        "my_input": [["u3", "(V1, ...)", "u1", "u2"], ["u3", "u4", "(V2, ...)", "u2"]]
    }
    check_shapes_semantically(
        {"my_input": repr1.node.get_shapes(verbose=True)}, ref_shape
    )


def test_most_informative_repr_2():
    repr1 = ShapeRepr([Uniadic(), Uniadic()], Variadic(), [Uniadic()])
    repr2 = ShapeRepr(None, Variadic(), [Uniadic(), Uniadic(), Uniadic()])

    repr2.node.merge(repr1.node)
    assert repr1.node.get_shapes() == ["u1", "u2", "(V1, ...)", "u3"]
    ref_shape = {
        "my_input": [["(V1, ...)", "u1", "u2", "u3"], ["u4", "u5", "(V2, ...)", "u3"]]
    }
    check_shapes_semantically(
        {"my_input": repr1.node.get_shapes(verbose=True)}, ref_shape
    )


def test_most_informative_repr_3():
    repr1 = ShapeRepr([Uniadic(1), Uniadic()], Variadic(), [Uniadic()])
    repr2 = ShapeRepr(None, Variadic(), [Uniadic(), Uniadic(), Uniadic()])

    repr2.node.merge(repr1.node)
    assert repr1.node.get_shapes() == [1, "u1", "(V1, ...)", "u2"]
    ref_shape: dict[str, list] = {
        "my_input": [["(V1, ...)", "u1", "u2", "u3"], [1, "u4", "(V2, ...)", "u3"]]
    }
    check_shapes_semantically(
        {"my_input": repr1.node.get_shapes(verbose=True)}, ref_shape
    )


def test_most_informative_repr_4():
    repr1 = ShapeRepr([Uniadic(1), Uniadic()], Variadic(), [Uniadic()])
    repr2 = ShapeRepr(None, Variadic(), [Uniadic(2), Uniadic(), Uniadic(3)])

    repr2.node.merge(repr1.node)
    assert repr1.node.get_shapes() == [1, "(V1, ...)", 2, "u1", 3]
    ref_shape: dict[str, list] = {
        "my_input": [[1, "(V1, ...)", 2, "u1", 3], [1, "u2", "(V2, ...)", "u1", 3]]
    }
    check_shapes_semantically(
        {"my_input": repr1.node.get_shapes(verbose=True)}, ref_shape
    )


def test_most_informative_repr_5():
    repr1 = ShapeRepr([Uniadic(1), Uniadic(), Uniadic()], Variadic(), [Uniadic()])
    repr2 = ShapeRepr(None, Variadic(), [Uniadic(2), Uniadic(), Uniadic(3)])

    repr2.node.merge(repr1.node)
    assert repr1.node.get_shapes() == [1, "(V1, ...)", 2, "u1", 3]
    ref_shape: dict[str, list] = {
        "my_input": [[1, "(V1, ...)", 2, "u1", 3], [1, "u2", "u3", "(V2, ...)", 3]]
    }
    check_shapes_semantically(
        {"my_input": repr1.node.get_shapes(verbose=True)}, ref_shape
    )


def test_most_informative_repr_6():
    repr1 = ShapeRepr([Uniadic(1), Uniadic(2), Uniadic()], Variadic(), [Uniadic()])
    repr2 = ShapeRepr(None, Variadic(), [Uniadic(2), Uniadic(), Uniadic(3), Uniadic()])

    repr2.node.merge(repr1.node)
    assert repr1.node.get_shapes() == [1, 2, "u1", "(V1, ...)", 3, "u2"]
    ref_shapes: dict[str, list] = {
        "my_input": [
            [1, "(V1, ...)", 2, "u1", 3, "u2"],
            [1, 2, "u3", "(V2, ...)", 3, "u2"],
        ]
    }
    check_shapes_semantically(
        {"my_input": repr1.node.get_shapes(verbose=True)}, ref_shapes
    )


def test_most_informative_repr_7():
    u1 = Uniadic(2)
    ShapeRepr([u1])  # DO NOT DELETE!, it increases repr count of the symbol u1
    repr1 = ShapeRepr([Uniadic(1), Uniadic(2), Uniadic()], Variadic(), [Uniadic()])
    repr2 = ShapeRepr(None, Variadic(), [u1, Uniadic(), Uniadic(3), Uniadic()])
    # [1, 2, a, V1, b]
    # [V2, 2, c, 3, d]
    # [V2, 2, c, 3, d] - Expected because repr count of repr2's symbols' reprs are
    # more since we added u1 into another repr (i.e. repr3)

    repr2.node.merge(repr1.node)
    assert repr1.node.get_shapes() == [1, "(V1, ...)", 2, "u1", 3, "u2"]
    ref_shapes: dict[str, list] = {
        "my_input": [
            [1, "(V1, ...)", 2, "u1", 3, "u2"],
            [1, 2, "u3", "(V2, ...)", 3, "u2"],
        ]
    }
    check_shapes_semantically(
        {"my_input": repr1.node.get_shapes(verbose=True)}, ref_shapes
    )


def test_variadic_naming_11_2():
    model = Model()
    t_1 = Model2()
    t_2 = Model7()
    model += t_1(input="input", output=IOKey(name="output"))
    model += t_2
    ref_shapes: dict[str, list] = {
        "$_Model7_1_output": ["u1", "(V1, ...)"],
        "input": ["(V1, ...)", "u1"],
        "output": ["u1", "(V1, ...)"],
    }
    assert_shapes(model, ref_shapes)


def test_variadic_naming_11_3():
    model = Model()
    t_1 = Model7()
    t_2 = Model8()
    model += t_1(input="input", output=IOKey(name="output"))
    model += t_2
    ref_shapes = {
        "$_Model8_1_output": [["(V1, ...)", "u1"], ["u2", "(V2, ...)"]],
        "input": [["(V1, ...)", "u1"], ["u2", "(V2, ...)"]],
        "output": [["u2", "(V2, ...)"], ["(V1, ...)", "u1"]],
    }
    assert_shapes(model, ref_shapes)


def test_variadic_naming_12():
    # TODO: What is purpose of this test?
    model = Model()
    buff_1 = Buffer()
    buff_2 = Buffer()
    buff_3 = Buffer()
    model |= buff_1(input="input", output=IOKey(name="output1"))
    model |= buff_2(input="output1", output=IOKey(name="output2"))
    model |= buff_3(input="output2", output=IOKey(name="output3"))


def test_variadic_naming_13():
    model = Model()
    model |= (mult := MatrixMultiply())(
        left=IOKey("input", type=Tensor),
        right=IOKey("w", type=Tensor),
    )
    model |= Add()(
        left=mult.output,
        right=IOKey("b", type=Tensor),
        output=IOKey(name="output"),
    )

    model.set_shapes(
        input=["N", ("Var_inter", ...), "d_in"],
        w=["d_in", "d_out"],
        output=["N", ("Var_inter", ...), "d_out"],
        b=["d_out"],
    )
    ref_shapes: dict[str, list] = {
        "$_MatrixMultiply_0_output": [
            ["u1", "(V1, ...)", "u2"],
            ["(V2, ...)", "u3", "u2"],
        ],
        "input": [["(V2, ...)", "u3", "u4"], ["u1", "(V1, ...)", "u4"]],
        "w": ["u4", "u2"],
        "b": ["u2"],
        "output": [["u1", "(V1, ...)", "u2"], ["(V2, ...)", "u3", "u2"]],
    }
    assert_shapes(model, ref_shapes)


def test_variadic_naming_14() -> None:
    class MyModel(PrimitiveModel):
        input1: Connection
        input2: Connection
        output: Connection

        def __init__(self) -> None:
            super().__init__(
                formula_key="buffer",
                input1=BaseKey(shape=["a", ("Var1", ...), "b"], type=Tensor),
                input2=BaseKey(shape=[("Var1", ...)], type=Tensor),
                output=BaseKey(shape=["a", ("Var1", ...), "c"], type=Tensor),
            )

    model = MyModel()
    model.set_shapes(output=["a", "d", ("Var2", ...)])
    model.set_shapes(
        input1=[("V", ...), "e"],
        output=[("V1", ...), "e"],
    )
    ref_shapes: Mapping[str, Sequence[Sequence[str] | str]] = {
        "input1": [["u1", "(V1, ...)", "u2"], ["u1", "u3", "(V2, ...)"]],
        "input2": ["(V1, ...)"],
        "output": [["u1", "(V1, ...)", "u2"], ["u1", "u3", "(V2, ...)"]],
    }
    assert_shapes(model, ref_shapes)


def test_variadic_naming_15() -> None:
    class MyModel(PrimitiveModel):
        input1: Connection
        input2: Connection
        output: Connection

        def __init__(self) -> None:
            super().__init__(
                formula_key="buffer",
                input1=BaseKey(shape=["a", ("Var1", ...), "b"], type=Tensor),
                input2=BaseKey(shape=["b", "c"], type=Tensor),
                output=BaseKey(shape=["a", ("Var1", ...), "c"], type=Tensor),
            )

    model = MyModel()
    model.set_shapes(output=["a", "d", ("Var2", ...)])
    model.set_shapes(input2=["e", "e"])
    ref_shapes: Mapping[str, Sequence[Sequence[str] | str]] = {
        "input1": [["u1", "(V1, ...)", "u2"], ["u1", "u3", "(V2, ...)"]],
        "input2": ["u2", "u2"],
        "output": [["u1", "(V1, ...)", "u2"], ["u1", "u3", "(V2, ...)"]],
    }
    assert_shapes(model, ref_shapes)


def test_variadic_naming_16() -> None:
    class MyModel(PrimitiveModel):
        input: Connection
        output: Connection

        def __init__(self) -> None:
            super().__init__(
                formula_key="buffer",
                input=BaseKey(shape=["a", ("Var1", ...), "b"], type=Tensor),
                output=BaseKey(shape=["b", ("Var1", ...), "a"], type=Tensor),
            )

        def __call__(  # type: ignore[override]
            self, input: ConnectionType = NOT_GIVEN, output: ConnectionType = NOT_GIVEN
        ):
            return ExtendInfo(self, {"input": input, "output": output})

    model = Model()
    test_model = MyModel()
    sig_model = Sigmoid()

    shape_1: Mapping[str, Sequence[str | tuple[str, EllipsisType]]] = {
        "output": ["b", ("Var1", ...)]
    }
    shape_2: Mapping[str, Sequence[str | tuple[str, EllipsisType]]] = {
        "output": [("Var1", ...), "a"]
    }
    sig_model.set_shapes(**shape_1)
    sig_model.set_shapes(**shape_2)
    model |= sig_model(input="input")
    model |= test_model(input=sig_model.output, output=IOKey(name="output"))

    ref_shapes: Mapping[str, Sequence[Sequence[str] | str]] = {
        "input": ["u1", "(V1, ...)", "u2"],
        "$_Sigmoid_0_output": ["u1", "(V1, ...)", "u2"],
        "output": ["u2", "(V1, ...)", "u1"],
    }

    assert_shapes(model, ref_shapes)


def test_variadic_naming_17() -> None:
    class MyModel(PrimitiveModel):
        input: Connection
        output: Connection

        def __init__(self) -> None:
            super().__init__(
                formula_key="buffer",
                input=BaseKey(shape=["a", ("Var1", ...), "b"], type=Tensor),
                output=BaseKey(shape=["b", ("Var1", ...), "a"], type=Tensor),
            )

        def __call__(  # type: ignore[override]
            self, input: ConnectionType = NOT_GIVEN, output: ConnectionType = NOT_GIVEN
        ):
            return ExtendInfo(self, {"input": input, "output": output})

    for _ in range(100):
        model = Model()
        test_model = MyModel()
        sig_model = Sigmoid()
        shape_1: Mapping[str, Sequence[str | tuple[str, EllipsisType]]] = {
            "output": ["a", "c", "b", ("Var1", ...)]
        }
        shape_2: Mapping[str, Sequence[str | tuple[str, EllipsisType]]] = {
            "output": [("Var1", ...), "a", "b", "c"]
        }
        sig_model.set_shapes(**shape_1)
        sig_model.set_shapes(**shape_2)
        model |= sig_model(input="input")
        model |= test_model(input=sig_model.output, output=IOKey(name="output"))

        ref_shapes: Mapping[str, Sequence[Sequence[str] | str]] = {
            "input": [
                ["u1", "u2", "u3", "(V1, ...)"],
                ["u1", "u2", "(V3, ...)", "u6"],
                ["(V2, ...)", "u4", "u5", "u6"],
            ],
            "$_Sigmoid_0_output": [
                ["u1", "u2", "u3", "(V1, ...)"],
                ["(V2, ...)", "u4", "u5", "u6"],
                ["u1", "u2", "(V3, ...)", "u6"],
            ],
            "output": ["u6", "u2", "(V3, ...)", "u1"],
        }
        assert_shapes(model, ref_shapes)


def test_variadic_naming_18():
    add_model_1 = Add()
    add_model_1.set_types(left=Tensor, right=Tensor)
    add_model_1.set_cin("left")

    add_model_2 = Add()
    add_model_2.set_types(right=Tensor)
    add_model_2.set_cin("left")

    add_model_3 = Add()
    add_model_3.set_types(right=Tensor)
    add_model_3.set_cin("left")

    add_model_4 = Add()
    add_model_4.set_types(right=Tensor)
    add_model_4.set_cin("left")

    add_model_5 = Add()
    add_model_5.set_types(left=Tensor, right=Tensor)
    add_model_5.set_cin("left")

    model = Model()
    model |= add_model_1(left="left", right="right")
    model += add_model_2
    model += add_model_3
    model += add_model_4
    model |= add_model_5(output=IOKey(name="output"))
    shape_1: dict[str, list] = {"output": ["u1", "u2", "u3", ("Var1", ...)]}
    shape_2: dict[str, list] = {"output": ["u1", "u2", ("Var1", ...), "u3"]}
    shape_3: dict[str, list] = {"output": ["u1", ("Var1", ...), "u2", "u3"]}
    shape_4: dict[str, list] = {
        "left": [("Var1", ...), "u1", "u2", "u3"],
        "output": [("Var1", ...), "u1", "u2", "u3"],
    }
    model.set_shapes(**shape_1)
    model.set_shapes(**shape_2)
    model.set_shapes(**shape_3)
    model.set_shapes(**shape_4)

    ref_shapes: dict[str, list] = {
        "$_Add_0_output": ["(V1, ...)", "u1", "u2", "u3"],
        "$_Add_1_output": ["(V2, ...)", "u4", "u5", "u6"],
        "$_Add_2_output": ["(V3, ...)", "u7", "u8", "u9"],
        "$_Add_3_output": ["(V4, ...)", "u10", "u11", "u12"],
        "left": [
            ["(V5, ...)", "u13", "u14", "u15"],
            ["u16", "u17", "(V6, ...)", "u15"],
            ["u16", "u17", "u18", "(V7, ...)"],
            ["u16", "(V8, ...)", "u14", "u15"],
        ],
        "right": ["(V9, ...)"],
        "$_right_0": ["(V10, ...)"],
        "$_right_1": ["(V11, ...)"],
        "$_right_2": ["(V12, ...)"],
        "$_left": ["(V13, ...)"],
        "$_right_3": ["(V14, ...)"],
        "output": [
            ["u16", "u17", "u18", "(V7, ...)"],
            ["(V5, ...)", "u13", "u14", "u15"],
            ["u16", "(V8, ...)", "u14", "u15"],
            ["u16", "u17", "(V6, ...)", "u15"],
        ],
    }

    assert_shapes(model, ref_shapes)


def test_variadic_naming_19():
    for _ in range(100):
        add_model_1 = Add()
        add_model_1.set_types(left=Tensor, right=Tensor)
        add_model_1.set_cin("left")

        add_model_2 = Add()
        add_model_2.set_types(right=Tensor)
        add_model_2.set_cin("left")

        add_model_3 = Add()
        add_model_3.set_types(right=Tensor)
        add_model_3.set_cin("left")

        add_model_4 = Add()
        add_model_4.set_types(right=Tensor)
        add_model_4.set_cin("left")

        add_model_5 = Add()
        add_model_5.set_types(left=Tensor, right=Tensor)
        add_model_5.set_cin("left")

        model = Model()
        model += add_model_1(left="left", right="right")
        model += add_model_2
        model += add_model_3
        model += add_model_4
        model |= add_model_5(output=IOKey(name="output"))

        model.set_shapes(output=["u1", "u2", "u3", ("Var1", ...)])
        model.set_shapes(output=["u1", "u2", ("Var1", ...), "u3"])
        model.set_shapes(output=["u1", ("Var1", ...), "u2", "u3"])
        model.set_shapes(left=["u1", "u2", ("Var1", ...), "u3", "u4"])
        model.set_shapes(
            left=[("Var1", ...), "u1", "u2", "u3"],
            output=[("Var1", ...), "u1", "u2", "u3"],
        )

    ref_shapes: dict[str, list] = {
        "$_Add_0_output": ["u1", "u2", "(V1, ...)", "u3", "u4"],
        "$_Add_1_output": ["u5", "u6", "(V2, ...)", "u7", "u8"],
        "$_Add_2_output": ["u9", "u10", "(V3, ...)", "u11", "u12"],
        "$_Add_3_output": ["u13", "u14", "(V4, ...)", "u15", "u16"],
        "left": [
            ["u17", "u18", "u19", "(V5, ...)", "u20"],
            ["u17", "u18", "(V6, ...)", "u21", "u20"],
            ["u17", "(V7, ...)", "u22", "u21", "u20"],
        ],
        "right": ["(V8, ...)"],
        "$_right_0": ["(V9, ...)"],
        "$_right_1": ["(V10, ...)"],
        "$_right_2": ["(V11, ...)"],
        "$_left": ["(V12, ...)"],
        "$_right_3": ["(V13, ...)"],
        "output": [
            ["u17", "u18", "u19", "(V5, ...)", "u20"],
            ["u17", "u18", "(V6, ...)", "u21", "u20"],
            ["u17", "(V7, ...)", "u22", "u21", "u20"],
        ],
    }

    assert_shapes(model, ref_shapes)


def test_variadic_naming_20():
    add_model_1 = Add()
    add_model_1.set_types(left=Tensor, right=Tensor)
    add_model_1.set_cin("left")

    add_model_2 = Add()
    add_model_2.set_types(right=Tensor)
    add_model_2.set_cin("left")

    add_model_3 = Add()
    add_model_3.set_types(right=Tensor)
    add_model_3.set_cin("left")

    add_model_4 = Add()
    add_model_4.set_types(right=Tensor)
    add_model_4.set_cin("left")

    add_model_5 = Add()
    add_model_5.set_types(left=Tensor, right=Tensor)
    add_model_5.set_cin("left")

    model = Model()
    model += add_model_1(left="left", right="right")
    model += add_model_2
    model += add_model_3
    model += add_model_4
    model |= add_model_5(output=IOKey(name="output"))
    shape_1: dict[str, list] = {"output": ["a", ("Var1", ...), "b"]}
    shape_2: dict[str, list] = {"output": ["a", "b", ("Var1", ...)]}
    shape_3: dict[str, list] = {
        "left": [("Var1", ...), "a", "b", "c"],
        "output": [("Var1", ...), "a", "b"],
    }
    model.set_shapes(**shape_1)
    model.set_shapes(**shape_2)
    model.set_shapes(**shape_3)

    ref_shapes: dict[str, list] = {
        "$_Add_0_output": ["(V1, ...)", "u1", "u2", "u3"],
        "$_Add_1_output": ["(V2, ...)", "u4", "u5", "u6"],
        "$_Add_2_output": ["(V3, ...)", "u7", "u8", "u9"],
        "$_Add_3_output": ["(V4, ...)", "u10", "u11", "u12"],
        "left": [
            ["(V5, ...)", "u13", "u14", "u15"],
            ["u16", "u17", "(V6, ...)", "u15"],
            ["u16", "(V7, ...)", "u14", "u15"],
        ],
        "right": ["(V8, ...)"],
        "$_right_0": ["(V9, ...)"],
        "$_right_1": ["(V10, ...)"],
        "$_right_2": ["(V11, ...)"],
        "$_left": ["(V12, ...)"],
        "$_right_3": ["(V13, ...)"],
        "output": [
            ["u16", "(V7, ...)", "u14"],
            ["(V5, ...)", "u13", "u14"],
            ["u16", "u17", "(V6, ...)"],
        ],
    }

    assert_shapes(model, ref_shapes)


def test_variadic_naming_22():
    red_model = Mean(axis=TBD)
    sig_model = Sigmoid()
    shape_1: dict[str, list] = {"input": [("V1", ...), "a", "b"]}
    shape_2: dict[str, list] = {"input": ["a", ("V1", ...)]}
    shape_3: dict[str, list] = {"input": [("V1", ...), "a"]}
    red_model.set_shapes(**shape_1)
    sig_model.set_shapes(**shape_2)
    sig_model.set_shapes(**shape_3)
    model = Model()
    model |= sig_model(output=IOKey(name="output"))
    model |= red_model(input="input", output=sig_model.input, axis=-1)
    ref_shapes = {
        "$_Mean_0_output": [["u1", "(V1, ...)"], ["(V2, ...)", "u2"]],
        "input": [["(V2, ...)", "u2", "u3"], ["u1", "(V1, ...)", "u3"]],
        "$axis": None,
        "$_Mean_0_keepdim": None,
        "output": [["u1", "(V1, ...)"], ["(V2, ...)", "u2"]],
    }

    assert_shapes(model, ref_shapes)


def test_variadic_naming_23():
    model = Model()
    sig_model_1 = Sigmoid()
    sig_model_2 = Sigmoid()
    model |= sig_model_1(input="input1", output=IOKey(name="output1"))
    model |= sig_model_2(input="input2", output=IOKey(name="output2"))
    model.set_shapes(input1=[("V1", ...)], input2=[("V1", ...)])
    shape_1: dict[str, list] = {"output1": [("V1", ...), "a", "b"]}
    shape_2: dict[str, list] = {"output1": ["a", ("V1", ...), "b"]}
    model.set_shapes(**shape_1)
    model.set_shapes(**shape_2)

    ref_shapes: dict[str, list] = {
        "input1": [["(V1, ...)", "u1", "u2"], ["u3", "(V2, ...)", "u2"]],
        "input2": [["(V1, ...)", "u1", "u2"], ["u3", "(V2, ...)", "u2"]],
        "output1": [["(V1, ...)", "u1", "u2"], ["u3", "(V2, ...)", "u2"]],
        "output2": [["(V1, ...)", "u1", "u2"], ["u3", "(V2, ...)", "u2"]],
    }

    assert_shapes(model, ref_shapes)


def test_variadic_naming_24():
    model = Model()
    sig_model_1 = Sigmoid()
    sig_model_2 = Sigmoid()
    model |= sig_model_1(input="input1", output=IOKey(name="output1"))
    model |= sig_model_2(input="input2", output=IOKey(name="output2"))
    model.set_shapes(input1=[("V1", ...)], input2=[("V1", ...)])
    shape_1: dict[str, list] = {"output1": [("V1", ...), "a", "b"]}
    shape_2: dict[str, list] = {"output1": ["a", ("V1", ...), "b"]}
    model.set_shapes(**shape_1)
    model.set_shapes(**shape_2)

    ref_shapes: dict[str, list] = {
        "input1": [["(V1, ...)", "u1", "u2"], ["u3", "(V2, ...)", "u2"]],
        "input2": [["(V1, ...)", "u1", "u2"], ["u3", "(V2, ...)", "u2"]],
        "output1": [["(V1, ...)", "u1", "u2"], ["u3", "(V2, ...)", "u2"]],
        "output2": [["(V1, ...)", "u1", "u2"], ["u3", "(V2, ...)", "u2"]],
    }

    assert_shapes(model, ref_shapes)


def test_variadic_naming_25() -> None:
    class MyModel(PrimitiveModel):
        input: Connection
        output: Connection

        def __init__(self) -> None:
            super().__init__(
                formula_key="buffer",
                input=BaseKey(
                    shape=[("Var1", ...), "a", "b", "c"],
                    type=Tensor,
                ),
                output=BaseKey(
                    shape=["c", ("Var1", ...), "a", "b"],
                    type=Tensor,
                ),
            )

        def __call__(  # type: ignore[override]
            self, input: ConnectionType = NOT_GIVEN, output: ConnectionType = NOT_GIVEN
        ):
            return ExtendInfo(self, {"input": input, "output": output})

    model = Model()
    model += MyModel()(input="input")
    model += MyModel()
    model += MyModel()
    model += MyModel()
    model += MyModel()
    model += MyModel()
    model += MyModel()
    model += MyModel()
    model.set_shapes(input=[3, 4, 5])
    ref_shapes = {
        "$_MyModel_0_output": [5, 3, 4],
        "$_MyModel_1_output": [4, 5, 3],
        "$_MyModel_2_output": [3, 4, 5],
        "$_MyModel_3_output": [5, 3, 4],
        "$_MyModel_4_output": [4, 5, 3],
        "$_MyModel_5_output": [3, 4, 5],
        "$_MyModel_6_output": [5, 3, 4],
        "$_MyModel_7_output": [4, 5, 3],
        "input": [3, 4, 5],
    }
    assert_shapes(model, ref_shapes)


def test_variadic_naming_26() -> None:
    class MyModel(PrimitiveModel):
        input1: Connection
        input2: Connection
        input3: Connection
        output: Connection

        def __init__(self) -> None:
            super().__init__(
                formula_key="buffer",
                input1=BaseKey(shape=["a", ("Var1", ...), "b"], type=Tensor),
                input2=BaseKey(shape=["_a", ("Var1", ...), "_b"], type=Tensor),
                input3=BaseKey(shape=["b", "c"], type=Tensor),
                output=BaseKey(shape=["a", ("Var1", ...), "c"], type=Tensor),
            )

        def __call__(  # type: ignore[override]
            self,
            input1: ConnectionType = NOT_GIVEN,
            input2: ConnectionType = NOT_GIVEN,
            input3: ConnectionType = NOT_GIVEN,
            output: ConnectionType = NOT_GIVEN,
        ):
            return ExtendInfo(
                self,
                {
                    "input1": input1,
                    "input2": input2,
                    "input3": input3,
                    "output": output,
                },
            )

    model = MyModel()
    shape_1: Mapping[str, Sequence[str | int | tuple[str, EllipsisType]]] = {
        "output": [1, "d", ("Var2", ...)]
    }
    shape_2: Mapping[str, Sequence[str | int | tuple[str, EllipsisType]]] = {
        "input2": [1, ("Var3", ...), 2]
    }
    model.set_shapes(**shape_1)
    model.set_shapes(**shape_2)
    model.set_shapes(input3=[2, 2])
    ref_shapes: Mapping[str, Sequence[Sequence[int | str] | int | str]] = {
        "input1": [[1, "(V1, ...)", 2], [1, "u3", "(V2, ...)"]],
        "input2": [[1, "(V1, ...)", 2], [1, "u3", "(V2, ...)"]],
        "input3": [2, 2],
        "output": [[1, "(V1, ...)", 2], [1, "u3", "(V2, ...)"]],
    }
    assert_shapes(model, ref_shapes)


def test_variadic_naming_27() -> None:
    class MyModel(PrimitiveModel):
        input: Connection
        output: Connection

        def __init__(self) -> None:
            super().__init__(
                formula_key="buffer",
                input=BaseKey(shape=[("Var1", ...), "u1"], type=Tensor),
                output=BaseKey(shape=[("Var1", ...)], type=Tensor),
            )

        def __call__(  # type: ignore[override]
            self, input: ConnectionType = NOT_GIVEN, output: ConnectionType = NOT_GIVEN
        ):
            return ExtendInfo(self, {"input": input, "output": output})

    test_model_1 = MyModel()

    model = Model()

    model |= (buffer1 := Buffer())(input="input1")
    model |= Buffer()(input=buffer1.output, output="output1")

    model |= Buffer()(input="input2")
    model |= Buffer()(input=buffer1.output, output="output2")

    model.set_shapes(input1=[("Var1", ...)], input2=[("Var1", ...)])

    model |= test_model_1(input="output1", output="output3")
    ref_shapes = {
        "$_Buffer_0_output": ["(V1, ...)", "u1"],
        "$_Buffer_2_output": ["(V1, ...)", "u1"],
        "input1": ["(V1, ...)", "u1"],
        "input2": ["(V1, ...)", "u1"],
        "output1": ["(V1, ...)", "u1"],
        "output2": ["(V1, ...)", "u1"],
        "output3": ["(V1, ...)"],
    }

    assert_shapes(model, ref_shapes)


def test_same_uniadic_1() -> None:
    class MyModel(PrimitiveModel):
        input: Connection
        output: Connection

        def __init__(self) -> None:
            super().__init__(
                formula_key="buffer",
                input=BaseKey(
                    shape=[("Var1", ...), "u1", "u2", "u3"],
                    type=Tensor,
                ),
                output=BaseKey(shape=[("Var1", ...), "u4"], type=Tensor),
            )

        def __call__(  # type: ignore[override]
            self, input: ConnectionType = NOT_GIVEN, output: ConnectionType = NOT_GIVEN
        ):
            return ExtendInfo(self, {"input": input, "output": output})

    model = MyModel()
    shape_1: Mapping[str, Sequence[int | tuple[str, EllipsisType]]] = {
        "input": [("V1", ...), 1, 1, 1]
    }
    shape_2: Mapping[str, Sequence[int | tuple[str, EllipsisType]]] = {
        "output": [("V1", ...), 1]
    }

    model.set_shapes(**shape_1)
    model.set_shapes(**shape_2)
    in_data = model.input.metadata
    assert in_data.is_tensor
    assert (node := in_data.shape) is not None
    input_repr = next(iter(node.reprs))

    out_data = model.output.metadata
    assert out_data.is_tensor
    assert out_data.shape is not None
    output_repr = next(iter(out_data.shape.reprs))

    assert input_repr[-3] is input_repr[-2] is input_repr[-1] is output_repr[-1]


def test_same_uniadic_2() -> None:
    class MyModel(PrimitiveModel):
        input: Connection
        output: Connection

        def __init__(self) -> None:
            super().__init__(
                formula_key="buffer",
                input=BaseKey(
                    shape=[("Var1", ...), "u1", "u2", "u3"],
                    type=Tensor,
                ),
                output=BaseKey(shape=[("Var1", ...), "u4"], type=Tensor),
            )

        def __call__(  # type: ignore[override]
            self, input: ConnectionType = NOT_GIVEN, output: ConnectionType = NOT_GIVEN
        ):
            return ExtendInfo(self, {"input": input, "output": output})

    model = MyModel()

    shape_1: Mapping[str, Sequence[int | tuple[str, EllipsisType]]] = {
        "input": [("V1", ...), 1, 1, 1]
    }
    shape_2: Mapping[str, Sequence[int | tuple[str, EllipsisType]]] = {
        "output": [("V1", ...), 1]
    }

    model.set_shapes(**shape_1)
    model.set_shapes(**shape_2)

    assert model.input.metadata.is_tensor
    assert (in_node := model.input.metadata.shape) is not None
    input_repr = next(iter(in_node.reprs))
    assert model.output.metadata.is_tensor
    assert (out_node := model.output.metadata.shape) is not None
    output_repr = next(iter(out_node.reprs))

    model.set_shapes(input=[2, 2, 1, 1, 1, 1])
    assert input_repr[1] is input_repr[0] is output_repr[0] is output_repr[1]
    assert (
        input_repr[-4]
        is input_repr[-3]
        is input_repr[-2]
        is input_repr[-1]
        is output_repr[-1]
        is output_repr[-2]
    )


def test_same_uniadic_3():
    model = Model()

    buffer1 = Buffer()
    buffer2 = Buffer()
    buffer3 = Buffer()

    model |= buffer1(input="input1", output="output1")
    model |= buffer2(input="input2", output="output2")
    model |= buffer3(input="input3", output="output3")
    shape_1: dict[str, list] = {"input": [1, 1, ("V1", ...)]}
    shape_2: dict[str, list] = {"input": [1, ("V1", ...), 2]}
    shape_3: dict[str, list] = {"input": [1, ("V1", ...), 1]}
    buffer1.set_shapes(**shape_1)
    buffer2.set_shapes(**shape_2)
    buffer3.set_shapes(**shape_3)

    input1_repr = next(iter(model.input1.metadata.shape.reprs))  # type: ignore
    input2_repr = next(iter(model.input2.metadata.shape.reprs))  # type: ignore
    input3_repr = next(iter(model.input3.metadata.shape.reprs))  # type: ignore

    assert (
        input1_repr[0]
        is input1_repr[1]
        is input2_repr[0]
        is input3_repr[0]
        is input3_repr[-1]
    )


def test_same_uniadic_4():
    model = Model()

    buffer1 = Buffer()
    buffer2 = Buffer()
    buffer3 = Buffer()

    model |= buffer1(input="input1", output="output1")
    model |= buffer2(input="input2", output="output2")
    model |= buffer3(input="input3", output="output3")

    shape_1: dict[str, list] = {"input": [1, 1, ("V1", ...)]}
    shape_2: dict[str, list] = {"input": [1, ("V1", ...), 2]}
    shape_3: dict[str, list] = {"input3": [1, ("V1", ...), 1]}

    buffer1.set_shapes(**shape_1)
    buffer2.set_shapes(**shape_2)
    model.set_shapes(**shape_3)

    input1_repr = next(iter(model.input1.metadata.shape.reprs))  # type: ignore
    input2_repr = next(iter(model.input2.metadata.shape.reprs))  # type: ignore
    input3_repr = next(iter(model.input3.metadata.shape.reprs))  # type: ignore

    assert (
        input1_repr[0]
        is input1_repr[1]
        is input2_repr[0]
        is input3_repr[0]
        is input3_repr[-1]
    )


def test_same_uniadic_5():
    buffer = Buffer()
    buffer.set_shapes(input=[("V1", ...), 1])
    buffer.set_shapes(input=[1, ("V1", ...)])

    assert buffer.input.metadata.is_tensor
    assert buffer.input.metadata.shape is not None
    input_reprs = buffer.input.metadata.shape.reprs

    repr1, repr2 = tuple(input_reprs)

    repr_prefix, repr_suffix = (repr1, repr2) if repr1.prefix else (repr2, repr1)

    assert repr_prefix[0] is repr_suffix[-1]


@pytest.mark.skip(
    reason="An output value is set here by another model's input "
    "with extending from input strategy. Is this OK?"
)
def test_scalar_propagation():
    # TODO: When this test was written multi-write error was raised.
    # After final decision about setting output values by input values
    # this test should be re-evaluated.
    model = Model()
    shape_model = Shape()
    reduce_model = Mean(axis=TBD)
    model += reduce_model(
        input="input_reduce", axis=(2, 3), output=IOKey(name="output")
    )

    # TODO: assert test
    with pytest.raises(Exception):  # noqa B017
        model += shape_model(input="shape_input", output=reduce_model.axis)


def test_scalar_propagation_2():
    model = Model()
    size_model = Size(dim=TBD)

    reduce_model = Mean(axis=TBD)
    model += reduce_model(
        input="reduce_input", axis=(1, 2), output=IOKey(name="output")
    )

    # TODO: assert test
    with pytest.raises(Exception):  # noqa B017
        model += size_model(output=reduce_model.axis, dim=reduce_model.axis)


def test_reshape_1():
    model = Reshape(shape=(-1,))
    static_shapes = {"input": [10, 5, 20, 30]}

    logical_ref = {
        "output": ["u1"],
        "input": ["(V1, ...)"],
        "shape": None,
    }
    physical_ref = {"input": [10, 5, 20, 30], "output": [30000], "shape": None}

    assert_shapes(model, logical_ref, physical_ref, shapes=static_shapes)


def test_reshape_2():
    model = Reshape(shape=(1, -1))
    static_shapes = {"input": [10, 5, 20, 30]}

    logical_ref: dict[str, list | None] = {
        "output": [1, "u1"],
        "input": ["(V1, ...)"],
        "shape": None,
    }
    physical_ref = {"input": [10, 5, 20, 30], "output": [1, 30000], "shape": None}

    assert_shapes(model, logical_ref, physical_ref, shapes=static_shapes)


def test_reshape_3():
    model = Reshape(shape=(1, -1, 1, 1))
    static_shapes = {"input": [10, 5, 20, 30]}

    logical_ref: dict[str, list | None] = {
        "output": [1, "u1", 1, 1],
        "input": ["(V1, ...)"],
        "shape": None,
    }
    physical_ref = {"input": [10, 5, 20, 30], "output": [1, 30000, 1, 1], "shape": None}

    assert_shapes(model, logical_ref, physical_ref, shapes=static_shapes)


def test_reshape_4():
    model = Reshape(shape=(1, -1, 1, 1))
    static_shapes = {"input": [10]}

    logical_ref: dict[str, list | None] = {
        "output": [1, "u1", 1, 1],
        "input": ["(V1, ...)"],
        "shape": None,
    }
    physical_ref = {"input": [10], "output": [1, 10, 1, 1], "shape": None}

    assert_shapes(model, logical_ref, physical_ref, shapes=static_shapes)


def test_reshape_5():
    model = Reshape(shape=(1, -1, 30, 1))
    static_shapes = {"input": [10, 5, 20, 30]}

    logical_ref: dict[str, list | None] = {
        "output": [1, "u1", 30, 1],
        "input": ["(V1, ...)"],
        "shape": None,
    }
    physical_ref = {"input": [10, 5, 20, 30], "output": [1, 1000, 30, 1], "shape": None}

    assert_shapes(model, logical_ref, physical_ref, shapes=static_shapes)


def test_cartesian_call():
    # This test shows and proves that some shapes are solvable due to
    # cartesian call of each constraint in the constraint call. In this test, one
    # broadcast algorithm runs with the inputs of left and right with multiple shape
    # reprs. shape node of left is [(3, Var1), (4, Var2)] and shape node of right is
    # [(3, Var3), (4, Var4)]. output is set to be (a, b). In this setting, constraint
    # may be unsolvable if all shapes are not tried. However, when bcast is in
    # cartesian call. All shapes should be found (3, 4)
    sig_1 = Sigmoid()
    sig_2 = Sigmoid()
    shape_1: dict[str, list] = {"input": [3, ("Var1", ...)]}
    shape_2: dict[str, list] = {"input": [("Var2", ...), 4]}
    sig_1.set_shapes(**shape_1)
    sig_2.set_shapes(**shape_2)
    model1 = Model()
    model1 |= sig_1(input="input", output=IOKey(name="output1"))
    model1 |= sig_2(input="input", output=IOKey(name="output2"))

    model2 = deepcopy(model1)
    model3 = Model()
    add_model = Add()
    add_model.set_shapes(output=["a", "b"])
    model3 |= model1()
    model3 |= model2()
    model3 |= add_model(
        left=model1.input,  # type: ignore
        right=model2.input,  # type: ignore
        output=IOKey(name="output"),
    )

    key_mappings = model3.generate_keys()
    model_1_out1 = key_mappings[
        model3.conns.get_con_by_metadata(model1.output1.metadata).key  # type: ignore
    ]
    model_1_out2 = key_mappings[
        model3.conns.get_con_by_metadata(model1.output2.metadata).key  # type: ignore
    ]
    model_2_out1 = key_mappings[
        model3.conns.get_con_by_metadata(model2.output1.metadata).key  # type: ignore
    ]
    model_2_out2 = key_mappings[
        model3.conns.get_con_by_metadata(model2.output2.metadata).key  # type: ignore
    ]
    model_3_input_1 = key_mappings[
        model3.conns.get_con_by_metadata(model1.input.metadata).key  # type: ignore
    ]
    model_3_input_2 = key_mappings[
        model3.conns.get_con_by_metadata(model2.input.metadata).key  # type: ignore
    ]

    logical_ref = {
        model_1_out1: [3, 4],
        model_1_out2: [3, 4],
        model_2_out1: [3, 4],
        model_2_out2: [3, 4],
        model_3_input_1: [3, 4],
        model_3_input_2: [3, 4],
        "output": [3, 4],
    }
    physical_ref = {"input_0": [3, 4], "input_1": [3, 4], "output": [3, 4]}
    assert_shapes(model3, logical_ref, physical_ref)


def test_cartesian_call_2():
    model = Model()
    mean_model_1 = Mean(axis=TBD)
    mean_model_2 = Mean(axis=TBD)

    # Form two sigmoid model, set their inputs' shapes (V2, c) and (a, b, V1)
    # respectively. connect these inputs. This is made for forming two reprs at
    # the same node
    sig_1 = Sigmoid()
    sig_2 = Sigmoid()
    shape_1: dict[str, list] = {"input": [("V2", ...), "c"]}
    shape_2: dict[str, list] = {"input": ["a", "b", ("V1", ...)]}
    sig_1.set_shapes(**shape_1)
    sig_2.set_shapes(**shape_2)
    model |= sig_1(input="input", output=IOKey(name="output"))
    model |= sig_2(input="input", output=IOKey(name="output2"))

    # connect two mean models to these inputs. One of them has axis of 0 and other
    # one of them has axis of -1. And let output of these mean models be output3 and
    # output4 respectively. In this setting, expected behavior for shapes is (b, V1) for
    # for output3 and (V2) for output4. This behavior is possible due to cartesian call
    # of each constraint.
    model |= mean_model_1(axis=0, input="input", output=IOKey(name="output3"))
    model |= mean_model_2(axis=-1, input="input", output="output4")

    all_input_shapes = model.input.metadata.shape.reprs  # type: ignore
    assert len(all_input_shapes) == 2

    ref_shapes = {
        "input": [["u1", "(V1, ...)", "u2"], ["u1", "u3", "(V2, ...)"]],
        "$axis_0": None,
        "$_Mean_2_keepdim": None,
        "$axis_1": None,
        "$_Mean_3_keepdim": None,
        "output": [["u1", "(V1, ...)", "u2"], ["u1", "u3", "(V2, ...)"]],
        "output2": [["u1", "(V1, ...)", "u2"], ["u1", "u3", "(V2, ...)"]],
        "output3": ["(V1, ...)", "u2"],
        "output4": ["u1", "(V1, ...)"],
    }
    assert_shapes(model, ref_shapes)


def test_check_shapes_semantically():
    shape_1 = {"input": ["u1", "u2"]}
    shape_2 = {"input": ["u3", "u4"]}
    check_shapes_semantically(shape_1, shape_2)


def test_check_shapes_semantically_2():
    shape_1 = {"input": ["u1", "u1"]}
    shape_2 = {"input": ["u3", "u4"]}
    with pytest.raises(AssertionError):
        check_shapes_semantically(shape_1, shape_2)


def test_check_shapes_semantically_3():
    shape_1 = {"input": ["u1", "u2", "u3"]}
    shape_2 = {"input": ["u4", "u5", "u6"]}
    check_shapes_semantically(shape_1, shape_2)


def test_check_shapes_semantically_4():
    shape_1 = {"input": ["u1", "u2", "u3"]}
    shape_2 = {"input": ["u4", "u3", "u2"]}
    check_shapes_semantically(shape_1, shape_2)


def test_check_shapes_semantically_5():
    shape_1 = {"input": ["u7", "u7", "u7"]}
    shape_2 = {"input": ["u2", "u2", "u2"]}
    check_shapes_semantically(shape_1, shape_2)


def test_check_shapes_semantically_6():
    shape_1 = {"input": ["u1", "u2", "u1"]}
    shape_2 = {"input": ["u2", "u1", "u2"]}
    check_shapes_semantically(shape_1, shape_2)


def test_check_shapes_semantically_7():
    shape_1: dict[str, list] = {"input": ["u1", "u2", "u1"], "input2": ["u2", "u3", 3]}

    shape_2: dict[str, list] = {"input": ["u2", "u1", "u2"], "input2": ["u1", "u4", 3]}

    check_shapes_semantically(shape_1, shape_2)


def test_check_shapes_semantically_8():
    shape_1: dict[str, list] = {
        "w1": [2, "u1"],
        "w2": ["u1", "u2"],
        "w3": ["u2", "u3"],
        "w4": ["u3", "u1"],
        "w5": [4, 5],
        "w6": ["u1", "u2", "u3", "u4", "u1", "u2", "u3", "u4"],
    }
    shape_2: dict[str, list] = {
        "w1": [2, "u6"],
        "w2": ["u6", "u7"],
        "w3": ["u7", "u8"],
        "w4": ["u8", "u6"],
        "w5": [4, 5],
        "w6": ["u6", "u7", "u8", "u10", "u6", "u7", "u8", "u10"],
    }

    check_shapes_semantically(shape_1, shape_2)


def test_check_shapes_semantically_9():
    shape_1: dict[str, list] = {
        "w1": [2, "u1"],
        "w2": ["u1", "u2"],
        "w3": ["u2", "u3"],
        "w4": ["u3", "u1"],
        "w5": [4, 5],
        "w6": ["u1", "u2", "u3", "u4", "u1", "u2", "u3", "u4"],
    }
    shape_2: dict[str, list] = {
        "w1": [2, "u6"],
        "w2": ["u6", "u7"],
        "w3": ["u7", "u8"],
        "w4": ["u8", "u6"],
        "w5": [4, 5],
        "w7": ["u6", "u7", "u8", "u10", "u6", "u7", "u8", "u10"],
    }
    with pytest.raises(AssertionError):
        check_shapes_semantically(shape_1, shape_2)


def test_check_shapes_semantically_10():
    shape_1: dict[str, list] = {
        "w1": [2, "u1"],
        "w2": ["u1", "u2", "u2"],
        "w3": ["u2", "u3"],
        "w4": ["u3", "u1"],
        "w5": [4, 5],
        "w6": ["u1", "u2", "u3", "u4", "u1", "u2", "u3", "u4"],
    }
    shape_2: dict[str, list] = {
        "w1": [2, "u6"],
        "w2": ["u6", "u7"],
        "w3": ["u7", "u8"],
        "w4": ["u8", "u6"],
        "w5": [4, 5],
        "w7": ["u6", "u7", "u8", "u10", "u6", "u7", "u8", "u10"],
    }
    with pytest.raises(AssertionError):
        check_shapes_semantically(shape_1, shape_2)


def test_check_shapes_semantically_11():
    shape_1 = {"w1": [["u1", "u2"], ["u3", "u4"]]}
    shape_2 = {"w1": [["u1", "u2"], ["u3", "u4"]]}
    check_shapes_semantically(shape_1, shape_2)


def test_check_shapes_semantically_12():
    shape_1 = {"w1": [["u1", "u2"], ["u3", "u4"]]}
    shape_2 = {"w1": [["u5", "u6"], ["u7", "u8"]]}
    check_shapes_semantically(shape_1, shape_2)


def test_check_shapes_semantically_13():
    shape_1 = {"w1": [["u1", "u2"], ["u1", "u4"]]}
    shape_2 = {"w1": [["u5", "u6"], ["u5", "u8"]]}
    check_shapes_semantically(shape_1, shape_2)


def test_check_shapes_semantically_14():
    shape_1 = {
        "w1": [["u1", "u2"], ["u1", "u4"]],
        "w2": [["u1", "u1", "u1"], ["u2", "u2", "u2"]],
    }
    shape_2 = {
        "w1": [["u5", "u6"], ["u5", "u8"]],
        "w2": [["u5", "u5", "u5"], ["u6", "u6", "u6"]],
    }
    check_shapes_semantically(shape_1, shape_2)


def test_check_shapes_semantically_15():
    shape_1 = {
        "w1": [["u1", "u2"], ["u1", "u4"]],
        "w2": [["u1", "u1", "u1"], ["u2", "u2", "u2"]],
    }
    shape_2 = {
        "w1": [["u5", "u6"], ["u5", "u8"]],
        "w2": [["u5", "u5", "u5"], ["u6", "u6", "u6", "u7"]],
    }
    with pytest.raises(AssertionError):
        check_shapes_semantically(shape_1, shape_2)


def test_check_shapes_semantically_16():
    shape_1: dict[str, list] = {
        "w1": [["u1", "u2"], ["u1", "u4"]],
        "w2": [["u1", "u1", "u1"], ["u2", "u2", "u2"]],
    }
    shape_2: dict[str, list] = {
        "w1": [["u5", "u6"], ["u5", "u8"]],
        "w2": [["u5", "u5", "u5"], ["u8", "u8", "u8"]],
    }
    with pytest.raises(AssertionError):
        check_shapes_semantically(shape_1, shape_2)


def test_check_shapes_semantically_17():
    shape_1: dict[str, list] = {"w1": [["u1", "u2"], ["u1", "u4"]], "w2": ["u1"]}
    shape_2: dict[str, list] = {"w1": [["u5", "u6"], ["u5", "u8"]], "w2": ["u5"]}
    check_shapes_semantically(shape_1, shape_2)


def test_check_shapes_semantically_18():
    shape_1: dict[str, list] = {"w1": [["u1", "u2"], ["u1", "u4"]], "w2": ["u1"]}
    shape_2: dict[str, list] = {"w1": [["u5", "u6"], ["u5", "u8"]], "w2": ["u9"]}
    with pytest.raises(AssertionError):
        check_shapes_semantically(shape_1, shape_2)


def test_check_shapes_semantically_19():
    shape_1: dict[str, list] = {
        "w1": [["u1", "u2"], ["u1", "u4"], ["u1", "u2"]],
        "w2": ["u1"],
    }
    shape_2: dict[str, list] = {"w1": [["u5", "u6"], ["u5", "u8"]], "w2": ["u9"]}
    with pytest.raises(AssertionError):
        check_shapes_semantically(shape_1, shape_2)


def test_check_shapes_semantically_20():
    shape_1: dict[str, list] = {
        "w1": [["u1", "u2"], ["u1", "u4"], ["u1", "u2"]],
        "w2": ["u1"],
    }
    shape_2: dict[str, list] = {
        "w1": [["u5", "u6"], ["u5", "u8"], ["sfdsad"]],
        "w2": ["u9"],
    }
    with pytest.raises(AssertionError):
        check_shapes_semantically(shape_1, shape_2)


def test_shaperepr_contains_1():
    root = Variadic()
    uni_1, uni_2 = Uniadic(), Uniadic()
    repr_1 = ShapeRepr(prefix=[uni_1], root=root, suffix=[uni_2])
    repr_2 = ShapeRepr(root=root)
    assert repr_2 in repr_1


def test_shaperepr_contains_2():
    root = Variadic()
    uni_1, uni_2, uni_3, uni_4 = Uniadic(), Uniadic(), Uniadic(), Uniadic()
    repr_1 = ShapeRepr(prefix=[uni_1, uni_2], root=root, suffix=[uni_3, uni_4])
    repr_2 = ShapeRepr(prefix=[uni_2], root=root, suffix=[uni_3])
    assert repr_2 in repr_1


def test_shaperepr_contains_3():
    root = Variadic()
    uni_1, uni_2, uni_3, uni_4 = Uniadic(), Uniadic(), Uniadic(), Uniadic()
    repr_1 = ShapeRepr(prefix=[uni_1, uni_2, uni_3, uni_4], root=root)
    repr_2 = ShapeRepr(prefix=[uni_2, uni_3, uni_4], root=root)
    assert repr_2 in repr_1


def test_shaperepr_contains_4():
    root = Variadic()
    uni_1, uni_2, uni_3, uni_4 = Uniadic(), Uniadic(), Uniadic(), Uniadic()
    repr_1 = ShapeRepr(prefix=[uni_1, uni_2, uni_3, uni_4], root=root, suffix=[uni_1])
    repr_2 = ShapeRepr(prefix=[uni_2, uni_3, uni_4], root=root)
    assert repr_2 in repr_1


def test_shaperepr_contains_5():
    root = Variadic()
    repr_1 = ShapeRepr(root=root)
    repr_2 = ShapeRepr(root=root)
    assert repr_2 in repr_1


def test_shaperepr_contains_6():
    root = Variadic()
    repr_1 = ShapeRepr(root=root)
    repr_2 = ShapeRepr(root=root, suffix=[Uniadic()])
    assert repr_2 not in repr_1


def test_shaperepr_contains_7():
    uni_1, uni_2, uni_3, uni_4, uni_5 = (
        Uniadic(),
        Uniadic(),
        Uniadic(),
        Uniadic(),
        Uniadic(),
    )
    repr_1 = ShapeRepr(prefix=[uni_1, uni_2, uni_3, uni_4, uni_5])
    repr_2 = ShapeRepr(prefix=[uni_1, uni_2, uni_3])
    assert repr_2 in repr_1


def test_shaperepr_contains_8():
    uni_1, uni_2, uni_3, uni_4, uni_5 = (
        Uniadic(),
        Uniadic(),
        Uniadic(),
        Uniadic(),
        Uniadic(),
    )
    repr_1 = ShapeRepr(prefix=[uni_1, uni_2, uni_3, uni_4, uni_5])
    repr_2 = ShapeRepr(prefix=[uni_2, uni_3, uni_4])
    assert repr_2 in repr_1


def test_shaperepr_contains_9():
    uni_1, uni_2, uni_3, uni_4, uni_5 = (
        Uniadic(),
        Uniadic(),
        Uniadic(),
        Uniadic(),
        Uniadic(),
    )
    repr_1 = ShapeRepr(prefix=[uni_1, uni_2, uni_3, uni_4, uni_5])
    repr_2 = ShapeRepr(prefix=[uni_3, uni_4, uni_5])
    assert repr_2 in repr_1


def test_shaperepr_contains_10():
    uni_1, uni_2, uni_3, uni_4, uni_5 = (
        Uniadic(),
        Uniadic(),
        Uniadic(),
        Uniadic(),
        Uniadic(),
    )
    repr_1 = ShapeRepr(prefix=[uni_1, uni_2, uni_3, uni_4, uni_5])
    repr_2 = ShapeRepr(prefix=[uni_2, uni_3, uni_4, uni_5])
    assert repr_2 in repr_1


def test_shaperepr_contains_11():
    uni_1, uni_2, uni_3, uni_4, uni_5 = (
        Uniadic(),
        Uniadic(),
        Uniadic(),
        Uniadic(),
        Uniadic(),
    )
    repr_1 = ShapeRepr(prefix=[uni_1, uni_2, uni_3, uni_4, uni_5])
    repr_2 = ShapeRepr(prefix=[uni_1, uni_2, uni_3, uni_4, uni_5])
    assert repr_2 in repr_1
    assert repr_1 in repr_2


def test_shaperepr_contains_12():
    uni_1, uni_2, uni_3, uni_4, uni_5 = (
        Uniadic(),
        Uniadic(),
        Uniadic(),
        Uniadic(),
        Uniadic(),
    )
    repr_1 = ShapeRepr(prefix=[uni_1, uni_2, uni_3, uni_4, uni_5])
    repr_2 = ShapeRepr(prefix=None)
    assert repr_2 in repr_1


def test_shaperepr_contains_13():
    repr_1 = ShapeRepr(prefix=None)
    repr_2 = ShapeRepr(prefix=None)
    assert repr_2 in repr_1
    assert repr_1 in repr_2


def test_shaperepr_contains_14():
    uni_1, uni_2 = Uniadic(), Uniadic()
    repr_1 = ShapeRepr(prefix=[uni_1, uni_2], root=Variadic())
    repr_2 = ShapeRepr(prefix=[uni_1])
    assert repr_2 in repr_1


def test_shaperepr_contains_15():
    repr_1 = ShapeRepr(root=Variadic())
    repr_2 = ShapeRepr(prefix=None)
    assert repr_2 in repr_1
    assert repr_1 not in repr_2


def test_shaperepr_contains_16():
    uni_1, uni_2 = Uniadic(), Uniadic()
    repr_1 = ShapeRepr(prefix=[uni_1], root=Variadic())
    repr_2 = ShapeRepr(prefix=[uni_2])
    assert repr_2 not in repr_1


def test_prune_match_1():
    """Prune model which input and output exposed"""
    model = Model()
    model |= Squeeze()(input="input", output=IOKey(name="out1"))
    model |= Squeeze()(input="input", output=IOKey(name="out2"))
    shape_1: dict[str, list] = {"out1": [3, 2, ("V1", ...)]}
    model.set_shapes(**shape_1)

    shape: dict[str, list] = {
        "input": ["(V1, ...)"],
        "out1": [3, 2, "(V2, ...)"],
        "out2": ["(V3, ...)"],
    }
    p_shape: dict[str, list] = {
        "input": ["..."],
        "out1": [3, 2, "..."],
    }

    assert_shapes(model, shape, physical_ref=p_shape)


def test_prune_match_2():
    """Prune model which input exposed but output not"""
    model = Model()
    s1, s2 = Squeeze(), Squeeze()
    shape_1: dict[str, list] = {"output": [3, 2, ("V1", ...)]}
    s1.set_shapes(**shape_1)

    model |= s1(input="input")
    model |= s2(input="input")
    model |= Gelu()(input=s1.output, output=IOKey(name="out1"))
    model |= Relu()(input=s2.output, output=IOKey(name="out2"))

    shape: dict[str, list | None] = {
        "input": ["(V1, ...)"],
        "$_Gelu_2_approximate": None,
        "$_Squeeze_0_output": [3, 2, "(V2, ...)"],
        "$_Squeeze_1_output": ["(V3, ...)"],
        "out1": [3, 2, "(V2, ...)"],
        "out2": ["(V3, ...)"],
    }

    p_shape: dict[str, list | None] = {
        "input": ["..."],
        "output_0": [3, 2, "..."],
        "approximate": None,
        "out1": [3, 2, "..."],
        "out2": [3, 2, "..."],
    }

    assert_shapes(model, shape, physical_ref=p_shape)


def test_prune_match_3():
    """Prune model which are not in the same canvas"""
    model = Model()
    s1, s2 = Squeeze(), Squeeze()
    shape_1: dict[str, list] = {"output": [3, 2, ("V1", ...)]}
    s1.set_shapes(**shape_1)

    model_sub = Model()
    model_sub |= s1(input="input")
    model_sub |= Gelu()(input=s1.output, output=IOKey(name="out1"))

    model |= model_sub(input="input", out1=IOKey(name="out1"))

    model |= s2(input="input")
    model |= Relu()(input=s2.output, output=IOKey(name="out2"))

    shape: dict[str, list] = {
        "input": ["(V1, ...)"],
        "$_Squeeze_1_output": ["(V3, ...)"],
        "out1": [3, 2, "(V2, ...)"],
        "out2": ["(V3, ...)"],
    }

    p_shape: dict[str, list | None] = {
        "input": ["..."],
        "approximate": None,
        "output_0": [3, 2, "..."],
        "out1": [3, 2, "..."],
        "out2": [3, 2, "..."],
    }

    assert_shapes(model, shape, physical_ref=p_shape)


def test_prune_match_4():
    """Reversed case 3"""
    model = Model()
    s1, s2 = Squeeze(), Squeeze()
    shape_1: dict[str, list] = {"output": [3, 2, ("V1", ...)]}
    s1.set_shapes(**shape_1)
    model |= s2(input="input")
    model |= Relu()(input=s2.output, output=IOKey(name="out2"))

    model_sub = Model()
    model_sub |= s1(input="input")
    model_sub |= Gelu()(input=s1.output, output=IOKey(name="out1"))

    model |= model_sub(input="input", out1=IOKey(name="out1"))

    shape: dict[str, list] = {
        "input": ["(V1, ...)"],
        "$_Squeeze_0_output": ["(V3, ...)"],
        "out1": [3, 2, "(V2, ...)"],
        "out2": ["(V3, ...)"],
    }

    p_shape: dict[str, list | None] = {
        "input": ["..."],
        "approximate": None,
        "output_0": [3, 2, "..."],
        "out2": [3, 2, "..."],
        "out1": [3, 2, "..."],
    }

    assert_shapes(model, shape, p_shape)


def test_prune_match_5():
    """Sequential prune shape test"""
    model = Model()
    s1, s2 = Squeeze(), Squeeze()
    shape_1: dict[str, list] = {"output": [3, 2, ("V1", ...)]}
    s1.set_shapes(**shape_1)

    model_sub = Model()
    model_sub |= s1(input="input")
    model_sub |= Squeeze()(input=s1.output)
    model_sub += Squeeze()
    model_sub |= Gelu()(input=model_sub.cout, output=IOKey(name="out1"))

    model |= model_sub(input="input", out1=IOKey(name="out1"))
    model |= s2(input="input")
    model.set_cout(s2.output)
    model += Squeeze()
    model += Squeeze()
    model |= Relu()(input=model.cout, output=IOKey(name="out2"))

    shape: dict[str, list] = {
        "input": ["(V1, ...)"],
        "$_Squeeze_1_output": ["(V2, ...)"],
        "$_Squeeze_2_output": ["(V3, ...)"],
        "$_Squeeze_3_output": ["(V4, ...)"],
        "out1": [3, 2, "(V5, ...)"],
        "out2": ["(V4, ...)"],
    }

    p_shape: dict[str, list | None] = {
        "input": ["..."],
        "approximate": None,
        "output_0": [3, 2, "..."],
        "output_1": [3, 2, "..."],
        "output_2": [3, 2, "..."],
        "out1": [3, 2, "..."],
        "out2": [3, 2, "..."],
    }

    assert_shapes(model, shape, physical_ref=p_shape)


def test_total_repr_count_1():
    # This test tests if shape algorithm creates only required amount of
    # ShapeRepr objects in primitive models. Ideally, when all primitive models are
    # initialized, # of shapereprs in this initialized primitive model should be equal
    # to # of unique shaped tensor inputs & outputs of the primitive model.
    import inspect

    def get_defaults(func):
        # Get the signature of the function
        signature = inspect.signature(func)
        # Extract parameters with default values
        return {
            key: value.default
            for key, value in signature.parameters.items()
            if value.default is not inspect.Parameter.empty
        }

    # def get_defaults(fn):
    #     if fn.__defaults__ is None:
    #         return {}
    #     return dict(
    #         zip(
    #             fn.__code__.co_varnames[-len(fn.__defaults__) :],
    #             fn.__defaults__,
    #             strict=False,
    #         )
    #     )

    def find_all_reprs(repr: ShapeRepr, repr_cache=None) -> set[ShapeRepr]:
        # this function find all ShapeRepr objects which is referenced by
        # the given ShapeRepr object
        if repr_cache is None:
            repr_cache = set()
        repr_cache.add(repr)
        all_symbols: set[Uniadic | Variadic] = {*repr.prefix, *repr.suffix}
        if repr.root is not None:
            all_symbols.add(repr.root)
        for symbol in all_symbols:
            for symbol_repr in symbol.reprs:
                if symbol_repr not in repr_cache:
                    find_all_reprs(symbol_repr, repr_cache)
        return repr_cache

    # identify primitives that will be skipped for different reasons
    skipped_primitves = {
        Concat,
        PrimitiveUnion,
        Convolution2D,
        Convolution1D,
        MaxPool1D,
        MaxPool2D,
        BinaryCrossEntropy,
        Activation,
        CrossEntropy,
        CustomPrimitiveModel,
        ToTuple,
        Operator,
        ToList,
        ScaledDotProduct,
        PrimitiveModel,
        OperatorModel,
    }
    ref_counts = {
        Exponential: 1,
        Sqrt: 1,
        Softplus: 1,
        Square: 1,
        Softmax: 1,
        Sign: 1,
        Pad: 2,
        PermuteTensor: 2,
        Sigmoid: 1,
        PositionalEncoding: 1,
        Cosine: 1,
        Gelu: 1,
        Sine: 1,
        NanToNum: 1,
        Relu: 1,
        StableReciprocal: 2,
        LeakyRelu: 2,
        IsNan: 1,
        Log: 1,
        Tanh: 1,
        GPRAlpha: 2,
        Cholesky: 1,
        Eigvalsh: 3,
        TsnePJoint: 2,
        GPRVOuter: 1,
        AUC: 1,
        Accuracy: 2,
        Buffer: 1,
        Minus: 1,
        LogicalNot: 1,
        Absolute: 1,
        NormModifier: 1,
        Cast: 1,
        Unique: 2,
        Trapezoid: 2,
        AUCCore: 2,
        ZerosLike: 1,
    }
    # find all primitives that are defined in primitives.py

    u_primitives = mithril.framework.logical.primitive
    _all_primitives_dict = primitives.__dict__ | u_primitives.__dict__
    all_primitives = primitives.__all__ + u_primitives.__all__  # type: ignore
    all_primitives_dict = {
        value for key, value in _all_primitives_dict.items() if key in all_primitives
    }

    for primitive_model in all_primitives_dict:
        if primitive_model not in skipped_primitves:
            # for primitive models with scalar inputs, find their arguments.
            # give these arguments to function with ellipsis
            init_code = primitive_model.__init__.__code__
            model_init_params = set(init_code.co_varnames[: init_code.co_argcount][1:])
            default_args = get_defaults(primitive_model.__init__)
            kwargs = {
                param: default_args.get(param, TBD) for param in model_init_params
            }
            # kwargs = {param: ... for param in model_init_params}
            model: Model = primitive_model(**kwargs)
            # Set all untyped connections to Tensor type.
            model.set_types(
                {
                    conn: Tensor
                    for conn in model.conns.input_connections
                    if conn.metadata.edge_type is ToBeDetermined
                }
            )
            reprs = set()

            # find connections only with tensor data
            all_tensor_conns = {
                con for con in model.conns.all.values() if con.metadata.is_tensor
            }

            # Find all reprs that are linked to shape reprs of the tensors
            for con in all_tensor_conns:
                assert con.metadata.shape is not None
                shapes = con.metadata.shape.reprs
                for shape in shapes:
                    reprs |= find_all_reprs(shape)
            if (ref_result := ref_counts.get(model.__class__)) is not None:
                if len(reprs) != ref_result:
                    ...
                    model = primitive_model(**kwargs)
                assert len(reprs) == ref_result
            else:
                assert len(reprs) == len(all_tensor_conns)


@pytest.mark.skip("Creating high layer cascaded models are too slow!")
def test_set_shapes_1():
    model = Linear()
    model.set_shapes(input=[10, 10])


@pytest.mark.skip("Creating high layer cascaded models are too slow!")
def test_high_layer_cascaded_models_1():
    depth = 400
    MLP(
        activations=[Relu() for _ in range(depth)],
        dimensions=[idx + 1 for idx in range(depth)],
    )


@pytest.mark.skip("Creating high layer cascaded models are too slow!")
def test_high_layer_cascaded_models_2():
    model = Model()
    for _ in range(400):
        model += MLP(activations=[Relu()], dimensions=[None])


@pytest.mark.skip("Creating high layer cascaded models are too slow!")
def test_high_layer_cascaded_models_3():
    model = Model()
    sig_model = Sigmoid()
    shape_1: dict[str, list] = {"input": ["u1", "u2", ("Var1", ...)]}
    shape_2: dict[str, list] = {"input": ["u1", ("Var1", ...), "u2"]}
    shape_3: dict[str, list] = {"input": [("Var1", ...), "u1", "u2"]}
    sig_model.set_shapes(**shape_1)
    sig_model.set_shapes(**shape_2)
    sig_model.set_shapes(**shape_3)
    for _ in range(400):
        model += deepcopy(sig_model)


@pytest.mark.skip("Creating high layer cascaded models are too slow!")
def test_lstm_shape():
    shapes = {
        "input0": [10, 1, 2],
        "input1": [5, 1, 2],
        "initial_hidden": [10, 1, 2],
        "w_f": [2, 4],
        "w_i": [2, 4],
        "w_c": [2, 4],
        "w_o": [2, 4],
        "bias_f": [2],
        "bias_c": [2],
        "bias_i": [2],
        "bias_o": [2],
        "w_out": [3, 2],
    }

    from mithril.models import LSTMCell, ManyToOne

    for _ in range(100):
        a = ManyToOne(cell_type=LSTMCell(), max_sequence_length=2)
        cm = mithril.compile(
            a,
            shapes=shapes,
            backend=TorchBackend(),
            data_keys={"input0", "input1"},
            jit=False,
        )
        assert cm.shapes["hidden_compl_1"] == [5, 1, 2]


# @pytest.mark.skip("Call number is as high as 322396.")
def test_c_profile_mlp():
    import cProfile
    from pstats import Stats

    depth = 10
    # Profile the example_function
    pr = cProfile.Profile()
    pr.enable()
    MLP(
        activations=[Relu() for _ in range(depth)],
        dimensions=[idx for idx in range(depth)],
    )
    pr.disable()
    # Use pstats to process the profile results
    ps = Stats(pr)
    my_func = "bcast"
    # Extract data for the specific function
    for func_desc, func_data in ps.stats.items():  # type: ignore
        if my_func == func_desc[2]:  # Check if the function name matches
            calls, total_time, cumulative_time, _, _ = func_data
            assert calls <= 3604

    # class MyShapeRepr:
    #     pass

    # class MyShapeRepr2:
    #     pass

    # my_dict = {MyShapeRepr2(): idx for idx in range(100)}
    # my_set = {MyShapeRepr2() for idx in range(100)}
    # my_set2 = {MyShapeRepr2() for idx in range(100)}

    # def foo():
    #     for _ in range(1000000):
    #         a = my_set | my_dict.keys()

    # def bar():
    #     for _ in range(1000000):
    #         a = my_set | my_set2

    # cProfile.runctx('foo()', None, locals(), sort="cumtime")
    # cProfile.runctx('bar()', None, locals(), sort="cumtime")


def test_node_count_1():
    model = Model()
    for _ in range(100):
        model += (sub_model := MyVariadic4())

    # Check total existing node count
    all_nodes = set()
    for con in model.conns.all.values():
        assert con.metadata.is_tensor
        all_nodes.add(con.metadata.shape)
    assert len(all_nodes) == 1

    # Check total variadics repr count
    assert sub_model.input.metadata.is_tensor
    assert (in_node := sub_model.input.metadata.shape) is not None
    assert (in_repr := next(iter(in_node.reprs))) is not None
    assert in_repr.root is not None
    assert len(in_repr.root.reprs) == 1

    assert sub_model.output.metadata.is_tensor
    assert (out_node := sub_model.output.metadata.shape) is not None
    assert (out_repr := next(iter(out_node.reprs))) is not None
    assert out_repr.root is not None
    assert len(out_repr.root.reprs) == 1


def test_node_count_2():
    model = Model()
    model += MyVariadic4()(input="in1", output="out1")
    model += MyVariadic4()
    model += MyVariadic4()
    model += MyVariadic4()
    model += MyVariadic4()
    model += MyVariadic11()

    # Check total existing node count
    all_nodes = set()
    for con in model.conns.all.values():
        edge = con.metadata
        assert edge.is_tensor
        all_nodes.add(edge.shape)

    assert len(all_nodes) == 2

    # Check total variadics repr count
    assert len(next(iter(model.in1.metadata.shape.reprs)).root.reprs) == 2  # type: ignore


def test_node_count_3():
    model = Model()
    model |= MyVariadic4()(input="in1", output="out1")
    model += MyVariadic4()
    model += MyVariadic4()
    model += MyVariadic4()
    model += MyVariadic4()
    model += MyVariadic11()
    model |= MyVariadic4()(input="in2")

    shapes = set()
    for con in model.conns.all.values():
        edge = con.metadata
        assert edge.is_tensor
        shapes.add(edge.shape)

    assert len(shapes) == 3
    assert len(next(iter(model.in1.metadata.shape.reprs)).root.reprs) == 2  # type: ignore
    assert len(next(iter(model.in2.metadata.shape.reprs)).root.reprs) == 1  # type: ignore


def test_repr_count_1():
    class MyModel(PrimitiveModel):
        def __init__(self) -> None:
            super().__init__(
                formula_key="buffer",
                input=BaseKey(shape=["a", "b"], type=Tensor),
                output=BaseKey(shape=["b", "c", "d"], type=Tensor),
            )

    model = MyModel()
    model.set_shapes(input=[1, 1], output=[1, 1, 1])
    # Check total uniadic metadata
    uni_metadata = set()
    for symbol in get_all_symbols(model):
        if isinstance(symbol, Uniadic):
            uni_metadata.add(symbol.metadata)
    assert len(uni_metadata) == 1


def test_equalize_lengths_of_unmatchable_reprs_of_different_sizes_with_extend_1():
    class MyModel(PrimitiveModel):
        def __init__(self) -> None:
            super().__init__(
                formula_key="buffer",
                input=BaseKey(shape=["a", ("Var1", ...)], type=Tensor),
                output=BaseKey(
                    shape=[("Var1", ...), "c", "d", "e"],
                    type=Tensor,
                ),
            )

    model = Model()
    model += MyModel()
    model += MyModel()  # match [("Var1", ...), "c", "d", "e"] with ["k", ("Var2", ...)]
    ref_shapes: dict[str, list] = {
        "$_MyModel_0_output": [
            ["(V1, ...)", "u1", "u2", "u3"],
            ["u4", "(V2, ...)", "u2", "u3"],
        ],
        "$_MyModel_1_output": ["(V2, ...)", "u2", "u3", "u5", "u6", "u7"],
        "$input": ["u8", "(V1, ...)"],
    }
    assert_shapes(model, ref_shapes)


def test_equalize_lengths_of_unmatchable_reprs_of_different_sizes_with_extend_2():
    class MyModel(PrimitiveModel):
        def __init__(self) -> None:
            super().__init__(
                formula_key="buffer",
                input=BaseKey(
                    shape=[("Var1", ...), "c", "d", "e"],
                    type=Tensor,
                ),
                output=BaseKey(shape=["a", "b", ("Var1", ...)], type=Tensor),
            )

    model = Model()
    model += MyModel()
    model += (
        MyModel()
    )  # match ["k", "l", ("Var2", ...)] with [("Var1", ...), "c", "d", "e"]
    ref_shapes: dict[str, list] = {
        "$_MyModel_0_output": [
            ["u1", "u2", "(V1, ...)", "u3"],
            ["(V2, ...)", "u4", "u5", "u3"],
        ],
        "$_MyModel_1_output": ["u6", "u7", "(V2, ...)"],
        "$input": ["(V1, ...)", "u3", "u8", "u9", "u10"],
    }
    assert_shapes(model, ref_shapes)


def test_train_model_shapes_1():
    model = Layer(activation=Relu(), dimension=10)
    ctx_1 = TrainModel(model)
    ctx_1.add_loss(
        Buffer(), input="output", reduce_steps=[Sum(axis=0), Mean(axis=0), Sum(axis=0)]
    )
    ctx_1.set_shapes(input=[5, 4, 3])
    ref_shapes = {
        "$_Buffer_1_output": [5, 4, 10],
        "$_Sum_2_output": [4, 10],
        "$_Mean_3_output": [10],
        "$_Sum_4_output": [],
        "input": [5, 4, 3],
        "weight": [10, 3],
        "bias": [10],
        "$_Sum_2_axis": None,
        "$_Sum_2_keepdim": None,
        "$_Mean_3_axis": None,
        "$_Mean_3_keepdim": None,
        "$_Sum_4_axis": None,
        "$_Sum_4_keepdim": None,
        "output": [5, 4, 10],
    }
    assert_shapes(ctx_1, ref_shapes)


def test_equalize_lengths_of_unmatchable_reprs_of_different_sizes_1():
    repr1 = ShapeRepr([Uniadic(), Uniadic()], Variadic(), [Uniadic()])
    repr2 = ShapeRepr(None, Variadic(), [Uniadic(), Uniadic()])
    # repr1 = ["a", "b", ("Var1", ...), "c"]
    # repr2 = [("Var2", ...), "d", "e"]

    repr2.node.merge(repr1.node)
    ref_shape = {
        "my_input": [["u3", "(V1, ...)", "u1", "u2"], ["u3", "u4", "(V2, ...)", "u2"]]
    }
    check_shapes_semantically(
        {"my_input": repr1.node.get_shapes(verbose=True)}, ref_shape
    )


def test_equalize_lengths_of_unmatchable_reprs_of_different_sizes_2():
    repr1 = ShapeRepr([Uniadic(), Uniadic(), Uniadic()], Variadic(), [Uniadic()])
    repr2 = ShapeRepr([Uniadic()], Variadic(), [Uniadic(), Uniadic()])
    # repr1 = ["a", "b", "c", ("Var1", ...), "d"]
    # repr2 = ["e", ("Var2", ...), "f", "g"]

    repr2.node.merge(repr1.node)
    ref_shape = {
        "my_input": [
            ["a", "b", "(Var2, ...)", "f", "d"],
            ["a", "b", "c", "(Var1, ...)", "d"],
        ]
    }
    check_shapes_semantically(
        {"my_input": repr1.node.get_shapes(verbose=True)}, ref_shape
    )


def test_equalize_lengths_of_unmatchable_reprs_of_different_sizes_3():
    repr1 = ShapeRepr(None, Variadic(), [Uniadic(), Uniadic()])
    repr2 = ShapeRepr([Uniadic(), Uniadic()], Variadic(), [Uniadic()])
    # repr1 = [("Var1", ...), "d", "e"]
    # repr2 = ["a", "b", ("Var2", ...), "c"]

    repr2.node.merge(repr1.node)
    ref_shape = {
        "my_input": [["u3", "(V1, ...)", "u1", "u2"], ["u3", "u4", "(V2, ...)", "u2"]]
    }
    check_shapes_semantically(
        {"my_input": repr1.node.get_shapes(verbose=True)}, ref_shape
    )


def test_equalize_lengths_of_unmatchable_reprs_of_different_sizes_4():
    repr1 = ShapeRepr([Uniadic()], Variadic(), [Uniadic(), Uniadic()])
    repr2 = ShapeRepr([Uniadic(), Uniadic(), Uniadic()], Variadic(), [Uniadic()])
    # repr1 = ["e", ("Var1", ...), "f", "g"]
    # repr2 = ["a", "b", "c", ("Var2", ...), "d"]

    repr2.node.merge(repr1.node)
    ref_shape = {
        "my_input": [
            ["a", "b", "(Var2, ...)", "f", "d"],
            ["a", "b", "c", "(Var1, ...)", "d"],
        ]
    }
    check_shapes_semantically(
        {"my_input": repr1.node.get_shapes(verbose=True)}, ref_shape
    )


def test_match_1():
    """
    [a, V1] => [a, V3]
    [V2]       [a, V3]
    """

    repr1 = ShapeRepr([Uniadic()], Variadic(), None)
    repr2 = ShapeRepr(None, Variadic(), None)

    ref_shape_repr1 = ["u1", "(V1, ...)"]
    ref_shape_repr2 = ["u1", "(V1, ...)"]

    assert_match_shapes(repr1, repr2, ref_shape_repr1, ref_shape_repr2)


def test_match_2():
    """
    [a, V1, b] => [a, V3, b]
    [V2]          [a, V3, b]
    """

    repr1 = ShapeRepr([Uniadic()], Variadic(), [Uniadic()])
    repr2 = ShapeRepr(None, Variadic(), None)

    ref_shape_repr1 = ["u1", "(V1, ...)", "u2"]
    ref_shape_repr2 = ["u1", "(V1, ...)", "u2"]

    assert_match_shapes(repr1, repr2, ref_shape_repr1, ref_shape_repr2)


def test_match_3():
    """
    [a, V1] => [a, V1]
    [V2, b]    [V2, b]
    """

    repr1 = ShapeRepr([Uniadic()], Variadic(), None)
    repr2 = ShapeRepr(None, Variadic(), [Uniadic()])

    ref_shape_repr1 = ["u1", "(V1, ...)"]
    ref_shape_repr2 = ["(V2, ...)", "u2"]

    assert_match_shapes(repr1, repr2, ref_shape_repr1, ref_shape_repr2)


def test_match_4():
    """
    [a, b, V1] => [a, b, V1]
    [V2, c, d]    [V2, c, d]
    """

    repr1 = ShapeRepr([Uniadic(), Uniadic()], Variadic(), None)
    repr2 = ShapeRepr(None, Variadic(), [Uniadic(), Uniadic()])

    ref_shape_repr1 = ["u1", "u2", "(V1, ...)"]
    ref_shape_repr2 = ["(V2, ...)", "u3", "u4"]

    assert_match_shapes(repr1, repr2, ref_shape_repr1, ref_shape_repr2)


def test_match_5():
    """
    [a, b, V1] => [a, b, V1]
    [V2, c]       [a, V2, c]
    """

    repr1 = ShapeRepr([Uniadic(), Uniadic()], Variadic(), None)
    repr2 = ShapeRepr(None, Variadic(), [Uniadic()])

    ref_shape_repr1 = ["u1", "u2", "(V1, ...)"]
    ref_shape_repr2 = ["u1", "(V2, ...)", "u3"]

    assert_match_shapes(repr1, repr2, ref_shape_repr1, ref_shape_repr2)


def test_match_6():
    """
    [a, b, V1, c, d, e] => [a, b, V3, c, d, e]
    [V2, c]                [a, b, V3, c, d, e]
    """

    repr1 = ShapeRepr(
        [Uniadic(), Uniadic()], Variadic(), [Uniadic(), Uniadic(), Uniadic()]
    )
    repr2 = ShapeRepr(None, Variadic(), [Uniadic()])

    ref_shape_repr1 = ["u1", "u2", "(V1, ...)", "u3", "u4", "u5"]
    ref_shape_repr2 = ["u1", "u2", "(V1, ...)", "u3", "u4", "u5"]

    assert_match_shapes(repr1, repr2, ref_shape_repr1, ref_shape_repr2)


def test_match_7():
    """
    [1, V1] => [1, V3, 2]
    [V2, 2]    [1, V3, 2]
    """

    repr1 = ShapeRepr([Uniadic(1)], Variadic(), None)
    repr2 = ShapeRepr(None, Variadic(), [Uniadic(2)])

    ref_shape_repr1 = [1, "(V1, ...)", 2]
    ref_shape_repr2 = [1, "(V1, ...)", 2]

    assert_match_shapes(repr1, repr2, ref_shape_repr1, ref_shape_repr2)


def test_match_8():
    """
    [1, V1]    => [1, V3, 2, 3]
    [V2, 2, 3]    [1, V3, 2, 3]
    """

    repr1 = ShapeRepr([Uniadic(1)], Variadic(), None)
    repr2 = ShapeRepr(None, Variadic(), [Uniadic(2), Uniadic(3)])

    ref_shape_repr1 = [1, "(V1, ...)", 2, 3]
    ref_shape_repr2 = [1, "(V1, ...)", 2, 3]

    assert_match_shapes(repr1, repr2, ref_shape_repr1, ref_shape_repr2)


def test_match_9():
    """
    [1, V1]    => [1, V3, 2, 1]
    [V2, 2, 1]    [1, V3, 2, 1]
    """

    repr1 = ShapeRepr([Uniadic(1)], Variadic(), None)
    repr2 = ShapeRepr(None, Variadic(), [Uniadic(2), Uniadic(1)])

    ref_shape_repr1 = [1, "(V1, ...)", 2, 1]
    ref_shape_repr2 = [1, "(V1, ...)", 2, 1]

    assert_match_shapes(repr1, repr2, ref_shape_repr1, ref_shape_repr2)


def test_match_10():
    """
    [1, V1]    => [1, V1, 1]
    [V2, 1, 1]    [V2, 1, 1]
    """

    repr1 = ShapeRepr([Uniadic(1)], Variadic(), None)
    repr2 = ShapeRepr(None, Variadic(), [Uniadic(1), Uniadic(1)])

    ref_shape_repr1 = [1, "(V1, ...)", 1]
    ref_shape_repr2 = ["(V2, ...)", 1, 1]

    assert_match_shapes(repr1, repr2, ref_shape_repr1, ref_shape_repr2)


def test_shapes_rnn():
    from mithril.utils.dict_conversions import dict_to_model

    model = dict_to_model(
        {
            "name": "OneToMany",
            "args": {"max_sequence_length": 5, "cell_type": "RNNCell"},
        }
    )
    shapes = {
        "input": [20, 1, 15],
        "initial_hidden": [20, 1, 8],
        "target1": [17, 1, 15],
        "target2": [13, 1, 15],
        "target3": [9, 1, 15],
        "target4": [4, 1, 15],
    }
    compiled_model = compile(
        model=model, backend=TorchBackend(), shapes=shapes, jit=True
    )
    model_shape_dict = {
        key: tuple(value)
        for key, value in compiled_model.get_shapes(symbolic=False).items()
        if value is not None
    }
    ref_shapes = {
        "bias_h": (8,),
        "bias_o": (15,),
        "initial_hidden": (20, 1, 8),
        "input": (20, 1, 15),
        "w_hh": (8, 8),
        "w_ho": (15, 8),
        "w_ih": (8, 15),
        "output0": (20, 1, 15),
        "output1": (17, 1, 15),
        "output2": (13, 1, 15),
        "output3": (9, 1, 15),
        "output4": (4, 1, 15),
    }
    for key, value in ref_shapes.items():
        assert value == model_shape_dict[key]


def test_numeric_compatibility_inference_1():
    model = Model()
    model += Buffer()(input="input", output=IOKey(name="output"))
    shape_1: dict[str, list] = {"input": [1, ("Var1", ...)]}
    shape_2: dict[str, list] = {"input": [("Var1", ...), 2]}
    shape_3: dict[str, list] = {"input": [("Var1", ...), 3, 2]}
    model.set_shapes(**shape_1)
    model.set_shapes(**shape_2)
    model.set_shapes(**shape_3)
    ref_shapes: dict[str, list] = {
        "input": [1, "(V1, ...)", 3, 2],
        "output": [1, "(V1, ...)", 3, 2],
    }
    assert_shapes(model, ref_shapes)


def test_numeric_compatibility_inference_2():
    model = Model()
    model += Buffer()(input="input", output=IOKey(name="output"))
    shape_1: dict[str, list] = {"input": [("Var1", ...), 2, 3, 4]}
    shape_2: dict[str, list] = {"input": [1, 2, 3, ("Var1", ...)]}
    model.set_shapes(**shape_1)
    model.set_shapes(**shape_2)
    ref_shapes: dict[str, list] = {
        "input": [[1, "(V1, ...)", 2, 3, 4], [1, 2, 3, "(V2, ...)", 4]],
        "output": [[1, "(V1, ...)", 2, 3, 4], [1, 2, 3, "(V2, ...)", 4]],
    }
    assert_shapes(model, ref_shapes)


def test_numeric_compatibility_inference_3():
    model = Model()
    model += Buffer()(input="input", output=IOKey(name="output"))
    shape_1: dict[str, list] = {"input": [("Var1", ...), 2, 3, 4]}
    shape_2: dict[str, list] = {"input": [1, 2, 3, ("Var1", ...)]}
    model.set_shapes(**shape_1)
    model.set_shapes(**shape_2)
    ref_shapes: dict[str, list] = {
        "input": [[1, "(V1, ...)", 2, 3, 4], [1, 2, 3, "(V2, ...)", 4]],
        "output": [[1, "(V1, ...)", 2, 3, 4], [1, 2, 3, "(V2, ...)", 4]],
    }
    assert_shapes(model, ref_shapes)


def test_numeric_compatibility_inference_4():
    model = Model()
    model += Buffer()(input="input", output=IOKey(name="output"))

    shape_1: dict[str, list] = {"input": [1, 2, 3, ("Var1", ...)]}
    shape_2: dict[str, list] = {"input": [("Var1", ...), 2, 3, 4, 5]}

    model.set_shapes(**shape_1)
    model.set_shapes(**shape_2)
    ref_shapes: dict[str, list] = {
        "input": [[1, "(V1, ...)", 2, 3, 4, 5], [1, 2, 3, "(V2, ...)", 4, 5]],
        "output": [[1, "(V1, ...)", 2, 3, 4, 5], [1, 2, 3, "(V2, ...)", 4, 5]],
    }
    assert_shapes(model, ref_shapes)


def test_numeric_compatibility_inference_5():
    model = Model()
    model += Buffer()(input="input", output=IOKey(name="output"))
    shape_1: dict[str, list] = {"input": [("Var1", ...), 2, 3, 4, 5]}
    shape_2: dict[str, list] = {"input": [1, 2, 3, ("Var1", ...)]}
    model.set_shapes(**shape_1)
    model.set_shapes(**shape_2)
    ref_shapes: dict[str, list] = {
        "input": [[1, "(V1, ...)", 2, 3, 4, 5], [1, 2, 3, "(V2, ...)", 4, 5]],
        "output": [[1, "(V1, ...)", 2, 3, 4, 5], [1, 2, 3, "(V2, ...)", 4, 5]],
    }
    assert_shapes(model, ref_shapes)


def test_numeric_compatibility_inference_6():
    model = Model()
    model += Buffer()(input="input", output=IOKey(name="output"))
    shape_1: dict[str, list] = {"input": [("Var1", ...), 3, 4]}
    shape_2: dict[str, list] = {"input": [1, 2, ("Var1", ...)]}
    model.set_shapes(**shape_1)
    model.set_shapes(**shape_2)
    ref_shapes: dict[str, list] = {
        "input": [1, 2, "(V1, ...)", 3, 4],
        "output": [1, 2, "(V1, ...)", 3, 4],
    }
    assert_shapes(model, ref_shapes)


def test_numeric_compatibility_inference_7():
    model = Model()
    model += Buffer()(input="input", output=IOKey(name="output"))
    shape_1: dict[str, list] = {"input": [("Var1", ...), 2, 3]}
    shape_2: dict[str, list] = {"input": [1, 2, ("Var1", ...)]}
    model.set_shapes(**shape_1)
    model.set_shapes(**shape_2)
    ref_shapes: dict[str, list] = {
        "input": [[1, "(V1, ...)", 2, 3], [1, 2, "(V2, ...)", 3]],
        "output": [[1, "(V1, ...)", 2, 3], [1, 2, "(V2, ...)", 3]],
    }
    assert_shapes(model, ref_shapes)


def test_numeric_compatibility_inference_8():
    model = Model()
    model += Buffer()(input="input", output=IOKey(name="output"))
    shape_1: dict[str, list] = {"input": [("Var1", ...), "a", 1]}
    shape_2: dict[str, list] = {"input": ["b", 3, ("Var1", ...)]}
    model.set_shapes(**shape_1)
    model.set_shapes(**shape_2)
    ref_shapes: dict[str, list] = {
        "input": [["b", "(V1, ...)", "a", 1], ["b", 3, "(V2, ...)", 1]],
        "output": [["b", "(V1, ...)", "a", 1], ["b", 3, "(V2, ...)", 1]],
    }
    assert_shapes(model, ref_shapes)


def test_numeric_compatibility_inference_9():
    model = Model()
    model += Buffer()(input="input", output=IOKey(name="output"))
    shape_1: dict[str, list] = {"input": [("Var1", ...), 1, 1]}
    shape_2: dict[str, list] = {"input": [1, 1, ("Var1", ...)]}
    model.set_shapes(**shape_1)
    model.set_shapes(**shape_2)
    ref_shapes: dict[str, list] = {
        "input": [[1, 1, "(V1, ...)"], ["(V2, ...)", 1, 1]],
        "output": [[1, 1, "(V1, ...)"], ["(V2, ...)", 1, 1]],
    }
    assert_shapes(model, ref_shapes)


def test_numeric_compatibility_inference_10():
    model = Model()
    model += Buffer()(input="input", output=IOKey(name="output"))
    shape_1: dict[str, list] = {"input": [("Var1", ...), 1]}
    shape_2: dict[str, list] = {"input": [2, ("Var1", ...)]}
    shape_3: dict[str, list] = {"input": [("Var1", ...), 5, 4, 3, 1]}
    model.set_shapes(**shape_1)
    model.set_shapes(**shape_2)
    model.set_shapes(**shape_3)
    ref_shapes: dict[str, list] = {
        "input": [2, "(V1, ...)", 5, 4, 3, 1],
        "output": [2, "(V1, ...)", 5, 4, 3, 1],
    }
    assert_shapes(model, ref_shapes)


def test_node_count_4():
    class MyModel(PrimitiveModel):
        def __init__(self) -> None:
            super().__init__(
                formula_key="buffer",
                input=BaseKey(shape=["a", ("Var1", ...)], type=Tensor),
                output=BaseKey(shape=[("Var1", ...), "b"], type=Tensor),
            )

        def __call__(  # type: ignore[override]
            self, input: ConnectionType = NOT_GIVEN, output: ConnectionType = NOT_GIVEN
        ):
            return ExtendInfo(self, {"input": input, "output": output})

    model = Model()
    test_model = MyModel()
    buff_model = Buffer()
    model += buff_model
    shapes: dict[str, list] = {"input": ["a", ("Var1", ...)]}
    buff_model.set_shapes(**shapes)
    model += Buffer()
    model += Buffer()
    model += Buffer()
    model += test_model
    all_nodes = get_all_nodes(model)
    assert buff_model.input.metadata.is_tensor
    ref_all_nodes = {
        test_model.output.metadata.shape,  # type: ignore
        buff_model.input.metadata.shape,
    }
    assert all_nodes == ref_all_nodes


def test_node_count_5():
    class MyModel(PrimitiveModel):
        def __init__(self) -> None:
            super().__init__(
                formula_key="buffer",
                input1=BaseKey(shape=["a", ("Var1", ...)], type=Tensor),
                input2=BaseKey(shape=[("Var1", ...), "b"], type=Tensor),
                output=BaseKey(shape=["a", ("Var1", ...)], type=Tensor),
            )

        def __call__(  # type: ignore[override]
            self,
            input1: ConnectionType = NOT_GIVEN,
            input2: ConnectionType = NOT_GIVEN,
            output: ConnectionType = NOT_GIVEN,
        ):
            return ExtendInfo(
                self, {"input1": input1, "input2": input2, "output": output}
            )

    model = Model()
    test_model = MyModel()
    buff_model = Buffer()
    model |= buff_model
    shapes: dict[str, list] = {"input": ["a", ("Var1", ...)]}
    buff_model.set_shapes(**shapes)
    model += test_model
    con = IOKey(connections={test_model.input2, buff_model.input})  # type: ignore
    model |= Buffer()(input=con, output=IOKey(name="output"))
    all_nodes = get_all_nodes(model)

    data = buff_model.input.metadata
    assert data.is_tensor
    ref_all_nodes = {data.shape}
    assert all_nodes == ref_all_nodes


def test_node_count_6():
    model = Model()
    buff_model = Buffer()
    shapes: dict[str, list] = {"input": ["a", ("Var1", ...)]}
    buff_model.set_shapes(**shapes)
    model += buff_model
    for _ in range(5):
        model += deepcopy(model)
    all_nodes = get_all_nodes(model)

    data = buff_model.input.metadata
    assert data.is_tensor

    ref_all_nodes = {data.shape}
    assert all_nodes == ref_all_nodes


def test_node_count_7():
    model = Model()
    buff_model = Buffer()
    shapes: dict[str, list] = {"input": ["a", ("Var1", ...)]}
    buff_model.set_shapes(**shapes)
    model += buff_model
    for _ in range(5):
        model += deepcopy(model)
    all_nodes = get_all_nodes(model)
    assert buff_model.input.metadata.is_tensor
    ref_all_nodes = {buff_model.input.metadata.shape}
    assert all_nodes == ref_all_nodes


def test_node_count_8():
    model = Model()
    add_model1 = Add()
    add_model1.set_types(left=Tensor, right=Tensor)
    add_model2 = Add()
    add_model3 = Add()
    model |= add_model1(left="left", right="right")
    model |= add_model2(left="left", right=add_model1.output)
    model |= add_model3(left="left", right=add_model2.output)
    model.set_shapes(left=[])
    ref_all_nodes = {model.left.metadata.shape, model.right.metadata.shape}  # type: ignore
    all_nodes = get_all_nodes(model)
    assert all_nodes == ref_all_nodes


def test_node_count_9():
    model = Model()
    add_model1 = Add()
    add_model1.set_types(left=Tensor, right=Tensor)
    add_model2 = Add()
    add_model3 = Add()
    model |= add_model1(left="left", right="right")
    model |= add_model2(left="left", right=add_model1.output)
    model |= add_model3(left="left", right=add_model2.output)
    model.set_shapes(left=[])
    ref_all_nodes = {model.left.metadata.shape, model.right.metadata.shape}  # type: ignore
    all_nodes = get_all_nodes(model)
    assert all_nodes == ref_all_nodes


def test_node_count_10():
    submodel1 = Model()

    buff_model1 = Buffer()
    buff_model2 = Buffer()
    buff_model3 = Buffer()

    submodel1 |= buff_model1(
        input=IOKey("input1", type=Tensor),
        output=IOKey(name="output1"),
    )
    submodel1 |= buff_model2(
        input=IOKey("input2", type=Tensor),
        output=IOKey(name="output2"),
    )
    submodel1 |= buff_model3(
        input=IOKey("input3", type=Tensor),
        output=IOKey(name="output3"),
    )

    model = Model()
    submodel2 = deepcopy(submodel1)
    submodel3 = deepcopy(submodel1)

    model |= submodel1(input1="input1", input2="input2", input3="input3")
    model |= submodel2(
        input1=submodel1.output1,  # type: ignore
        input2=submodel1.output2,  # type: ignore
        input3=submodel1.output3,  # type: ignore
    )
    model |= submodel3(
        input1=submodel2.output1,  # type: ignore
        input2=submodel2.output2,  # type: ignore
        input3=submodel2.output3,  # type: ignore
    )

    all_nodes = get_all_nodes(model)
    ref_all_nodes = {
        model.input1.metadata.shape,  # type: ignore
        model.input2.metadata.shape,  # type: ignore
        model.input3.metadata.shape,  # type: ignore
    }
    assert all_nodes == ref_all_nodes


def test_node_count_11():
    composite_3 = Model()
    m1 = Model()
    m1 |= Add()(
        left=IOKey("input1", type=Tensor),
        right=IOKey("input2", type=Tensor),
        output=IOKey(name="output"),
    )
    m2 = Model()
    m2 |= m1(input1="input1", input2="input2")
    m2 |= Add()(left="input1", right=m1.output, output=IOKey(name="output"))  # type: ignore
    m3 = Model()
    m3 |= m2(input1="input1", input2="input2")
    m3 |= (add3 := Add())(left="input1", right=m2.output, output=IOKey(name="output"))  # type: ignore
    m4 = Model()
    m4 |= m3(input1="input1", input2="input2")
    m4 |= Add()(left="input1", right=m3.output, output=IOKey(name="output"))  # type: ignore
    composite_3 |= m4(input1="input1", input2="input2")
    composite_3 |= Add()(left="input1", right=m4.output, output=IOKey(name="output"))  # type: ignore

    add3.set_shapes(left=[])

    all_nodes = get_all_nodes(composite_3)
    ref_all_nodes = {
        composite_3.input1.metadata.shape,  # type: ignore
        composite_3.input2.metadata.shape,  # type: ignore
    }
    assert all_nodes == ref_all_nodes


def test_node_count_12():
    model = Model()
    buff_model1 = Buffer()
    buff_model2 = Buffer()
    model |= buff_model1(input="input1", output=IOKey(name="output1"))
    model |= buff_model2(input="input2", output=IOKey(name="output2"))
    shape_1: dict[str, list] = {
        "input1": ["x", "y", 1],
        "input2": ["x", "y", 1],
    }
    model.set_shapes(**shape_1)

    all_nodes = get_all_nodes(model)
    ref_all_nodes = {model.input1.metadata.shape}  # type: ignore
    assert all_nodes == ref_all_nodes


def test_node_count_13():
    model = Model()
    buff_model1 = Buffer()
    buff_model2 = Buffer()
    model |= buff_model1(input="input1", output=IOKey(name="output1"))
    model |= buff_model2(input="input2", output=IOKey(name="output2"))
    shape_1: dict[str, list] = {
        "input1": [("Var1", ...), "a"],
        "input2": [("Var1", ...), "a"],
    }
    model.set_shapes(**shape_1)
    all_nodes = get_all_nodes(model)
    ref_all_nodes = {model.input1.metadata.shape}  # type: ignore
    assert all_nodes == ref_all_nodes


def test_node_count_14():
    model = Model()
    buff_model1 = Buffer()
    buff_model2 = Buffer()
    model |= buff_model1(input="input1", output=IOKey(name="output1"))
    model |= buff_model2(input="input2", output=IOKey(name="output2"))
    model.set_shapes(input1=["x", "y", "z"], input2=["x", "y", "z"])

    all_nodes = get_all_nodes(model)
    ref_all_nodes = {model.input1.metadata.shape}  # type: ignore
    assert all_nodes == ref_all_nodes


def test_node_count_15():
    model = Model()
    buff_model1 = Buffer()
    buff_model2 = Buffer()
    model |= buff_model1(input="input1", output=IOKey(name="output1"))
    model |= buff_model2(input="input2", output=IOKey(name="output2"))
    model.set_shapes(input1=[1, 1], input2=[1, 1])

    all_nodes = get_all_nodes(model)
    ref_all_nodes = {model.input1.metadata.shape}  # type: ignore
    assert all_nodes == ref_all_nodes


def test_node_count_16() -> None:
    class MyModel(PrimitiveModel):
        input: Connection
        output: Connection

        def __init__(self) -> None:
            super().__init__(
                formula_key="buffer",
                input=BaseKey(shape=[5, 5], type=Tensor),
                output=BaseKey(shape=[5, 5], type=Tensor),
            )

        def __call__(  # type: ignore[override]
            self, input: ConnectionType = NOT_GIVEN, output: ConnectionType = NOT_GIVEN
        ):
            return ExtendInfo(self, {"input": input, "output": output})

    model = Model()
    model |= (test_model := MyModel())
    model += MyModel()
    model += MyModel()
    model += MyModel()

    all_nodes = get_all_nodes(model)
    data = test_model.input.metadata
    assert data.is_tensor
    ref_all_nodes = {data.shape}
    assert all_nodes == ref_all_nodes


def test_node_count_18() -> None:
    class MyModel(PrimitiveModel):
        input: Connection
        output: Connection

        def __init__(self) -> None:
            super().__init__(
                formula_key="buffer",
                input=BaseKey(shape=["a", "b"], type=Tensor),
                output=BaseKey(shape=["a", "b"], type=Tensor),
            )

        def __call__(  # type: ignore[override]
            self, input: ConnectionType = NOT_GIVEN, output: ConnectionType = NOT_GIVEN
        ):
            return ExtendInfo(self, {"input": input, "output": output})

    model = Model()
    model += (test_model := MyModel())
    model += MyModel()
    model += MyModel()
    model += MyModel()

    all_nodes = get_all_nodes(model)
    assert test_model.input.metadata.is_tensor
    ref_all_nodes = {test_model.input.metadata.shape}
    assert all_nodes == ref_all_nodes


def test_node_count_19() -> None:
    class MyModel(PrimitiveModel):
        input: Connection
        output: Connection

        def __init__(self) -> None:
            super().__init__(
                formula_key="buffer",
                input=BaseKey(shape=["a", ("V1", ...), "b", "c"], type=Tensor),
                output=BaseKey(shape=["c", ("V1", ...), "a", "b"], type=Tensor),
            )

        def __call__(  # type: ignore[override]
            self, input: ConnectionType = NOT_GIVEN, output: ConnectionType = NOT_GIVEN
        ):
            return ExtendInfo(self, {"input": input, "output": output})

    model = Model()
    model += (test_model1 := MyModel())
    model += (test_model2 := MyModel())
    model += (test_model3 := MyModel())
    for _ in range(400):
        model += MyModel()

    all_nodes = get_all_nodes(model)
    assert test_model1.input.metadata.is_tensor
    assert test_model2.input.metadata.is_tensor
    assert test_model3.input.metadata.is_tensor
    ref_all_nodes = {
        test_model1.input.metadata.shape,
        test_model2.input.metadata.shape,
        test_model3.input.metadata.shape,
    }
    assert all_nodes == ref_all_nodes


def test_node_count_20() -> None:
    class MyModel(PrimitiveModel):
        input: Connection
        output: Connection

        def __init__(self) -> None:
            super().__init__(
                formula_key="buffer",
                input=BaseKey(shape=["a", "b", "c"], type=Tensor),
                output=BaseKey(shape=["b", "c", "a"], type=Tensor),
            )

        def __call__(  # type: ignore[override]
            self, input: ConnectionType = NOT_GIVEN, output: ConnectionType = NOT_GIVEN
        ):
            return ExtendInfo(self, {"input": input, "output": output})

    model = Model()
    model += (test_model1 := MyModel())
    model += (test_model2 := MyModel())
    model += (test_model3 := MyModel())
    for _ in range(400):
        model += MyModel()

    all_nodes = get_all_nodes(model)
    assert test_model1.input.metadata.is_tensor
    assert test_model2.input.metadata.is_tensor
    assert test_model3.input.metadata.is_tensor
    ref_all_nodes = {
        test_model1.input.metadata.shape,
        test_model2.input.metadata.shape,
        test_model3.input.metadata.shape,
    }
    assert all_nodes == ref_all_nodes


def test_node_count_21() -> None:
    class MyModel(PrimitiveModel):
        input: Connection
        output: Connection

        def __init__(self) -> None:
            super().__init__(
                formula_key="buffer",
                input=BaseKey(shape=[], type=Tensor),
                output=BaseKey(shape=[], type=Tensor),
            )

        def __call__(  # type: ignore[override]
            self, input: ConnectionType = NOT_GIVEN, output: ConnectionType = NOT_GIVEN
        ):
            return ExtendInfo(self, {"input": input, "output": output})

    model = Model()
    model += (test_model1 := MyModel())
    model += (test_model2 := MyModel())
    model += (test_model3 := MyModel())
    for _ in range(20):
        model += MyModel()

    all_nodes = get_all_nodes(model)
    assert test_model1.input.metadata.is_tensor
    assert test_model2.input.metadata.is_tensor
    assert test_model3.input.metadata.is_tensor
    ref_all_nodes = {
        test_model1.input.metadata.shape,
        test_model2.input.metadata.shape,
        test_model3.input.metadata.shape,
    }
    assert all_nodes == ref_all_nodes


def test_uniadic_repr_count_1():
    model = Model()
    buff_model = Buffer()
    buff_model.set_shapes(input=["a", "b", "c"])
    model += Buffer()
    model += Buffer()
    model += Buffer()
    model += Buffer()
    model += Buffer()
    model += Buffer()
    model += Buffer()
    all_symbols = get_all_symbols(buff_model)

    for symbol in all_symbols:
        assert symbol is not None
        assert len(symbol.reprs) == 1


def test_uniadic_repr_count_2():
    model = Model()
    model |= (buff_model1 := Buffer())(input="input1", output=IOKey(name="output1"))
    model |= Buffer()(input="input2", output=IOKey(name="output2"))
    model |= Buffer()(input="input3", output=IOKey(name="output3"))
    shape_1: dict[str, list] = {
        "input1": [1, "u1", "u2"],
        "input2": [1, "u1", "u2"],
        "input3": [1, "u1"],
    }
    model.set_shapes(**shape_1)

    assert buff_model1.input.metadata.is_tensor
    data_shape = buff_model1.input.metadata.shape

    assert data_shape is not None
    input_1_prefix = next(iter(data_shape.reprs)).prefix

    uni1 = input_1_prefix[0]
    uni2 = input_1_prefix[1]
    uni3 = input_1_prefix[2]

    assert len(uni1.reprs) == 2
    assert len(uni2.reprs) == 2
    assert len(uni3.reprs) == 1


def test_uniadic_repr_count_3():
    model = Model()
    model |= (buff_model1 := Buffer())(input="input1", output=IOKey(name="output1"))
    model |= Buffer()(input="input2", output=IOKey(name="output2"))
    model |= Buffer()(input="input3", output=IOKey(name="output3"))
    model |= Buffer()(input="input4", output="output4")
    model |= Buffer()(input="input5", output="output5")
    model |= Buffer()(input="input6", output="output6")

    model.set_shapes(
        input1=["u1", "u2", "u3", "u4", "u5"],
        input2=["u1", "u2", "u3", "u4"],
        input3=["u1", "u2", "u3"],
        input4=["u1", "u2"],
        input5=["u1"],
        input6=["u1", "u2", "u3"],
    )

    assert buff_model1.input.metadata.is_tensor
    data_shape = buff_model1.input.metadata.shape

    assert data_shape is not None

    input_1_prefix = next(iter(data_shape.reprs)).prefix

    uni1 = input_1_prefix[0]
    uni2 = input_1_prefix[1]
    uni3 = input_1_prefix[2]
    uni4 = input_1_prefix[3]
    uni5 = input_1_prefix[4]

    assert len(uni1.reprs) == 5
    assert len(uni2.reprs) == 4
    assert len(uni3.reprs) == 3
    assert len(uni4.reprs) == 2
    assert len(uni5.reprs) == 1


def test_uniadic_repr_count_4():
    model = Model()
    model |= Buffer()(input="input1", output=IOKey(name="output1"))
    model |= Buffer()(input="input2", output=IOKey(name="output2"))
    model |= Buffer()(input="input3", output=IOKey(name="output3"))
    model |= Buffer()(input="input4", output=IOKey(name="output4"))
    model |= Buffer()(input="input5", output=IOKey(name="output5"))
    model |= Buffer()(input="input6", output=IOKey(name="output6"))

    main_model = Model()
    main_model |= (model1 := deepcopy(model))(**{key: key for key in model.input_keys})

    main_model |= (model2 := deepcopy(model))(
        input1=model1.output1,  # type: ignore
        input2=model1.output2,  # type: ignore
        input3=model1.output3,  # type: ignore
        input4=model1.output4,  # type: ignore
        input5=model1.output5,  # type: ignore
        input6=model1.output6,  # type: ignore
    )

    main_model |= (model3 := deepcopy(model))(
        input1=model2.output1,  # type: ignore
        input2=model2.output2,  # type: ignore
        input3=model2.output3,  # type: ignore
        input4=model2.output4,  # type: ignore
        input5=model2.output5,  # type: ignore
        input6=model2.output6,  # type: ignore
    )

    main_model |= deepcopy(model)(
        input1=model3.output1,  # type: ignore
        input2=model3.output2,  # type: ignore
        input3=model3.output3,  # type: ignore
        input4=model3.output4,  # type: ignore
        input5=model3.output5,  # type: ignore
        input6=model3.output6,  # type: ignore
    )

    model1.set_shapes(
        input1=["u1", "u2", "u3", "u4", "u5"],
        input2=["u1", "u2", "u3", "u4"],
        input3=["u1", "u2", "u3"],
        input4=["u1", "u2"],
        input5=["u1"],
        input6=["u1", "u2", "u3"],
    )

    data_shape = model1.input1.metadata.shape  # type: ignore

    assert data_shape is not None

    input_1_prefix = next(iter(data_shape.reprs)).prefix

    uni1 = input_1_prefix[0]
    uni2 = input_1_prefix[1]
    uni3 = input_1_prefix[2]
    uni4 = input_1_prefix[3]
    uni5 = input_1_prefix[4]

    assert len(uni1.reprs) == 5
    assert len(uni2.reprs) == 4
    assert len(uni3.reprs) == 3
    assert len(uni4.reprs) == 2
    assert len(uni5.reprs) == 1


def test_uniadic_repr_count_5():
    model = Model()
    model |= (buff_model1 := Buffer())(input="input1", output=IOKey(name="output1"))
    model |= Buffer()(input="input2", output=IOKey(name="output2"))
    model |= Buffer()(input="input3", output=IOKey(name="output3"))
    model |= Buffer()(input="input4", output="output4")
    model |= Buffer()(input="input5", output="output5")
    model |= Buffer()(input="input6", output="output6")

    model.set_shapes(
        input1=[1, "u1"],
        input2=[1, "u2"],
        input3=[1, "u3"],
        input4=[1, "u4"],
        input5=[1, "u5"],
        input6=[1, "u6"],
    )

    assert buff_model1.input.metadata.is_tensor
    data_shape = buff_model1.input.metadata.shape

    assert data_shape is not None

    input_1_prefix = next(iter(data_shape.reprs)).prefix

    uni1 = input_1_prefix[0]
    uni2 = input_1_prefix[1]

    assert len(uni1.reprs) == 6
    assert len(uni2.reprs) == 1

    model.set_shapes(
        input1=[1, 2],
        input2=[1, 2],
        input3=[1, 2],
        input4=[1, 2],
        input5=[1, 2],
        input6=[1, 2],
    )

    assert len(uni1.reprs) == 1
    assert len(uni2.reprs) == 1


def test_repr_count_mlp():
    layer_num = 50
    model = MLP(
        activations=[Relu() for _ in range(layer_num)],
        dimensions=[10 for _ in range(layer_num)],
    )
    all_symbols = get_all_symbols(model)

    for symbol in all_symbols:
        assert symbol is not None
        all_reprs = symbol.reprs
        for repr1, repr2 in combinations(all_reprs, 2):
            assert not repr1.is_equal(repr2)


def test_different_constsolver_objects():
    model = Model()
    relu1 = Relu()
    relu1.set_shapes(input=[1, 2])
    relu2 = deepcopy(relu1)

    model |= relu1(input="input1", output=IOKey(name="output1"))
    model |= relu2(input="input2", output=IOKey(name="output2"))
    assert model.input2.metadata.shape == model.input1.metadata.shape  # type: ignore


def test_symbol_store():
    """Testcase of different constraintsolver objects

    Add model, wrapped with two models, model1 and model2

    Firstly, set shapes of output of model2 as [2, 3, 4, 5]
    Secondly, set shapes of left of model1 as [2, 3, 4, 5]
    Thirdly set shapes of right of add_model as [2, 3, 4, 5]

    Note that all of the models share same left, right and output

    (model1.left == model2.left == add_model.left)
    (model1.right == model2.right == add_model.right)
    (model1.output == model2.output == add_model.output)

    Therefore, in the end, all of them should share same shaperepr
    objects.

    However, all of them have different Constraintsolver objects. Therefore,
    Their symbolstore also hold different objects, causing same valued uniadics
    to have different symbols in each level.
    """
    model1 = Model()
    model2 = Model()
    add_model = Add()
    model1 += add_model(left="left", right="right", output=IOKey(name="output"))
    model2 += model1(left="left", right="right", output=IOKey(name="output"))
    model2.set_shapes(output=[2, 3, 4, 5])
    model1.set_shapes(left=[2, 3, 4, 5])
    add_model.set_shapes(right=[2, 3, 4, 5])
    assert_all_nodes_unique(model2)


def test_multi_repr_with_integer_uni():
    """Testscase of [V1, 1]
                 [1, V1]

    1's should be same uniadic objects
    """

    model = Model()
    relu_model = Relu()
    model += relu_model(input="input", output=IOKey(name="output"))
    model.set_shapes(input=[("Var1", ...), 1])
    model.set_shapes(input=[1, ("Var1", ...)])
    input_shape_node = model.input.metadata.shape  # type: ignore
    repr1, repr2 = tuple(input_shape_node.reprs)

    uni1 = (repr1.prefix + repr1.suffix)[0]
    uni2 = (repr2.prefix + repr2.suffix)[0]

    assert uni1.value == 1
    assert uni2.value == 1

    assert uni1 is uni2


def test_scalar_empty_node():
    model = Model()
    reduce_model = Mean(axis=1)
    reduce_model_2 = Mean(axis=1)
    model += reduce_model
    model += reduce_model_2
    assert_all_nodes_unique(model)


def test_add_model_with_scalar_input():
    model = Model()
    add1 = Add()

    left_input: Tensor[float] = Tensor(np.ones((3, 4, 5, 6, 7)).tolist())
    right_input: Tensor[float] = Tensor(np.ones((3, 4, 5, 6, 7)).tolist())
    model += add1(left=left_input, right=right_input, output=IOKey(name="output"))
    assert_all_nodes_unique(model)


def test_add_model_set_shapes():
    model = Model()
    add1 = Add()

    model += add1(left="left", right="right", output=IOKey(name="output"))
    model.set_shapes(left=[3, 4, 5, 6, 7], right=[3, 4, 5, 6, 7])
    assert_all_nodes_unique(model)


def test_possible_uniadic_values_directed_1():
    uni = Uniadic()
    uni.update_possible_values({1, 2, 3, 4, 5})
    assert uni.metadata.possible_values == {1, 2, 3, 4, 5}


def test_possible_uniadic_values_directed_2():
    uni = Uniadic()
    uni.update_possible_values({1, 2, 3, 4, 5})

    with pytest.raises(ValueError) as err_info:
        uni.update_possible_values({6})
    assert str(err_info.value) == "Possible values mismatch!"


def test_possible_uniadic_values_directed_3():
    uni1 = Uniadic()
    uni2 = Uniadic()
    uni1.update_possible_values({1, 2, 3, 4, 5})
    uni2.update_possible_values({5, 6})
    uni1.match(uni2)

    assert uni1.metadata.possible_values == {5}
    assert uni1.value == 5


def test_possible_uniadic_values_directed_4():
    uni = Uniadic()
    uni.update_possible_values({1, 2, 3, 4, 5})

    with pytest.raises(ValueError) as err_info:
        uni.update_possible_values({6})
    assert str(err_info.value) == "Possible values mismatch!"


def test_possible_uniadic_values_directed_5():
    uni1 = Uniadic()
    uni1.update_possible_values({5})

    assert uni1.value == 5


def test_possible_uniadic_values_directed_7():
    uni = Uniadic()

    with pytest.raises(ValueError) as err_info:
        uni.update_possible_values(set())
    assert str(err_info.value) == "Possible value set could not be empty!"


def test_possible_uniadic_values_directed_8():
    buff_model = Buffer()
    buff_model.set_shapes(input=["a", "b"])

    assert buff_model.input.metadata.is_tensor
    data_shape = buff_model.input.metadata.shape

    assert data_shape is not None

    input_repr = next(iter(data_shape.reprs))

    input_repr[0].update_possible_values({1, 2, 3, 4})
    input_repr[1].update_possible_values({1, 2})

    buff_model.set_shapes(input=["a", "a"])

    assert input_repr[0].possible_values == {1, 2}
    assert input_repr[1].possible_values == {1, 2}


def test_possible_uniadic_values_directed_9():
    buff_model = Buffer()
    buff_model.set_shapes(input=["a", "b", "c", "d"])

    assert buff_model.input.metadata.is_tensor
    data_shape = buff_model.input.metadata.shape

    assert data_shape is not None

    input_repr = next(iter(data_shape.reprs))

    input_repr[0].update_possible_values({1, 2, 3, 4})
    input_repr[1].update_possible_values({1, 2, 3})
    input_repr[2].update_possible_values({1, 2})
    input_repr[3].update_possible_values({2, 3})

    buff_model.set_shapes(input=["a", "a", "a", "a"])

    ref_shapes = {"input": [2, 2, 2, 2], "output": [2, 2, 2, 2]}

    assert_shapes(buff_model, ref_shapes)


def test_possible_uniadic_values_directed_10():
    uni1 = Uniadic({1, 2})
    uni2 = Uniadic({1, 2, 3})
    uni3 = Uniadic({2, 3})

    repr1 = ShapeRepr(prefix=[uni1], root=None, suffix=None)
    repr2 = ShapeRepr(prefix=[uni2], root=None, suffix=None)
    repr3 = ShapeRepr(prefix=[uni3], root=None, suffix=None)

    repr1_node = repr1.node
    repr2_node = repr2.node
    repr3_node = repr3.node

    repr1_node.merge(repr2_node)
    repr1_node.merge(repr3_node)

    assert repr1_node.get_shapes() == [2]


def test_possible_uniadic_values_directed_11():
    uni1 = Uniadic({1, 2})
    uni2 = Uniadic({1, 3})
    uni3 = Uniadic({2, 3})

    repr1 = ShapeRepr(prefix=[uni1], root=None, suffix=None)
    repr2 = ShapeRepr(prefix=[uni2], root=None, suffix=None)
    repr3 = ShapeRepr(prefix=[uni3], root=None, suffix=None)

    repr1_node = repr1.node
    repr2_node = repr2.node
    repr3_node = repr3.node

    repr1_node.merge(repr2_node)
    with pytest.raises(ValueError) as err_info:
        repr1_node.merge(repr3_node)
    assert str(err_info.value) == "Possible values mismatch!"


def test_possible_uniadic_values_directed_12():
    uni1 = Uniadic({1, 2})
    uni2 = Uniadic({1, 3})
    uni3 = Uniadic({2, 3})

    uni4 = Uniadic({1, 2})
    uni5 = Uniadic({1, 3})
    uni6 = Uniadic({2, 3})

    repr1 = ShapeRepr(prefix=[uni1, uni2], root=Variadic(), suffix=[uni3])
    repr2 = ShapeRepr(prefix=[uni6], root=Variadic(), suffix=[uni5, uni4])

    repr1_node = repr1.node
    repr2_node = repr2.node
    repr1_node.merge(repr2_node)

    assert repr1_node.get_shapes() == [2, "u1", "(V1, ...)", 2]
    assert repr2_node.get_shapes() == [2, "(V1, ...)", "u1", 2]


def test_possible_uniadic_values_1():
    model = Model()
    model |= Add()(left="l1", right="r1", output="o1")
    model |= Add()(left="l1", right="r2", output="o2")
    shapes: dict[str, list] = {
        "o1": [4],
        "l1": [None],
        "r1": [None],
        "o2": [5],
        "r2": [None],
    }
    model.set_shapes(**shapes)
    ref_shapes = {"l1": [1], "r1": [4], "r2": [5], "o1": [4], "o2": [5]}
    assert_shapes(model, ref_shapes)


def assert_possibles(possibles, ref_possibles):
    assert possibles == ref_possibles
    if possibles is not None:
        for _len, pos in possibles.items():
            assert pos._is_applicable == ref_possibles[_len]._is_applicable
            assert pos.dnf_lookup_table == ref_possibles[_len].dnf_lookup_table


def test_update_possible_values_1():
    var = Variadic()
    uni1 = Uniadic({1, 4})
    var.update_possible_values(PossibleValues(), PossibleValues((uni1,)))

    ref_possibles = {0: PossibleValues(), 1: PossibleValues((uni1,))}
    assert_possibles(var.possibles, ref_possibles)


def test_update_possible_values2():
    var = Variadic()

    var.update_possible_values(
        PossibleValues(),
        PossibleValues((uni1_1 := Uniadic({1, 4}), uni1_2 := Uniadic(5))),
    )
    var.update_possible_values(
        PossibleValues(), PossibleValues((uni2_1 := Uniadic(4), uni2_2 := Uniadic()))
    )
    dnf1 = DNF([AND({uni1_1: uni2_1})])
    dnf2 = DNF([AND({uni1_2: uni2_2})])

    ref_possibles = {
        0: PossibleValues(),
        2: PossibleValues((uni1_1, uni1_2), [dnf1, dnf2]),
    }
    eq1 = Equivalences({uni1_1, uni2_1}, {4})
    eq2 = Equivalences({uni1_2, uni2_2}, {5})

    ref_possibles[2].dnf_lookup_table = {
        uni1_1: eq1,
        uni2_1: eq1,
        uni1_2: eq2,
        uni2_2: eq2,
    }

    assert_possibles(var.possibles, ref_possibles)


def test_update_possible_values_2_2():
    var = Variadic()
    uni3 = Uniadic({3, 5})
    dnf1 = DNF([AND({uni3: 5})])
    var.update_possible_values(
        PossibleValues(),
        PossibleValues(
            (uni1_1 := Uniadic({1, 4, 7}), uni1_2 := Uniadic({5, 6})), [dnf1]
        ),
    )

    uniadics = (uni2_1 := Uniadic({1, 4}), uni2_2 := Uniadic({5, 6}))
    dnf2 = DNF([AND({uni3: 6, uni2_1: 4, uni2_2: 6}), AND({uni2_1: 1, uni2_2: 5})])
    var.update_possible_values(PossibleValues(), PossibleValues(uniadics, [dnf2]))
    dnf3 = DNF([AND({uni1_1: uni2_1})])
    dnf4 = DNF([AND({uni1_2: uni2_2})])

    ref_possibles = {
        0: PossibleValues(),
        2: PossibleValues((uni1_1, uni1_2), [dnf1, dnf2, dnf3, dnf4]),
    }
    eq1 = Equivalences({uni1_1, uni2_1}, {1})
    eq2 = Equivalences({uni1_2, uni2_2}, {5})
    eq3 = Equivalences({uni3}, {5})

    ref_possibles[2].dnf_lookup_table = {
        uni1_1: eq1,
        uni2_1: eq1,
        uni1_2: eq2,
        uni2_2: eq2,
        uni3: eq3,
    }
    assert_possibles(var.possibles, ref_possibles)


def test_update_possible_values_3():
    var = Variadic()
    var.update_possible_values(
        PossibleValues(), PossibleValues((Uniadic({1, 5}), Uniadic({4, 5})))
    )

    with pytest.raises(ValueError) as err_info:
        var.update_possible_values(PossibleValues((Uniadic(), Uniadic(), Uniadic())))
    assert str(err_info.value) == "Incompatible possible values for Variadic!"


def test_update_possible_values_4():
    var = Variadic()
    var.update_possible_values(
        PossibleValues(), PossibleValues((Uniadic({1, 5}), Uniadic({4, 5})))
    )

    with pytest.raises(ValueError) as err_info:
        var.update_possible_values(PossibleValues((Uniadic({2, 5}),)))
    assert str(err_info.value) == "Incompatible possible values for Variadic!"


def test_update_possible_values_5():
    var = Variadic()
    var.update_possible_values(
        PossibleValues(), PossibleValues((uni1 := Uniadic({1, 4}), uni2 := Uniadic()))
    )
    var.update_possible_values(
        PossibleValues((uni3 := Uniadic(), uni4 := Uniadic({5})))
    )
    assert_possibles(var.possibles, None)
    assert uni3.possible_values == uni1.possible_values == {1, 4}
    assert uni4.possible_values == uni2.possible_values == {5}


def test_update_possible_values_6():
    var = Variadic()
    var.update_possible_values(
        PossibleValues(),
        PossibleValues(
            (uni1 := Uniadic({1, 4}), uni2 := Uniadic(), uni3 := Uniadic({6}))
        ),
    )
    var.update_possible_values(
        PossibleValues((uni4 := Uniadic(), uni5 := Uniadic(5), uni6 := Uniadic()))
    )

    assert_possibles(var.possibles, None)
    assert uni4.possible_values == uni1.possible_values == {1, 4}
    assert uni5.possible_values == uni2.possible_values == {5}
    assert uni6.possible_values == uni3.possible_values == {6}


def test_update_possible_values_7():
    var = Variadic()

    var.update_possible_values(
        PossibleValues(),
        PossibleValues(
            (uni1 := Uniadic({1, 4}), uni2 := Uniadic({1, 4}), uni3 := Uniadic({1, 4}))
        ),
    )
    var.update_possible_values(
        PossibleValues(),
        PossibleValues(
            (uni4 := Uniadic(), uni5 := Uniadic(4), uni6 := Uniadic({1, 5}))
        ),
    )
    dnf1 = DNF([AND({uni1: uni4})])
    dnf2 = DNF([AND({uni2: uni5})])
    dnf3 = DNF([AND({uni3: uni6})])

    ref_possibles = {
        0: PossibleValues(),
        3: PossibleValues((uni1, uni2, uni3), [dnf1, dnf2, dnf3]),
    }
    eq1 = Equivalences({uni1, uni4}, {1, 4})
    eq2 = Equivalences({uni2, uni5}, {4})
    eq3 = Equivalences({uni3, uni6}, {1})

    ref_possibles[3].dnf_lookup_table = {
        uni1: eq1,
        uni2: eq2,
        uni3: eq3,
        uni4: eq1,
        uni5: eq2,
        uni6: eq3,
    }
    assert_possibles(var.possibles, ref_possibles)


def test_update_possible_values_8():
    var = Variadic()
    var.update_possible_values(
        PossibleValues(),
        PossibleValues((uni1 := Uniadic(1), uni2 := Uniadic(2), uni3 := Uniadic(5))),
    )
    var.update_possible_values(
        PossibleValues(),
        PossibleValues(
            (uni4 := Uniadic(), uni5 := Uniadic(2), uni6 := Uniadic({1, 5}))
        ),
    )

    dnf1 = DNF([AND({uni1: uni4})])
    dnf2 = DNF([AND({uni2: uni5})])
    dnf3 = DNF([AND({uni3: uni6})])

    ref_possibles = {
        0: PossibleValues(),
        3: PossibleValues((uni1, uni2, uni3), [dnf1, dnf2, dnf3]),
    }
    eq1 = Equivalences({uni1, uni4}, {1})
    eq2 = Equivalences({uni2, uni5}, {2})
    eq3 = Equivalences({uni3, uni6}, {5})

    ref_possibles[3].dnf_lookup_table = {
        uni1: eq1,
        uni2: eq2,
        uni3: eq3,
        uni4: eq1,
        uni5: eq2,
        uni6: eq3,
    }
    assert_possibles(var.possibles, ref_possibles)


def test_update_possible_values_9():
    var = Variadic()
    var.update_possible_values(
        PossibleValues(),
        PossibleValues((uni1 := Uniadic(), uni2 := Uniadic(), uni3 := Uniadic())),
    )
    var.update_possible_values(
        PossibleValues(),
        PossibleValues(
            (uni4 := Uniadic(), uni5 := Uniadic({2, 1}), uni6 := Uniadic({2, 5}))
        ),
    )

    dnf1 = DNF([AND({uni1: uni4})])
    dnf2 = DNF([AND({uni2: uni5})])
    dnf3 = DNF([AND({uni3: uni6})])

    ref_possibles = {
        0: PossibleValues(),
        3: PossibleValues((uni1, uni2, uni3), [dnf1, dnf2, dnf3]),
    }
    eq1 = Equivalences({uni1, uni4}, None)
    eq2 = Equivalences({uni2, uni5}, {2, 1})
    eq3 = Equivalences({uni3, uni6}, {2, 5})

    ref_possibles[3].dnf_lookup_table = {
        uni1: eq1,
        uni2: eq2,
        uni3: eq3,
        uni4: eq1,
        uni5: eq2,
        uni6: eq3,
    }
    assert_possibles(var.possibles, ref_possibles)


def test_update_possible_values_10():
    var = Variadic()
    var.update_possible_values(
        PossibleValues(),
        PossibleValues(
            (uni1 := Uniadic(), uni2 := Uniadic(4), uni3 := Uniadic({1, 5}))
        ),
    )
    var.update_possible_values(
        PossibleValues(),
        PossibleValues(
            (uni4 := Uniadic({1, 4}), uni5 := Uniadic({1, 4}), uni6 := Uniadic({1, 4}))
        ),
    )

    dnf1 = DNF([AND({uni1: uni4})])
    dnf2 = DNF([AND({uni2: uni5})])
    dnf3 = DNF([AND({uni3: uni6})])

    ref_possibles = {
        0: PossibleValues(),
        3: PossibleValues((uni1, uni2, uni3), [dnf1, dnf2, dnf3]),
    }
    eq1 = Equivalences({uni1, uni4}, {1, 4})
    eq2 = Equivalences({uni2, uni5}, {4})
    eq3 = Equivalences({uni3, uni6}, {1})

    ref_possibles[3].dnf_lookup_table = {
        uni1: eq1,
        uni2: eq2,
        uni3: eq3,
        uni4: eq1,
        uni5: eq2,
        uni6: eq3,
    }
    assert_possibles(var.possibles, ref_possibles)


def test_update_possible_values_11():
    var = Variadic()
    var.update_possible_values(
        PossibleValues(),
        PossibleValues(
            (uni1 := Uniadic(), uni2 := Uniadic(2), uni3 := Uniadic({1, 5}))
        ),
    )
    var.update_possible_values(
        PossibleValues(),
        PossibleValues((uni4 := Uniadic(1), uni5 := Uniadic(2), uni6 := Uniadic(5))),
    )

    dnf1 = DNF([AND({uni1: uni4})])
    dnf2 = DNF([AND({uni2: uni5})])
    dnf3 = DNF([AND({uni3: uni6})])

    ref_possibles = {
        0: PossibleValues(),
        3: PossibleValues((uni1, uni2, uni3), [dnf1, dnf2, dnf3]),
    }
    eq1 = Equivalences({uni1, uni4}, {1})
    eq2 = Equivalences({uni2, uni5}, {2})
    eq3 = Equivalences({uni3, uni6}, {5})

    ref_possibles[3].dnf_lookup_table = {
        uni1: eq1,
        uni2: eq2,
        uni3: eq3,
        uni4: eq1,
        uni5: eq2,
        uni6: eq3,
    }
    assert_possibles(var.possibles, ref_possibles)


def test_update_possible_values_12():
    var = Variadic()
    var.update_possible_values(
        PossibleValues(),
        PossibleValues(
            (uni1 := Uniadic(), uni2 := Uniadic(2), uni3 := Uniadic({1, 5}))
        ),
    )
    var.update_possible_values(
        PossibleValues(),
        PossibleValues((uni4 := Uniadic(), uni5 := Uniadic(), uni6 := Uniadic())),
    )

    dnf1 = DNF([AND({uni1: uni4})])
    dnf2 = DNF([AND({uni2: uni5})])
    dnf3 = DNF([AND({uni3: uni6})])

    ref_possibles = {
        0: PossibleValues(),
        3: PossibleValues((uni1, uni2, uni3), [dnf1, dnf2, dnf3]),
    }
    eq1 = Equivalences({uni1, uni4}, None)
    eq2 = Equivalences({uni2, uni5}, {2})
    eq3 = Equivalences({uni3, uni6}, {1, 5})

    ref_possibles[3].dnf_lookup_table = {
        uni1: eq1,
        uni2: eq2,
        uni3: eq3,
        uni4: eq1,
        uni5: eq2,
        uni6: eq3,
    }
    assert_possibles(var.possibles, ref_possibles)


# @pytest.mark.skip("Known missing feature")
def test_possible_variadic_values_1():
    var = Variadic()
    repr = ShapeRepr(root=var)
    # var.update_possible_values([[], [None, 2, {1, 5}]])
    var.update_possible_values(
        PossibleValues(),
        PossibleValues(
            (uni1 := Uniadic(), uni2 := Uniadic(2), uni3 := Uniadic({1, 5}))
        ),
    )
    # var.update_possible_values([[None, None, None]])
    var.update_possible_values(
        PossibleValues((uni4 := Uniadic(), uni5 := Uniadic(), uni6 := Uniadic()))
    )

    # assert var.possible_values == [[None, 2, {1, 5}]]
    assert uni4.possible_values == uni1.possible_values is None
    assert uni5.possible_values == uni2.possible_values == {2}
    assert uni6.possible_values == uni3.possible_values == {1, 5}

    assert repr.get_shapes() == ["u1", 2, "u2"]


def test_possible_variadic_values_14():
    # V1 <- a, V2
    # V1 = [[], [4], [1, 5], [2, 6, 4]]
    # V2 = [[3], [6, None], [3, None, None]]

    # aV2 = [[a, 3], [a, 6, None], [a, 3, None, None]]
    # matching possibilities = [[2, 6, 4]]
    # possible values for a = {2}

    var1 = Variadic()
    repr1 = ShapeRepr(root=var1)
    # var1.update_possible_values({(), (4,), (1, 5), (2, 6, 4)})
    var1.update_possible_values(
        PossibleValues(),
        PossibleValues((Uniadic(4),)),
        PossibleValues((Uniadic(1), Uniadic(5))),
        PossibleValues((Uniadic(2), Uniadic(6), Uniadic(4))),
    )

    var2 = Variadic()
    repr2 = ShapeRepr(prefix=[Uniadic()], root=var2)
    var2.update_possible_values(
        PossibleValues((Uniadic(3),)),
        PossibleValues((Uniadic(6), Uniadic())),
        PossibleValues((Uniadic(3), Uniadic(), Uniadic())),
    )
    repr1.match(repr2)
    assert repr1.get_shapes() == repr2.get_shapes() == [2, 6, 4]


def test_possible_variadic_values_14_1():
    # V1 <- a, V2 where a.possible_values = {2}
    # V1 = [[], [4], [1, 5], [2, 6, 4]]
    # V2 = [[3], [6, None], [3, None, None]]

    # aV2 = [[{2}, 3], [{2}, 6, None], [{2}, 3, None, None]]
    # matching possibilities = [[2, 6, 4]]
    # possible values for a = {2}

    var1 = Variadic()
    # var1.update_possible_values({(), (4,), (1, 5), (2, 6, 4)})
    var1.update_possible_values(
        PossibleValues(),
        PossibleValues((Uniadic(4),)),
        PossibleValues((Uniadic(1), Uniadic(5))),
        PossibleValues((Uniadic(2), Uniadic(6), Uniadic(4))),
    )
    repr1 = ShapeRepr(root=var1)

    var2 = Variadic()
    var2.update_possible_values(
        PossibleValues((Uniadic(3),)),
        PossibleValues((Uniadic(6), Uniadic())),
        PossibleValues((Uniadic(3), Uniadic(), Uniadic())),
    )
    uni = Uniadic(2)
    repr2 = ShapeRepr(root=var2, prefix=[uni])
    repr1.match(repr2)

    assert repr1.get_shapes() == repr2.get_shapes() == [2, 6, 4]


def test_possible_variadic_values_14_2():
    # V1 <- a, V2 where a.possible_values = {2, 3}
    # V1 = [[], [4], [1, 5], [2, 6, 4]]
    # V2 = [[3], [6, None], [3, None, None]]

    # aV2 = [[{2, 3}, 3], [{2, 3}, 6, None], [{2, 3}, 3, None, None]]
    # matching possibilities = [[2, 6, 4]]
    # possible values for a = {2}

    var1 = Variadic()
    var1.update_possible_values(
        PossibleValues(),
        PossibleValues((Uniadic(4),)),
        PossibleValues((Uniadic(1), Uniadic(5))),
        PossibleValues((Uniadic(2), Uniadic(6), Uniadic(4))),
    )
    repr1 = ShapeRepr(root=var1)

    var2 = Variadic()
    var2.update_possible_values(
        PossibleValues((Uniadic(3),)),
        PossibleValues((Uniadic(6), Uniadic())),
        PossibleValues((Uniadic(3), Uniadic(), Uniadic())),
    )
    uni = Uniadic({2, 3})
    repr2 = ShapeRepr(root=var2, prefix=[uni])
    repr1.match(repr2)

    assert repr1.get_shapes() == repr2.get_shapes() == [2, 6, 4]


def test_possible_variadic_values_14_2_1():
    # V1 <- a, V2 where a.possible_values = {2, 3}
    # V1 = [[], [4], [1, 5], [{2, 10}, 6, 4]]
    # V2 = [[3], [6, None], [3, None, None]]

    # aV2 = [[{2, 3}, 3], [{2, 3}, 6, None], [{2, 3}, 3, None, None]]
    # matching possibilities = [[2, 6, 4]]
    # possible values for a = {2}

    var1 = Variadic()
    # var1.update_possible_values({(), (4,), (1, 5), (2, 6, 4)})
    var1.update_possible_values(
        PossibleValues(),
        PossibleValues((Uniadic(4),)),
        PossibleValues((Uniadic(1), Uniadic(5))),
        PossibleValues((Uniadic(2), Uniadic(6), Uniadic(4))),
    )
    repr1 = ShapeRepr(root=var1)

    var2 = Variadic()
    var2.update_possible_values(
        PossibleValues((Uniadic(3),)),
        PossibleValues((Uniadic(6), Uniadic())),
        PossibleValues((Uniadic(3), Uniadic(), Uniadic())),
    )
    uni = Uniadic({2, 3})
    repr2 = ShapeRepr(root=var2, prefix=[uni])
    repr1.match(repr2)

    assert repr1.get_shapes() == repr2.get_shapes() == [2, 6, 4]


def test_possible_variadic_values_14_2_2():
    # V1 <- a, V2 where a.possible_values = {2, 3, 10}
    # V1 = [[], [4], [1, 5], [{2, 10}, 6, 4]]
    # V2 = [[3], [6, None], [3, None, None]]

    # aV2 = [[{2, 3, 10}, 3], [{2, 3, 10}, 6, None], [{2, 3, 10}, 3, None, None]]
    # matching possibilities = [[{2, 10}, 6, 4]]
    # possible values for a = {2, 10}

    var1 = Variadic()
    var1.update_possible_values(
        PossibleValues(),
        PossibleValues((Uniadic(4),)),
        PossibleValues((Uniadic(1), Uniadic(5))),
        PossibleValues((Uniadic({2, 10}), Uniadic(6), Uniadic(4))),
    )
    repr1 = ShapeRepr(root=var1)

    var2 = Variadic()
    var2.update_possible_values(
        PossibleValues((Uniadic(3),)),
        PossibleValues((Uniadic(6), Uniadic())),
        PossibleValues((Uniadic(3), Uniadic(), Uniadic())),
    )
    uni = Uniadic({2, 3, 10})
    repr2 = ShapeRepr(root=var2, prefix=[uni])
    repr1.match(repr2)

    assert repr1.get_shapes() == repr2.get_shapes() == ["u1", 6, 4]
    assert uni.possible_values == {2, 10}


def test_possible_variadic_values_14_3():
    # V1 <- a, V2 where a.possible_values = {10}
    # V1 = [[], [4], [1, 5], [2, 6, 4]]
    # V2 = [[3], [6, None], [3, None, None]]

    # aV2 = [[{10}, 3], [{10}, 6, None], [{10}, 3, None, None]]
    # matching possibilities = NOT FOUND

    var1 = Variadic()
    var1.update_possible_values(
        PossibleValues(),
        PossibleValues((Uniadic(4),)),
        PossibleValues((Uniadic(1), Uniadic(5))),
        PossibleValues((Uniadic(2), Uniadic(6), Uniadic(4))),
    )
    repr1 = ShapeRepr(root=var1)

    var2 = Variadic()
    var2.update_possible_values(
        PossibleValues((Uniadic(3),)),
        PossibleValues((Uniadic(6), Uniadic())),
        PossibleValues((Uniadic(3), Uniadic(), Uniadic())),
    )
    uni = Uniadic(10)
    repr2 = ShapeRepr(root=var2, prefix=[uni])

    with pytest.raises(ValueError) as err_info:
        repr1.match(repr2)
    assert str(err_info.value) == "Incompatible possible values for Variadic!"


def test_possible_variadic_values_14_4():
    # V1 <- a, V2 where a.possible_values = {10, 20}
    # V1 = [[], [4], [1, 5], [2, 6, 4]]
    # V2 = [[3], [6, None], [3, None, None]]

    # aV2 = [[{10, 20}, 3], [{10, 20}, 6, None], [{10, 20}, 3, None, None]]
    # matching possibilities = NOT FOUND
    var1 = Variadic()
    var1.update_possible_values(
        PossibleValues(),
        PossibleValues((Uniadic(4),)),
        PossibleValues((Uniadic(1), Uniadic(5))),
        PossibleValues((Uniadic(2), Uniadic(6), Uniadic(4))),
    )
    repr1 = ShapeRepr(root=var1)

    var2 = Variadic()
    var2.update_possible_values(
        PossibleValues((Uniadic(3),)),
        PossibleValues((Uniadic(6), Uniadic())),
        PossibleValues((Uniadic(3), Uniadic(), Uniadic())),
    )
    uni = Uniadic({10, 20})
    repr2 = ShapeRepr(root=var2, prefix=[uni])

    with pytest.raises(ValueError) as err_info:
        repr1.match(repr2)
    assert str(err_info.value) == "Incompatible possible values for Variadic!"


def test_possible_variadic_values_15():
    # V1 <- a, V2, b, c

    # V1 = [[], [4], [1, 5], [2, 6, 4], [10, 11, 12, 13, 14, 15]]
    # V2 = [[3], [3, None], [11, None, None]]

    # aV2bc = [[None, 3, None, None], [None, 3, None, None, None],
    # [None, 11, None, None, None, None]]
    # matching possibilities = [[10, 11, 12, 13, 14, 15]]
    var1 = Variadic()
    var1.update_possible_values(
        PossibleValues(),
        PossibleValues((uni1 := Uniadic(4),)),
        PossibleValues((uni2 := Uniadic(1), uni3 := Uniadic(5))),
        PossibleValues((Uniadic(2), Uniadic(6), Uniadic(4))),
        PossibleValues(
            (
                Uniadic(10),
                Uniadic(11),
                Uniadic(12),
                Uniadic(13),
                Uniadic(14),
                Uniadic(15),
            )
        ),
    )
    repr1 = ShapeRepr(root=var1)

    var2 = Variadic()
    var2.update_possible_values(
        PossibleValues((Uniadic(3),)),
        PossibleValues((Uniadic(3), Uniadic())),
        PossibleValues((Uniadic(11), Uniadic(), Uniadic())),
    )
    uni1 = Uniadic()
    uni2 = Uniadic()
    uni3 = Uniadic()
    repr2 = ShapeRepr(root=var2, prefix=[uni1], suffix=[uni2, uni3])
    repr1.match(repr2)

    assert repr1.get_shapes() == repr2.get_shapes() == [10, 11, 12, 13, 14, 15]


def test_possible_variadic_values_16():
    # V1 <- a, V2

    # a = 2 | 6 | 4
    # V1 = [[3], [2, 1], [1, 2, 3]]

    # In this case, "a" should be 2 as it is the only possibility.
    # V1 should also be determined with value of [2, 1]

    # Final result should be [2, 1]
    v2 = Variadic()
    repr2 = ShapeRepr(prefix=[Uniadic({2, 6, 4})], root=v2, suffix=[])

    var = Variadic()
    var.update_possible_values(
        PossibleValues((Uniadic(3),)),
        PossibleValues((Uniadic(2), Uniadic(1))),
        PossibleValues((Uniadic(1), Uniadic(2), Uniadic(3))),
    )
    repr1 = ShapeRepr(root=var)

    repr1.match(repr2)
    assert repr1[0].value == 2
    assert repr1.get_shapes() == [2, 1]


def test_possible_variadic_values_17():
    # V1 <- V2

    # V2 = [[1, {2, 3}, None]]
    # V1 = [[3], [2, 1], [{1, 2, 3}, 2, 3]]

    # Final Result => [1, 2, 3]

    var1 = Variadic()
    var2 = Variadic()

    var1.update_possible_values(
        PossibleValues(()),
        PossibleValues((Uniadic(1), Uniadic({2, 3}), Uniadic())),
    )
    var2.update_possible_values(
        PossibleValues((Uniadic(3),)),
        PossibleValues((Uniadic(2), Uniadic(1))),
        PossibleValues((Uniadic({1, 2, 3}), Uniadic(2), Uniadic(3))),
    )

    repr1 = ShapeRepr(prefix=[], root=var1, suffix=[])
    repr2 = ShapeRepr(prefix=[], root=var2, suffix=[])

    repr1.match(repr2)
    assert repr2.get_shapes() == repr1.get_shapes() == [1, 2, 3]


def test_possible_variadic_values_18():
    # [V1] <- [V2, a]
    # a = {2}
    # V1 = [[], [1, 4], [4, 2, 3, 2]]

    # Final Result => [4, 2, 3, 2]

    repr1 = ShapeRepr(prefix=[], root=Variadic(), suffix=[Uniadic(2)])

    var = Variadic()
    var.update_possible_values(
        PossibleValues(),
        PossibleValues((Uniadic(1), Uniadic(4))),
        PossibleValues((Uniadic(4), Uniadic(2), Uniadic(3), Uniadic(2))),
    )

    repr2 = ShapeRepr(prefix=[], root=var, suffix=[])

    repr1.match(repr2)
    assert repr1.get_shapes() == [4, 2, 3, 2]
    assert repr2.get_shapes() == [4, 2, 3, 2]


def test_possible_variadic_values_19():
    # [V1] <- [V2, a]
    # a = {2}
    # V1 = [[], [1, 4], [4, 2, 3, {2, 3}]]

    # Final Result => [4, 2, 3, 2]

    repr1 = ShapeRepr(prefix=[], root=Variadic(), suffix=[Uniadic(2)])

    var = Variadic()
    var.update_possible_values(
        PossibleValues(),
        PossibleValues((Uniadic(1), Uniadic(4))),
        PossibleValues((Uniadic(4), Uniadic(2), Uniadic(3), Uniadic({2, 3}))),
    )
    repr2 = ShapeRepr(prefix=[], root=var, suffix=[])

    repr1.match(repr2)
    assert repr1.get_shapes() == [4, 2, 3, 2]
    assert repr2.get_shapes() == [4, 2, 3, 2]


def test_possible_variadic_values_20():
    # [V1] <- [V2, a]
    # a = {2, 5}
    # V1 = [[], [1, 4], [5, 2, 3, {2, 3}]]

    # Final Result => [5, 2, 3, 2]

    repr1 = ShapeRepr(prefix=[], root=Variadic(), suffix=[Uniadic({2, 5})])

    var = Variadic()
    var.update_possible_values(
        PossibleValues(),
        PossibleValues((Uniadic(1), Uniadic(4))),
        PossibleValues((Uniadic(5), Uniadic(2), Uniadic(3), Uniadic({2, 3}))),
    )
    repr2 = ShapeRepr(prefix=[], root=var, suffix=[])

    repr1.match(repr2)
    assert repr1.get_shapes() == [5, 2, 3, 2]
    assert repr2.get_shapes() == [5, 2, 3, 2]


def test_possible_variadic_values_21():
    # [V1] <- [V2]
    # V1 = [[{2, 3}, {2, 3}], [{4,5}, {6, 7}, {8, 9}]]
    # V2 = [[1, {2,3}], [5, 6, 9]]

    var1 = Variadic()
    var1.update_possible_values(
        PossibleValues((Uniadic({2, 3}), Uniadic({2, 3}))),
        PossibleValues((Uniadic({4, 5}), Uniadic({6, 7}), Uniadic({8, 9}))),
    )
    repr1 = ShapeRepr(prefix=[], root=var1, suffix=[])

    var2 = Variadic()
    var2.update_possible_values(
        PossibleValues((Uniadic(1), Uniadic({2, 3}))),
        PossibleValues((Uniadic(5), Uniadic(6), Uniadic(9))),
    )

    repr2 = ShapeRepr(prefix=[], root=var2, suffix=[])

    repr1.match(repr2)
    assert repr1.get_shapes() == [5, 6, 9]
    assert repr2.get_shapes() == [5, 6, 9]


def test_possible_variadic_values_22():
    # [V1] <- [V2]
    # V1 = [[{2, 3}, {2, 3}], [{4,5}, {6, 7}, {8, 9}]]
    # V2 = [[1, {2,3}], [5, 6, 9==uni1]]

    # Final Result

    # V1 = [5, 6, 9]
    var1 = Variadic()
    uniadics = (Uniadic({4, 5}), Uniadic({6, 7}), _uni := Uniadic({8, 9}))
    dnf = DNF([AND({(uni1 := Uniadic()): _uni})])
    var1.update_possible_values(
        PossibleValues((Uniadic({2, 3}), Uniadic({2, 3}))),
        PossibleValues(uniadics, [dnf]),
    )
    repr1 = ShapeRepr(prefix=[], root=var1, suffix=[])

    var2 = Variadic()
    var2.update_possible_values(
        PossibleValues((Uniadic(1), Uniadic({2, 3}))),
        PossibleValues((Uniadic(5), Uniadic(6), Uniadic(9))),
    )

    repr2 = ShapeRepr(prefix=[], root=var2, suffix=[])

    repr1.match(repr2)
    assert repr2.get_shapes() == repr1.get_shapes() == [5, 6, 9]
    assert uni1.possible_values == {9}


# @pytest.mark.skip("Known Bug")
def test_possible_variadic_values_23():
    # [aV1] <- [V2b]

    # a = {2, 3, 4}
    # b = {5, 6}
    # V1 = [[], [5], [{9, 1}, {6, 7}]]
    # V2 = [[], [{7, 8}], [3, {9, 10}]]

    # * V1 and V2 should not be equal to [] as {2, 3, 4} & {5, 6} = None

    # * V1 can be equal to 5 because {5} & {5, 6} is not equal to None,
    # However, if V1 is equal to 5. This would also mean V2 should be
    # equal to {7, 8}, However possibilites of a {2, 3, 4} & {7, 8} is None.
    # Therefore, len(V1) cannot be equal to 1

    # * Only one possibiliy is left. V1 is equal to [{9, 10}, {6, 7}] and
    # V2 is equal to [3, {9, 1}].

    # Since {6, 7} & {5, 6} = {6}, then b == 6 (V1[1] should be equal to b)

    # {2, 3, 4} & {3} = {3}, then a == 3 (V2[0] should be equal to a)

    # In that case, first element of V1 should be equal to second element of
    # V2. Therefore, {9, 10} & {9, 1} = {9}, Then V1[0] == V2[1] == 9

    # Combining all, Final shape should be [3, 9, 6]

    a = Uniadic({2, 3, 4})
    b = Uniadic({5, 6})
    V1 = Variadic()
    V1.update_possible_values(
        PossibleValues(),
        PossibleValues((Uniadic(5),)),
        PossibleValues((Uniadic({9, 6}), Uniadic({6, 7}))),
    )

    V2 = Variadic()
    V2.update_possible_values(
        PossibleValues(),
        PossibleValues((Uniadic({7, 8}),)),
        PossibleValues((Uniadic(3), Uniadic({9, 10}))),
    )

    repr1 = ShapeRepr(prefix=[a], root=V1, suffix=[])
    repr2 = ShapeRepr(prefix=[], root=V2, suffix=[b])

    repr1.match(repr2)
    assert repr1.get_shapes() == [3, 9, 6]
    assert repr2.get_shapes() == [3, 9, 6]


@pytest.mark.skip(
    "Consider to add a more general match operation \
        which handles handle_numerical_incompatibility method's work"
)
def test_possible_variadic_values_23_1():
    # [aV1] <- [V2b]

    # a = {2, 3, 4}
    # b = {5, 6}
    # V1 = [[], [5], [{9, 1}, {6, 7}]]
    # V2 = [[], [{7, 8}], [3, {9, 10}]]

    # * V1 and V2 should not be equal to [] as {2, 3, 4} & {5, 6} = None

    # * V1 can be equal to 5 because {5} & {5, 6} is not equal to None,
    # However, if V1 is equal to 5. This would also mean V2 should be
    # equal to {7, 8}, However possibilites of a {2, 3, 4} & {7, 8} is None.
    # Therefore, len(V1) cannot be equal to 1

    # * Only one possibiliy is left. V1 is equal to [{9, 1}, {6, 7}] and
    # V2 is equal to [3, {9, 10}].

    # Since {6, 7} & {5, 6} = {6}, then b == 6 (V1[1] should be equal to b)

    # {2, 3, 4} & {3} = {3}, then a == 3 (V2[0] should be equal to a)

    # In that case, first element of V1 should be equal to second element of
    # V2. Therefore, {9, 10} & {9, 1} = {9}, Then V1[0] == V2[1] == 9

    # Combining all, Final shape should be [3, 9, 6]

    a = Uniadic({2, 3, 4})
    b = Uniadic()
    V1 = Variadic()
    V1.update_possible_values(
        PossibleValues(),
        PossibleValues((Uniadic(5),)),
        PossibleValues((Uniadic({9, 6}), Uniadic({6, 7}))),
    )

    V2 = Variadic()
    V2.update_possible_values(
        PossibleValues(),
        PossibleValues((Uniadic({7, 8}),)),
        PossibleValues((Uniadic(3), Uniadic({9, 10}))),
    )

    repr1 = ShapeRepr(prefix=[a], root=V1, suffix=[])
    repr2 = ShapeRepr(prefix=[], root=V2, suffix=[b])

    updates = repr1.match(repr2)

    updates |= b.update_possible_values({5, 6})

    ConstraintSolver()(updates)

    assert repr1.get_shapes() == [3, 9, 6]
    assert repr2.get_shapes() == [3, 9, 6]


# @pytest.mark.skip("Known Bug")
def test_possible_variadic_values_24():
    # [aV1] <- [V2b]
    # a = {2, 3, 4}
    # V1 = [[], [{5, 7}]]

    # V2 =  [[], [{2, 7, 8}]]
    # b = {5, 6}

    a = Uniadic({2, 3, 4})
    b = Uniadic({5, 6})
    V1 = Variadic()
    V1.update_possible_values(PossibleValues(), PossibleValues((Uniadic({5, 7}),)))

    V2 = Variadic()
    V2.update_possible_values(PossibleValues(), PossibleValues((Uniadic({2, 7, 8}),)))

    repr1 = ShapeRepr(prefix=[a], root=V1, suffix=[])
    repr2 = ShapeRepr(prefix=[], root=V2, suffix=[b])

    repr1.match(repr2)
    assert repr1.get_shapes() == [2, 5]
    assert repr2.get_shapes() == [2, 5]


def test_possible_variadic_values_26():
    # [aV1] <- [V2b]
    # a = 2 | 3 | 4
    # V1 = None

    # V2 = None
    # b = 5 | 6

    # Result should be [a, V3, b]

    a = Uniadic({2, 3, 4})
    b = Uniadic({5, 6})

    repr1 = ShapeRepr(prefix=[a], root=Variadic(), suffix=[])
    repr2 = ShapeRepr(prefix=[], root=Variadic(), suffix=[b])

    repr1.match(repr2)
    assert repr1.get_shapes() == ["u1", "(V1, ...)", "u2"]
    assert repr2.get_shapes() == ["u1", "(V1, ...)", "u2"]


def test_possible_variadic_values_27():
    # [V1] <- [aa]
    # a = 2 | 3 | 4
    # V1 = [None, [None], [{2, 3}, {2, 4}]]

    # a should be 2 as {2, 3, 4} & {2, 3} & {2, 4} == {2}

    # Result should be [2, 2]

    a = Uniadic({2, 3, 4})
    v1 = Variadic()
    # v1.update_possible_values({(), (None,), (2, 2), (2, 4), (3, 2), (3, 4)})
    v1.update_possible_values(
        PossibleValues(),
        PossibleValues((Uniadic(),)),
        PossibleValues((Uniadic({2, 3}), Uniadic({2, 4}))),
    )

    repr1 = ShapeRepr(prefix=[a, a], root=None, suffix=[])
    repr2 = ShapeRepr(prefix=[], root=v1, suffix=[])

    repr2.match(repr1)
    assert repr1.get_shapes() == [2, 2]
    assert repr2.get_shapes() == [2, 2]


def test_possible_variadic_values_28():
    # [V1] <- [V2]
    # V1 = [[{2, 3, 4}], [{1, 2}, {2, 3}, {3, 4}]]
    # V2 = [[{5, 7}], [{2, 6}, {3, 7}, {1, 4, 8}]]
    # Result should be [2, 3, 4]

    v1 = Variadic()
    v1.update_possible_values(
        PossibleValues((Uniadic({2, 3, 4}),)),
        PossibleValues((Uniadic({1, 2}), Uniadic({2, 3}), Uniadic({3, 4}))),
    )

    v2 = Variadic()
    v2.update_possible_values(
        PossibleValues((Uniadic({5, 7}),)),
        PossibleValues((Uniadic({2, 6}), Uniadic({3, 7}), Uniadic({1, 4, 8}))),
    )

    repr1 = ShapeRepr(prefix=[], root=v2, suffix=[])
    repr2 = ShapeRepr(prefix=[], root=v1, suffix=[])

    repr2.match(repr1)
    assert repr1.get_shapes() == [2, 3, 4]
    assert repr2.get_shapes() == [2, 3, 4]


def test_possible_variadic_values_29():
    # V1 <- V2

    # V1 = [[3], [2, 1], [1, 2, 3]]

    v2 = Variadic()
    v2.update_possible_values(
        PossibleValues((uni1 := Uniadic({3, 4}),)),
        PossibleValues((uni2 := Uniadic(2), uni3 := Uniadic({1, 5}))),
        PossibleValues((uni4 := Uniadic(1), uni5 := Uniadic(2), uni6 := Uniadic())),
    )

    repr1 = ShapeRepr(root=v2)

    var = Variadic()
    var.update_possible_values(
        PossibleValues((uni7 := Uniadic(3),)),
        PossibleValues((uni8 := Uniadic({2, 4}), uni9 := Uniadic(1))),
        PossibleValues((uni10 := Uniadic(), uni11 := Uniadic(2), uni12 := Uniadic(3))),
    )

    repr2 = ShapeRepr(root=var)
    repr1.match(repr2)

    dnf1 = DNF([AND({uni1: uni7})])
    dnf2 = DNF([AND({uni2: uni8})])
    dnf3 = DNF([AND({uni3: uni9})])
    dnf4 = DNF([AND({uni4: uni10})])
    dnf5 = DNF([AND({uni5: uni11})])
    dnf6 = DNF([AND({uni6: uni12})])

    ref_possibles = {
        1: PossibleValues((uni1,), [dnf1]),
        2: PossibleValues((uni2, uni3), [dnf2, dnf3]),
        3: PossibleValues((uni4, uni5, uni6), [dnf4, dnf5, dnf6]),
    }
    eq1 = Equivalences({uni1, uni7}, {3})
    eq2 = Equivalences({uni2, uni8}, {2})
    eq3 = Equivalences({uni3, uni9}, {1})
    eq4 = Equivalences({uni4, uni10}, {1})
    eq5 = Equivalences({uni5, uni11}, {2})
    eq6 = Equivalences({uni6, uni12}, {3})

    ref_possibles[1].dnf_lookup_table = {uni1: eq1, uni7: eq1}
    ref_possibles[2].dnf_lookup_table = {
        uni2: eq2,
        uni3: eq3,
        uni8: eq2,
        uni9: eq3,
    }
    ref_possibles[3].dnf_lookup_table = {
        uni4: eq4,
        uni5: eq5,
        uni6: eq6,
        uni10: eq4,
        uni11: eq5,
        uni12: eq6,
    }
    assert_possibles(v2.possibles, ref_possibles)


# @pytest.mark.skip("Known missing feature")
def test_impossible():
    m1 = Add()
    m1.set_types(left=Tensor, right=Tensor)
    m1.set_shapes(left=[1, 1])
    m2 = Add()
    m2.set_types(left=Tensor, right=Tensor)
    m2.set_shapes(output=["a", "b"])
    model = Model()
    model.extend(m1, left="left", right="right", output="o1")
    model.extend(m2, left="o1", right="right", output="output")

    ref_shapes: dict[str, list] = {
        "left": [1, 1],
        "right": ["(V2, ...)"],
        "o1": ["a", "b"],
        "output": ["a", "b"],
    }

    assert_shapes(model, ref_shapes)


# @pytest.mark.skip("Known missing feature")
def test_less_impossible_yet_not_possible():
    m1 = Add()
    m1.set_types(left=Tensor, right=Tensor)
    m1.set_shapes(left=[1, 1])
    m2 = Add()
    m2.set_types(left=Tensor, right=Tensor)
    m2.set_shapes(output=[2, 3])
    model = Model()
    model.extend(m1, left="left", right="right", output="o1")
    model.extend(m2, left="o1", right="right", output="output")

    ref_shapes = {"left": [1, 1], "right": [2, 3], "o1": [2, 3], "output": [2, 3]}

    assert_shapes(model, ref_shapes)


# @pytest.mark.skip("Known missing feature")
def test_impossible_variadic_values_1():
    # [aV1] <- [V2b]
    V1 = Variadic()
    a = Uniadic({5, 6})
    b = Uniadic({3})
    repr1 = ShapeRepr(root=V1, prefix=[b])

    V1.update_possible_values(
        PossibleValues((Uniadic(5),)), PossibleValues((Uniadic(9), Uniadic({6, 7})))
    )

    V2 = Variadic()
    repr2 = ShapeRepr(root=V2, suffix=[a])

    V2.update_possible_values(PossibleValues((Uniadic(3), Uniadic({9, 10}))))

    repr1.match(repr2)
    assert repr1.get_shapes() == [3, 9, 6]
    assert repr2.get_shapes() == [3, 9, 6]


def test_update_possible_values_8_possibilities_2_1():
    var = Variadic()

    uniadics1 = (uni1_1 := Uniadic({1, 4, 7}), uni1_2 := Uniadic({5, 6}))
    dnf1 = DNF(
        [
            AND({uni1_1: 1, uni1_2: 5}),
            AND({uni1_1: 4, uni1_2: 5}),
            AND({uni1_1: 1, uni1_2: 6}),
            AND({uni1_1: 4, uni1_2: 6}),
        ]
    )
    var.update_possible_values(PossibleValues(), PossibleValues(uniadics1, [dnf1]))

    uniadics2 = (uni2_1 := Uniadic({1, 4}), uni2_2 := Uniadic({5, 6}))
    dnf2 = DNF([AND({uni2_1: 4, uni2_2: 6}), AND({uni2_1: 1, uni2_2: 5})])
    var.update_possible_values(PossibleValues(), PossibleValues(uniadics2, [dnf2]))

    assert var.possibles is not None
    assert (
        var.possibles[2].dnf_lookup_table[uni2_1]
        == var.possibles[2].dnf_lookup_table[uni1_1]
        == Equivalences({uni1_1, uni2_1}, values={1, 4})
    )
    assert (
        var.possibles[2].dnf_lookup_table[uni2_2]
        == var.possibles[2].dnf_lookup_table[uni1_2]
        == Equivalences({uni1_2, uni2_2}, values={5, 6})
    )


def test_update_possible_values_8_possibilities_2_2():
    # resulting_cnf = [
    #     # {(uni2_1, 4), (uni2_2, 6), (uni1_1, 1), (uni1_2, 5)},
    #     # {(uni2_1, 4), (uni2_2, 6), (uni1_1, 4), (uni1_2, 5)},
    #     # {(uni2_1, 4), (uni2_2, 6), (uni1_1, 1), (uni1_2, 6)},
    #     {(uni2_1, 1), (uni2_2, 5), (uni1_1, 1), (uni1_2, 5)},
    #     {(uni2_1, 4), (uni2_2, 6), (uni1_1, 4), (uni1_2, 6)},
    #     # {(uni2_1, 1), (uni2_2, 5), (uni1_1, 4), (uni1_2, 5)},
    #     # {(uni2_1, 1), (uni2_2, 5), (uni1_1, 1), (uni1_2, 6)},
    #     # {(uni2_1, 1), (uni2_2, 5), (uni1_1, 4), (uni1_2, 6)},
    # ]
    var = Variadic()

    uniadics1 = (uni1_1 := Uniadic({1, 4, 7}), uni1_2 := Uniadic({5, 6}))
    dnf1 = DNF(
        [
            AND({uni1_1: 1, uni1_2: 5}),
            AND({uni1_1: 4, uni1_2: 5}),
            AND({uni1_1: 7, uni1_2: 6}),
            AND({uni1_1: 4, uni1_2: 6}),
        ]
    )
    var.update_possible_values(PossibleValues(), PossibleValues(uniadics1, [dnf1]))
    uniadics2 = (uni2_1 := Uniadic({1, 4}), uni2_2 := Uniadic({5, 6}))
    dnf2 = DNF([AND({uni2_1: 1, uni2_2: 6}), AND({uni2_1: 1, uni2_2: 5})])
    # dnf3 = DNF([AND({uni2_1: 1, uni2_2: 6})]) ->

    var.update_possible_values(
        # PossibleValues(),
        PossibleValues(uniadics2, [dnf2])
    )

    assert var.possibles is None
    assert uni1_1.possible_values == uni2_1.possible_values == {1}
    assert uni1_2.possible_values == uni2_2.possible_values == {5}


def test_update_possible_values_2_3():
    var = Variadic()
    repr = ShapeRepr(root=var)
    my_uni = Uniadic()

    uniadics = (
        uni1 := Uniadic({1, 4}),
        uni2 := Uniadic({5, 6}),
        uni3 := Uniadic({7, 8}),
    )
    dnf1 = DNF([AND({uni1: 1, uni2: 5}), AND({uni1: 4, uni3: 8})])
    dnf2 = DNF([AND({uni2: my_uni})])
    pos_val = PossibleValues(uniadics, [dnf1, dnf2])
    var.update_possible_values(pos_val)

    my_uni.set_value(6)
    updates = Updates()
    updates.add(my_uni)
    solver = ConstraintSolver()
    solver(updates)

    assert uni1.possible_values == {4}
    assert uni2.possible_values == {6}
    assert uni3.possible_values == {8}
    # assert var.possibles is None
    assert repr.get_shapes() == [4, 6, 8]


def test_update_possible_values_30():
    var = Variadic()
    repr = ShapeRepr(root=var)

    my_uni = Uniadic()

    uniadics = (
        uni1 := Uniadic({1, 4}),
        uni2 := Uniadic({5, 6}),
        uni3 := Uniadic({7, 8}),
    )
    dnf1 = DNF([AND({uni1: 1, uni2: 5}), AND({uni1: 4, uni3: 8})])
    dnf2 = DNF([AND({uni2: my_uni})])
    pos_val = PossibleValues(uniadics, [dnf1, dnf2])

    var.update_possible_values(
        PossibleValues(), PossibleValues((Uniadic(), Uniadic())), pos_val
    )
    var.match(new_prefix=[Uniadic(4), Uniadic({5, 6}), Uniadic({7, 8})])
    assert var.possibles is None
    assert uni1.possible_values == {4}
    assert my_uni.possible_values == uni2.possible_values == {5, 6}
    assert uni3.possible_values == {8}

    assert var.possibles is None
    assert repr.get_shapes() == [4, "u1", 8]


def test_update_possible_values_31():
    var = Variadic()
    repr = ShapeRepr(root=var)

    my_uni = Uniadic()

    uniadics = (
        uni1 := Uniadic({1, 4}),
        uni2 := Uniadic({5, 6}),
        uni3 := Uniadic({7, 8}),
    )
    dnf1 = DNF([AND({uni1: 1, uni2: 5}), AND({uni1: 4, uni3: 8})])
    dnf2 = DNF([AND({uni2: my_uni})])

    var.update_possible_values(PossibleValues(uniadics, [dnf1, dnf2]))

    # Check vars_dicts are filled with right lengths
    # assert uni1.metadata.vars_dict == {var: {3}}
    # assert uni2.metadata.vars_dict == {var: {3}}
    # assert uni3.metadata.vars_dict == {var: {3}}
    # assert my_uni.metadata.vars_dict == {var: {3}}
    root = repr.root  # var is updated by extract variadic
    assert root is not None
    assert uni1.metadata.vars_dict[root] == {0}
    assert uni2.metadata.vars_dict[root] == {0}
    assert uni3.metadata.vars_dict[root] == {0}
    assert my_uni.metadata.vars_dict[root] == {0}

    var2 = Variadic()
    var2.update_possible_values(PossibleValues((Uniadic(), Uniadic(), Uniadic())))
    var2.match(new_root=root)

    my_uni.set_value(6)
    updates = Updates()
    updates.add(my_uni)
    solver = ConstraintSolver()
    solver(updates)

    assert uni1.possible_values == {4}
    assert uni2.possible_values == {6}
    assert uni3.possible_values == {8}

    # Check vars_dicts are emptied since no possibilities are left
    assert uni1.metadata.vars_dict == {}
    assert uni2.metadata.vars_dict == {}
    assert uni3.metadata.vars_dict == {}
    assert my_uni.metadata.vars_dict == {}

    # assert var.possibles is None
    assert repr.get_shapes() == [4, 6, 8]


def test_update_possible_values2_removed_zero_length():
    var = Variadic()
    repr = ShapeRepr(root=var)

    var.update_possible_values(
        PossibleValues(),
        PossibleValues((uni1_1 := Uniadic({1, 4}), uni1_2 := Uniadic(5))),
    )
    var.update_possible_values(
        PossibleValues(), PossibleValues((uni2_1 := Uniadic(4), uni2_2 := Uniadic()))
    )
    var.update_possible_values(PossibleValues((Uniadic(), Uniadic())))

    assert uni1_1.possible_values == uni2_1.possible_values == {4}
    assert uni1_2.possible_values == uni2_2.possible_values == {5}

    assert var.possibles is None
    assert repr.get_shapes() == [4, 5]


def test_connect_shapes():
    relu1 = Relu()
    relu2 = Relu()
    relu3 = Relu()
    relu1.set_shapes(input=[5, 7, ("Var1", ...)])
    relu2.set_shapes(input=[("Var1", ...), 5, 7])
    relu3.set_shapes(input=[5, 7])

    model = Model()
    model |= relu1
    model |= relu2
    model |= relu3(input="input", output=IOKey(connections={relu1.input, relu2.input}))

    assert model.shapes["input"] == [5, 7]


def test_remove_variadic():
    model = Model()
    sig2 = Sigmoid()
    model += sig2(input="input", output="output")
    model.set_shapes(input=[7, ("Var1", ...), 5])
    with pytest.raises(Exception) as err_info:
        # model.shape_map["output"].remove_variadic([Uniadic(5)])
        data = model.conns.get_data("output")
        assert data.is_tensor
        data_shape = data.shape
        assert data_shape is not None
        next(iter(data_shape.reprs)).remove_variadic([Uniadic(5)])

    assert str(err_info.value) == "Requires minimum of 2 dimensionality, got 1."


# @pytest.mark.skip(reason= "Known Bugs")
def test_bcast_left():
    model = Add()
    model.set_shapes(
        left=[2, 1, ("V1", ...)],
        right=[2, 1, ("V2", ...)],
    )

    assert model.output.metadata.is_tensor
    data_shape = model.output.metadata.shape
    assert data_shape is not None
    assert data_shape.get_shapes() == [2, "u1", "(V1, ...)"]
    model.set_shapes(left=[2, 1], right=[2, 1, 3])
    assert data_shape.get_shapes() == [2, 2, 3]


def test_bcast_right():
    model = MatrixMultiply()
    model.set_shapes(
        output=[("V1", ...), "x", "k"],
        left=["y", "l"],
        right=[("V2", ...), "z", "m"],
    )


def test_bcast_left_2():
    model = Add()
    model.set_shapes(
        output=["a", ("V1", ...)],
        left=[3, 1, ("V2", ...)],
        right=[2, ("V3", ...)],
    )

    assert model.output.metadata.is_tensor
    data_shape = model.output.metadata.shape

    assert data_shape is not None
    assert data_shape.reprs[0][0].possible_values == {3, 2}


@pytest.mark.skip(
    reason="could be testable after set_shapes will accept possible values for uniadics"
)
def test_bcast_left_3():
    model = Add()
    model.set_shapes(
        {
            model.output: ["a", ("V1", ...)],
            model.left: [{3, 4, 5}, 1, ("V2", ...)],  # type: ignore
            model.right: [{2, 3}, ("V3", ...)],  # type: ignore
        }
    )

    assert model.output.metadata.is_tensor
    data_shape = model.output.metadata.shape

    assert data_shape is not None
    assert data_shape.reprs[0][0].possible_values == {2, 3, 4, 5}


# @pytest.mark.skip(reason="Known bug")
def test_bcast_4():
    model = Model()
    add1 = Add()
    add2 = Add()
    add1.set_types(left=Tensor, right=Tensor)
    add2.set_types(left=Tensor, right=Tensor)
    add1.set_cin("left")
    add2.set_cin("left")
    add1.set_shapes(left=[1, 1])

    add2.set_shapes(output=["a", "b"])

    # add2.set_shapes({
    #     "output": [3, 5]
    # })

    model |= add1()
    model |= add2(left=add1.output, right=add1.right)
    ref_shapes: dict[str, list] = {
        "$_Add_0_output": ["a", "b"],
        "$_Add_1_output": ["a", "b"],
        "$input": [1, 1],
        "$right_1": ["(V1, ...)"],
    }
    # ref_shapes = {
    #     '$_Add_0_output': [3, 5],
    #     '$_Add_1_output': [3, 5],
    #     '$input': [1, 1],
    #     '$right_1': ['(V1, ...)']
    # }
    assert_shapes(model, ref_shapes)


def test_bcast_4_len1():
    model = Model()
    add1 = Add()
    add2 = Add()
    add1.set_types(left=Tensor, right=Tensor)
    add2.set_types(left=Tensor, right=Tensor)
    add1.set_cin("left")
    add2.set_cin("left")

    add1.set_shapes(left=[1])

    add2.set_shapes(output=["a"])

    model |= add1()
    model |= add2(left=add1.output, right=add1.right)
    ref_shapes: dict[str, list] = {
        "$_Add_0_output": ["a"],
        "$_Add_1_output": ["a"],
        "$input": [1],
        "$right_1": ["(V1, ...)"],
    }
    assert_shapes(model, ref_shapes)


def test_bcast_pos_val_1():
    model = Model()
    add1 = Add()
    add2 = Add()
    add1.set_types(left=Tensor, right=Tensor)
    add2.set_types(left=Tensor, right=Tensor)
    add1.set_cin("left")
    add2.set_cin("left")

    add1.set_shapes(left=[1, 1])
    add2.set_shapes(right=[1, 1], output=["a", "b"])

    model |= add1
    model |= add2(left=add1.output)
    ref_shapes: dict[str, list] = {
        "$_Add_0_output": ["u1", "u2"],
        "$_Add_1_output": ["u1", "u2"],
        "$input": [1, 1],
        "$right_0": ["(V1, ...)"],
        "$right_1": [1, 1],
    }
    assert_shapes(model, ref_shapes)


def test_var_empty_pos():
    v1 = Variadic()
    with pytest.raises(ValueError) as err_info:
        v1.update_possible_values()

    assert str(err_info.value) == "Variadic possible values could not be empty!"


def test_bcast_align_match():
    model = Add()
    model.set_shapes(left=[3, 4, 5, 1], right=[1, 7])
    ref_shapes = {
        "left": [3, 4, 5, 1],
        "right": [1, 7],
        "output": [3, 4, 5, 7],
    }
    assert_shapes(model, ref_shapes)


def test_bcast_uniadics():
    from mithril.framework.constraints import bcast_uniadics

    left = ShapeRepr(root=Variadic(), suffix=[Uniadic(), Uniadic()])
    right = ShapeRepr(root=Variadic())
    output = ShapeRepr(root=Variadic(), suffix=[Uniadic(1), Uniadic(2)])

    bcast_uniadics(output, left, right, 0)
    uni_cache: dict[UniadicRecord, str] = {}
    var_cache: dict[Variadic, str] = {}
    assert left.get_shapes(uni_cache, var_cache) == ["(V1, ...)", 1, "u1"]
    assert right.get_shapes(uni_cache, var_cache) == ["(V2, ...)"]
    assert output.get_shapes(uni_cache, var_cache) == ["(V3, ...)", 1, 2]


def test_bcast_align():
    from mithril.framework.constraints import bacast_align_output

    left = ShapeRepr(root=Variadic(), suffix=[Uniadic(), Uniadic()])
    right = ShapeRepr(root=Variadic())
    output = ShapeRepr(root=Variadic(), suffix=[Uniadic(1), Uniadic(2)])

    bacast_align_output(output, left, right, 0)
    uni_cache: dict[UniadicRecord, str] = {}
    var_cache: dict[Variadic, str] = {}
    assert left.get_shapes(uni_cache, var_cache) == ["(V1, ...)", "u1", "u2"]
    assert right.get_shapes(uni_cache, var_cache) == ["(V2, ...)"]
    assert output.get_shapes(uni_cache, var_cache) == ["(V3, ...)", 1, 2]


def test_ands_equality_1():
    a = Uniadic()
    b = Uniadic()
    c = Uniadic()
    d = Uniadic()
    e = Uniadic()
    f = Uniadic()
    g = Uniadic()
    h = Uniadic()

    and1 = AND({a: b, c: d})
    and2 = AND({e: f, g: h})

    a.metadata = e.metadata
    b.metadata = f.metadata

    c.metadata = g.metadata
    d.metadata = h.metadata

    assert and1.is_equal(and2)


def test_ands_equality_2():
    a = Uniadic()
    b = Uniadic()
    c = Uniadic()
    d = Uniadic()
    e = Uniadic()
    f = Uniadic()
    g = Uniadic()
    h = Uniadic()
    i = Uniadic()
    j = Uniadic()

    and1 = AND({a: b, c: d, i: 1})
    and2 = AND({e: f, g: h, j: 1})

    a.metadata = e.metadata
    b.metadata = f.metadata

    c.metadata = g.metadata
    d.metadata = h.metadata

    i.metadata = j.metadata

    assert and1.is_equal(and2)


def test_ands_inequality_1():
    a = Uniadic()
    b = Uniadic()
    c = Uniadic()
    d = Uniadic()
    e = Uniadic()
    f = Uniadic()
    g = Uniadic()
    h = Uniadic()
    i = Uniadic()
    j = Uniadic()

    and1 = AND({a: b, c: d, i: 1})
    and2 = AND({e: f, g: h, j: 2})

    a.metadata = e.metadata
    b.metadata = f.metadata

    c.metadata = g.metadata
    d.metadata = h.metadata

    i.metadata = j.metadata

    assert and1.is_equal(and2)


def test_ands_inequality_2():
    a = Uniadic()
    b = Uniadic()
    c = Uniadic()
    d = Uniadic()
    e = Uniadic()
    f = Uniadic()
    g = Uniadic()
    h = Uniadic()
    i = Uniadic()
    j = Uniadic()

    and1 = AND({a: b, c: d, i: 1})
    and2 = AND({e: f, g: h, j: 1})

    a.metadata = e.metadata
    b.metadata = f.metadata

    c.metadata = g.metadata

    assert and1.is_equal(and2)


def test_var_update_ands_equality_1():
    a = Uniadic()
    b = Uniadic()
    c = Uniadic()
    d = Uniadic()
    e = Uniadic()
    f = Uniadic()
    g = Uniadic()
    h = Uniadic()

    and1 = AND({a: b, c: d})
    and2 = AND({e: f, g: h})

    a.match(e)
    b.match(f)
    c.match(g)
    d.match(h)

    and3 = AND({Uniadic(): 2})
    pos1 = PossibleValues(dnf_list=[DNF([and1]), DNF([and3])])
    pos2 = PossibleValues((Uniadic(),), dnf_list=[DNF([and2])])
    v = Variadic()
    v.update_possible_values(pos1, pos2)

    assert a.metadata == e.metadata == b.metadata == f.metadata
    assert c.metadata == d.metadata == g.metadata == h.metadata


def test_var_update_possibles1():
    a = Uniadic()
    b = Uniadic()
    c = Uniadic()
    d = Uniadic()
    e = Uniadic()

    var = Variadic()
    var.update_possible_values(
        PossibleValues(), PossibleValues((a,)), PossibleValues((b, c))
    )

    var.update_possible_values(
        PossibleValues(), PossibleValues((d,)), PossibleValues((e, d))
    )
    assert var.possibles is not None
    assert (
        var.possibles[1].dnf_lookup_table[a].uniadics
        == var.possibles[1].dnf_lookup_table[d].uniadics
        == {a, d}
    )
    assert (
        var.possibles[2].dnf_lookup_table[b].uniadics
        == var.possibles[2].dnf_lookup_table[e].uniadics
        == {b, e}
    )
    assert (
        var.possibles[2].dnf_lookup_table[d].uniadics
        == var.possibles[2].dnf_lookup_table[c].uniadics
        == {d, c}
    )


def test_extract_uni_from_possibles():
    a = Uniadic()
    b = Uniadic()
    pos2 = PossibleValues((a, b))
    pos1 = PossibleValues((a,))

    v = Variadic()
    repr = ShapeRepr(root=v)
    assert repr.get_shapes() == ["(V1, ...)"]
    v.update_possible_values(pos1, pos2)
    assert repr.get_shapes() == ["u1", "(V1, ...)"]


def test_extract_uni_from_possibles_rev():
    a = Uniadic()
    b = Uniadic()
    pos2 = PossibleValues((a, b))
    pos1 = PossibleValues((b,))

    v = Variadic()
    repr = ShapeRepr(root=v)
    assert repr.get_shapes() == ["(V1, ...)"]
    v.update_possible_values(pos1, pos2)
    assert repr.get_shapes() == ["(V1, ...)", "u1"]


def test_extract_uni_from_possibles_both():
    a = Uniadic()
    b = Uniadic()
    c = Uniadic()
    pos1 = PossibleValues((a, b, c))
    pos2 = PossibleValues((a, c))

    v = Variadic()
    repr = ShapeRepr(root=v)
    assert repr.get_shapes() == ["(V1, ...)"]
    v.update_possible_values(pos1, pos2)
    assert repr.get_shapes() == ["u1", "(V1, ...)", "u2"]

    ref_possibles = {0: PossibleValues(), 1: PossibleValues((b,))}
    assert repr.root is not None
    assert repr.root.possibles is not None
    assert repr.root.possibles.keys() == ref_possibles.keys()
    assert repr.root.possibles[1].uniadics == ref_possibles[1].uniadics


def test_shapes_tensor_item_numeric():
    model = Model()
    relu_model1 = Relu()
    relu_model2 = Relu()
    relu_model1.set_shapes(input=[("V1", ...), "u1", "u2"])
    model |= relu_model1(input="input", output="output")
    model |= relu_model2(input=relu_model1.output[:, None, :, 2:4], output="output2")
    model.set_shapes(input=[3, 4, 5])

    ref = {
        "output": [3, 4, 5],
        "$_Slice_1_output": None,
        "$_Slice_2_output": None,
        "$_Slice_3_output": None,
        "$_ToTuple_4_output": None,
        "$_Indexer_5_output": [3, 1, 4, 2],
        "output2": [3, 1, 4, 2],
        "input": [3, 4, 5],
        "$start_0": None,
        "$stop_0": None,
        "$step_0": None,
        "$start_1": None,
        "$stop_1": None,
        "$step_1": None,
        "$start_2": None,
        "$stop_2": None,
        "$step_2": None,
        "$input2": None,
    }
    check_shapes_semantically(model.get_shapes(), ref)


def test_shapes_tensor_item_symbolic():
    model = Model()
    relu_model1 = Relu()
    relu_model2 = Relu()
    relu_model1.set_shapes(input=[("V1", ...), "u1", "u2"])
    model |= relu_model1(input="input", output="output")
    model |= relu_model2(input=relu_model1.output[:, None, :, 2:4], output="output2")

    ref: Mapping[str, list | None] = {
        "output": ["u1", "(V1, ...)", "u2", "u3"],
        "$_Slice_1_output": None,
        "$_Slice_2_output": None,
        "$_Slice_3_output": None,
        "$_ToTuple_4_output": None,
        "$_Indexer_5_output": ["u4", 1, "u5", "u6", "(V2, ...)"],
        "output2": ["u4", 1, "u5", "u6", "(V2, ...)"],
        "input": ["u1", "(V1, ...)", "u2", "u3"],
        "$start_0": None,
        "$stop_0": None,
        "$step_0": None,
        "$start_1": None,
        "$stop_1": None,
        "$step_1": None,
        "$start_2": None,
        "$stop_2": None,
        "$step_2": None,
        "$input2": None,
    }
    check_shapes_semantically(model.get_shapes(), ref)<|MERGE_RESOLUTION|>--- conflicted
+++ resolved
@@ -1077,12 +1077,7 @@
     composite |= m1(left="input1", right="input2")
     composite |= (m2 := Multiply())(left="input2", right=m1.output)
     composite |= Add()(left=m2.output, right=m2.output, output=IOKey(name="output"))
-<<<<<<< HEAD
-    m1.set_shapes({"left": [1, 1, 1, 1, 1, 1, 1, 37, 43], "right": [134, 47, 1, 1, 1]})
-
-=======
     m1.set_shapes(left=[1, 1, 1, 1, 1, 1, 1, 37, 43], right=[134, 47, 1, 1, 1])
->>>>>>> f45c18f4
     logical_ref = {
         "input1": [1, 1, 1, 1, 1, 1, 1, 37, 43],
         "input2": [134, 47, 1, 1, 1],
