# Copyright 2022 Synnada, Inc.
#
# Licensed under the Apache License, Version 2.0 (the "License");
# you may not use this file except in compliance with the License.
# You may obtain a copy of the License at
#
#     http://www.apache.org/licenses/LICENSE-2.0
#
# Unless required by applicable law or agreed to in writing, software
# distributed under the License is distributed on an "AS IS" BASIS,
# WITHOUT WARRANTIES OR CONDITIONS OF ANY KIND, either express or implied.
# See the License for the specific language governing permissions and
# limitations under the License.

from collections.abc import Sequence
from types import EllipsisType, NoneType, UnionType
from typing import Any

import numpy as np
import pytest
import torch

import mithril
from mithril.common import find_dominant_type
from mithril.framework.common import (
    NOT_GIVEN,
    Tensor,
    ToBeDetermined,
    find_intersection_type,
    find_type,
)
from mithril.framework.logical.base import BaseKey
from mithril.framework.logical.model import ConnectionType
from mithril.framework.utils import (
    infer_all_possible_types,
    sort_type,
)
from mithril.models import (
    TBD,
    Convolution2D,
    ExtendInfo,
    IOKey,
    Linear,
    Mean,
    Model,
    Multiply,
    PrimitiveUnion,
    Shape,
    Sigmoid,
)
from mithril.models.primitives import PrimitiveModel

from .test_constant_inputs import ReduceMult


class Model1(PrimitiveModel):
    def __init__(self) -> None:
        super().__init__(
            formula_key="None",
            input1=BaseKey(type=tuple[int, ...]),
            input2=BaseKey(type=list[float]),
            output=BaseKey(type=tuple[tuple[int, ...]]),
        )

    def __call__(  # type: ignore[override]
        self,
        input1: ConnectionType = NOT_GIVEN,
        input2: ConnectionType = NOT_GIVEN,
        output: ConnectionType = NOT_GIVEN,
    ) -> ExtendInfo:
        kwargs = {"input1": input1, "input2": input2, "output": output}
        return ExtendInfo(self, kwargs)


class Model2(PrimitiveModel):
    def __init__(self) -> None:
        super().__init__(
            formula_key="None",
            input1=BaseKey(type=int | float),
            input2=BaseKey(type=int | str),
            input3=BaseKey(type=str | float),
            output=BaseKey(type=tuple[int | float, int | float, int | float]),
        )

    def __call__(  # type: ignore[override]
        self,
        input1: ConnectionType = NOT_GIVEN,
        input2: ConnectionType = NOT_GIVEN,
        input3: ConnectionType = NOT_GIVEN,
        output: ConnectionType = NOT_GIVEN,
    ) -> ExtendInfo:
        kwargs = {
            "input1": input1,
            "input2": input2,
            "input3": input3,
            "output": output,
        }
        return ExtendInfo(self, kwargs)


class Model3(PrimitiveModel):
    def __init__(self) -> None:
        super().__init__(
            formula_key="None",
            input1=BaseKey(
                type=tuple[tuple[int | float, ...], ...]
                | list[int | float]
                | tuple[int, int, int, int]
            ),
            input2=BaseKey(
                type=list[int] | tuple[int, ...] | tuple[tuple[int | float]]
            ),
            input3=BaseKey(
                type=list[tuple[int | tuple[float | int]]]
                | int
                | float
                | tuple[int | float, ...]
            ),
            output=BaseKey(type=int | float | str | tuple[int, int]),
        )

    def __call__(  # type: ignore[override]
        self,
        input1: ConnectionType = NOT_GIVEN,
        input2: ConnectionType = NOT_GIVEN,
        input3: ConnectionType = NOT_GIVEN,
        output: ConnectionType = NOT_GIVEN,
    ) -> ExtendInfo:
        kwargs = {
            "input1": input1,
            "input2": input2,
            "input3": input3,
            "output": output,
        }
        return ExtendInfo(self, kwargs)


def test_default_given_extend_4_numpy_error():
    """This test should raise ValueError for multi-write. Model1 axis is None type and
    model2 axis is int type. Since these 2 are connected it should raise
    TypeError.
    """
    model = Model()
    model1 = ReduceMult(axis=TBD)
    model2 = Mean(axis=1)
    model |= model1(axis=IOKey("axis", value=None))
    with pytest.raises(TypeError) as err_info:
        model |= model2(input="input2", axis=model1.axis, output="output")

    assert str(err_info.value) == (
        "Acceptable types are <class 'NoneType'>, "
        "but <class 'int'> type is provided!"
    )


def test_constant_backendvar_numpy():
    """Should throw connection error since axis key of model is of type int and
    axis key of other model is of type None. These 2 keys can not be connected.
    """
    model = Model()
    mean_model = Mean(axis=TBD)
    rdc = Mean(axis=TBD)
    model |= rdc(input="input", axis=IOKey("axis", value=0))
    model |= Multiply()(
        left=rdc.output,
        right=IOKey(value=Tensor(2.0), name="rhs"),
        output=IOKey(name="mult_out"),
    )
    model |= mean_model(
        input=model.mult_out,  # type: ignore
        axis=model.axis,  # type: ignore
        output=IOKey(name="output"),
    )
    other_model = Model()
    other_model |= Mean(axis=TBD)(input="input", axis=IOKey("axis", value=None))
    with pytest.raises(TypeError) as err_info:
        model |= other_model(input=model.mult_out, axis=model.axis)  # type: ignore
    assert str(err_info.value) == (
        "Acceptable types are <class 'int'>, "
        "but <class 'NoneType'> type is provided!"
    )


def test_type_1():
    model = Model()
    shape1 = Shape()
    reduce1 = Mean(axis=TBD)
    model |= shape1(input=Tensor([[1, 2, 4], [3, 5, 7]]))
    model |= reduce1(
        axis=shape1.output,
        input=Tensor([[[[1.0, 2.0, 3.0], [1.0, 2.0, 3.0], [1.0, 2.0, 3.0]]]]),
    )

    assert shape1.output.metadata.value_type == tuple[int, int]


def test_type_2():
    model = Model()
    union1 = PrimitiveUnion(n=3)
    shape1 = Shape()
    shape2 = Shape()
    shape3 = Shape()
    model |= shape1(input=Tensor([[1, 2, 4], [3, 5, 7]]))
    model |= shape2(input=Tensor([[1, 2, 4], [3, 5, 7]]))
    model |= shape3(input=Tensor([[1, 2, 4], [3, 5, 7]]))
    model |= union1(input1=shape1.output, input2=shape2.output, input3=shape3.output)

    assert shape1.output.metadata.value_type == tuple[int, int]


def test_type_3():
    model = Model()
    union1 = PrimitiveUnion(n=3)
    shape1 = Shape()
    shape2 = Shape()
    shape3 = Shape()
    model |= union1()
    input1 = union1.input1  # type: ignore
    assert input1.metadata.value_type == int | float | tuple[int | float, ...]
    model |= shape1(input=Tensor([[1, 2, 4], [3, 5, 7]]), output=input1)
    model |= shape2(input=Tensor([[1, 2, 4], [3, 5, 7]]), output=union1.input2)  # type: ignore
    model |= shape3(input=Tensor([[1, 2, 4], [3, 5, 7]]), output=union1.input3)  # type: ignore
    assert input1.metadata.value_type == tuple[int, int]


def test_type_5():
    model = Model()
    conv1 = Convolution2D(kernel_size=5, stride=TBD)
    shape1 = Shape()
    reduce1 = Mean(axis=TBD)
    model |= shape1(input=Tensor([[1, 2, 4], [3, 5, 7]]))
    model |= reduce1(
        axis=shape1.output,
        input=Tensor([[[[1.0, 2.0, 3.0], [1.0, 2.0, 3.0], [1.0, 2.0, 3.0]]]]),
    )
    model |= conv1(stride=shape1.output)
    assert shape1.output.metadata.value_type == tuple[int, int]


def test_type_6():
    model = Model()
    test_model_1 = Model1()
    test_model_2 = Model1()
    model |= test_model_1(input1="input1", input2="input2")
    with pytest.raises(TypeError) as err_info:
        model |= test_model_2(input1=test_model_1.output)  # type: ignore
    assert str(err_info.value) == (
        "Acceptable types are tuple[tuple[int, ...]], but tuple[int, ...] type "
        "is provided!"
    )


def test_type_7():
    model = Model()
    test_model_1 = Model2()
    test_model_2 = Model2()
    test_model_3 = Model2()
    model |= test_model_1(input1="input1", input2="input2", input3="input3")
    input1 = model.input1  # type: ignore
    assert input1.metadata.value_type == int | float
    model |= test_model_2(input2="input1")
    assert input1.metadata.value_type is int
    with pytest.raises(TypeError) as err_info:
        model |= test_model_3(input3="input1")
    assert (
        str(err_info.value)
        == "Acceptable types are <class 'int'>, but float | str type is provided!"
    )


def test_type_8():
    model = Model()
    model1 = Model1()
    model2 = Model2()
    model3 = Model3()
    model |= model3(input1="input1", input2="input1", input3="input1", output="output")
    input1 = model.input1  # type: ignore
    assert input1.metadata.value_type == tuple[int, int, int, int]
    model |= model1(input1="input1")
    assert input1.metadata.value_type == tuple[int, int, int, int]
    with pytest.raises(TypeError) as err_info:
        model |= model2(input1="input1")
    assert str(err_info.value) == (
        "Acceptable types are tuple[int, int, int, int], but float | int type "
        "is provided!"
    )


def test_type_9():
    model = Model()
    lin_model = Linear()
    assert lin_model.input.metadata.value_type == int | float | bool
    model += lin_model(
        input=IOKey(value=Tensor([[1.0, 2.0], [3.0, 4.0]]), name="input"),
        weight="w",
        bias="b",
        output=IOKey(name="output"),
    )
    assert lin_model.input.metadata.value_type is float


def test_type_10():
    model = Model()
    lin_model = Linear()
    assert lin_model.input.metadata.value_type == int | float | bool
    model += lin_model(
        input=IOKey(value=Tensor([[False, 1], [True, False]]), name="input"),  # type: ignore
        weight="w",
        bias="b",
        output=IOKey(name="output"),
    )
    assert lin_model.input.metadata.value_type is int


def test_type_11():
    model = Model()
    lin_model = Linear()
    assert lin_model.input.metadata.value_type == int | float | bool
    model += lin_model(
        input=IOKey(value=Tensor([[False, 1], [2.2, False]]), name="input"),  # type: ignore
        weight="w",
        bias="b",
        output=IOKey(name="output"),
    )
    assert lin_model.input.metadata.value_type is float


def test_type_12():
    model = Model()
    lin_model = Linear()
    assert lin_model.input.metadata.value_type == int | float | bool
    model += lin_model(
        input=IOKey(value=Tensor([[False, 1], [2.2, False]]), name="input"),  # type: ignore
        weight="w",
        bias="b",
        output=IOKey(name="output"),
    )
    assert lin_model.input.metadata.value_type is float


def test_type_13():
    model = Model()
    lin_model = Linear()
    assert lin_model.input.metadata.value_type == int | float | bool
    model += lin_model(
        input=IOKey(value=Tensor([[False, True], [False, False]]), name="input"),
        weight="w",
        bias="b",
        output=IOKey(name="output"),
    )
    # model.make_static("input", Tensor([[False, True], [False, False]]))
    assert lin_model.input.metadata.value_type is bool


def test_type_14():
    model = Model()
    lin_model = Linear()
    assert lin_model.input.metadata.value_type == int | float | bool
    model += lin_model(
        input=IOKey(value=Tensor([[False, 1.0], [2, 3]]), name="input"),  # type: ignore
        weight="w",
        bias="b",
        output=IOKey(name="output"),
    )
    assert lin_model.input.metadata.value_type is float


def test_type_15():
    model = Model()
    sig_model = Sigmoid()
    sig_model_2 = Sigmoid()
    sig_model_2.input.metadata.set_type(Tensor[float])
    model |= sig_model(input="input", output=IOKey(name="output"))

    model |= sig_model_2(
        input=IOKey(value=Tensor([1.0, 2.0]), name="input"),
        output=IOKey(name="output2"),
    )
    backend = mithril.TorchBackend()
    pm = mithril.compile(model, backend, inference=True)

    results = pm.evaluate()
    expected_result = np.array(backend.sigmoid(backend.array([1.0, 2.0])))
    out = results["output"]
    assert isinstance(out, torch.Tensor)
    out2 = results["output2"]
    assert isinstance(out2, torch.Tensor)

    np.testing.assert_allclose(out, expected_result, rtol=1e-6, atol=1e-6)
    np.testing.assert_allclose(out2, expected_result, rtol=1e-6, atol=1e-6)


def test_type_16():
    model = Model()
    sig_model_1 = Sigmoid()
    sig_model_1.input.metadata.set_type(Tensor[float])
    model |= sig_model_1(input="input", output=IOKey(name="output"))

    with pytest.raises(TypeError) as err_info:
        model.set_values({sig_model_1.input: Tensor([False, True])})
    assert str(err_info.value) == (
<<<<<<< HEAD
        "Acceptable types are <class 'float'>, but <class 'bool'> type " "is provided!"
=======
        "Acceptable types are mithril.framework.common.Tensor[float], "
        "but mithril.framework.common.Tensor[bool] type "
        "is provided!"
>>>>>>> c7b32914
    )


def test_check_all_possible_types_1():
    types: type = tuple[int, int]
    all_types = infer_all_possible_types(types)
    assert all_types == {tuple[int, int]}


def test_check_all_possible_types_2():
    types = tuple[int, int] | float | str
    all_types = infer_all_possible_types(types)
    assert all_types == {tuple[int, int], float, str, tuple[int, int] | float | str}


def test_check_all_possible_types_3():
    types: type = tuple[tuple[tuple[tuple[tuple[int]]]]]
    all_types = infer_all_possible_types(types)
    assert all_types == {tuple[tuple[tuple[tuple[tuple[int]]]]]}


def test_check_all_possible_types_4():
    types = tuple[int, ...]
    all_types = infer_all_possible_types(types)
    assert all_types == {tuple[int], tuple[int, ...]}


def test_check_all_possible_types_5():
    types: type = tuple[float, int]
    all_types = infer_all_possible_types(types)
    assert all_types == {tuple[float, int]}


def test_check_all_possible_types_6():
    types = list[int | list[float | int]]
    all_types = infer_all_possible_types(types)
    assert all_types == {
        list[int | list[float | int]],
        list[list[int]],
        list[list[float]],
        list[list[float | int]],
        list[int],
    }


def test_check_all_possible_types_7():
    types = tuple[int, ...]
    all_types = infer_all_possible_types(types)
    assert all_types == {tuple[int], tuple[int, ...]}


def test_check_all_possible_types_8():
    types = list[int]
    all_types = infer_all_possible_types(types)
    assert all_types == {list[int]}


def test_check_all_possible_types_9():
    types = tuple[int | float, ...]
    all_types = infer_all_possible_types(types)
    assert all_types == {
        tuple[int | float, ...],
        tuple[int, ...],
        tuple[float, ...],
        tuple[int],
        tuple[float],
        tuple[int | float],
    }


def test_check_all_possible_types_10():
    types = list[int | float]
    all_types = infer_all_possible_types(types)
    assert all_types == {
        list[int],
        list[float],
        list[int | float],
    }


def test_check_all_possible_types_11():
    types = list[int]
    all_types = infer_all_possible_types(types)
    assert all_types == {
        list[int],
    }


def test_check_all_possible_types_12():
    types = list[int] | tuple[int, int | float]
    all_types = infer_all_possible_types(types)
    assert all_types == {
        list[int] | tuple[int, int | float],
        list[int],
        tuple[int, int],
        tuple[int, float],
        tuple[int, int | float],
    }


def test_check_all_possible_types_13():
    types = tuple[float | None, ...]
    all_types = infer_all_possible_types(types)
    assert all_types == {
        tuple[float, ...],
        tuple[float | NoneType, ...],  # type: ignore
        tuple[NoneType, ...],  # type: ignore
        tuple[NoneType],  # type: ignore
        tuple[float],
        tuple[float | NoneType],  # type: ignore
    }


def test_check_all_possible_types_14():
    types = tuple[NoneType, ...]  # type: ignore
    all_types = infer_all_possible_types(types)
    assert all_types == {tuple[NoneType], tuple[NoneType, ...]}  # type: ignore


def test_check_all_possible_types_15():
    types = list[tuple[int, int | float]]
    all_types = infer_all_possible_types(types)
    assert all_types == {
        list[tuple[int, int]],
        list[tuple[int, int | float]],
        list[tuple[int, float]],
    }


def test_check_all_possible_types_16():
    types = list[int | float | bool]
    all_types = infer_all_possible_types(types)
    assert all_types == {
        list[int],
        list[float],
        list[bool],
        list[int | float | bool],
    }


def test_find_intersection_types_1():
    type_1: type = tuple[int, ...]
    type_2: type = tuple[int, int]
    all_types = find_intersection_type(type_1, type_2)
    assert all_types == tuple[int, int]


def test_find_intersection_types_2():
    type_1 = tuple[float | None | int, ...]
    type_2 = tuple[float | None, ...]
    all_types = find_intersection_type(type_1, type_2)
    assert all_types == tuple[float | None, ...]


def test_find_intersection_types_3():
    type_1 = tuple[float | None | int] | float
    type_2 = tuple[float | None] | float
    all_types = find_intersection_type(type_1, type_2)
    assert all_types == tuple[float | None] | float


def test_find_intersection_types_4():
    type_1 = (
        tuple[tuple[int, int], float | NoneType, int | float, tuple[int, ...]]  # type: ignore
        | tuple[str]
    )
    type_2 = (
        tuple[tuple[int, ...], NoneType, int, tuple[int, int, int]]  # type: ignore
        | tuple[tuple[tuple[str, ...]]]
    )
    all_types = find_intersection_type(type_1, type_2)
    assert all_types == tuple[tuple[int, int], NoneType, int, tuple[int, int, int]]  # type: ignore


def test_find_intersection_types_5():
    type_1: type = tuple[tuple[tuple[float | str, ...], ...]]
    type_2: type = tuple[
        tuple[tuple[float | str, float | str], tuple[float | str, float | str]]
    ]
    all_types = find_intersection_type(type_1, type_2)
    assert (
        all_types
        == tuple[
            tuple[tuple[float | str, float | str], tuple[float | str, float | str]]
        ]
    )


def test_find_intersection_types_6():
    type_1: type = tuple[tuple[float, ...]]
    type_2: type = tuple[tuple[float | str, ...]]
    all_types = find_intersection_type(type_1, type_2)
    assert all_types == tuple[tuple[float, ...]]


def test_find_intersection_types_7():
    type_1: type = tuple[
        tuple[float | str | NoneType, str | int | float, tuple[int, ...] | float]  # type: ignore
    ]
    type_2: type = tuple[tuple[float, ...]]
    all_types = find_intersection_type(type_1, type_2)
    assert all_types == tuple[tuple[float, float, float]]


def test_find_intersection_types_8():
    type_1: type = tuple[tuple[tuple[float | str, ...], ...]]
    type_2: type = tuple[
        tuple[tuple[float | str, float | str], tuple[float | str, float | str]]
    ]
    all_types = find_intersection_type(type_1, type_2)
    assert (
        all_types
        == tuple[
            tuple[tuple[float | str, float | str], tuple[float | str, float | str]]
        ]
    )


def test_find_intersection_types_9():
    type_1: type = tuple[tuple[float, ...], ...]
    type_2: type = tuple[tuple[float, float, float], tuple[float, float]]
    all_types = find_intersection_type(type_1, type_2)
    assert all_types == tuple[tuple[float, float, float], tuple[float, float]]


def test_find_intersection_types_10():
    type_1: type = tuple[tuple[float, ...], ...]
    type_2: type = tuple[tuple[float, float, float], tuple[float, int]]
    all_types = find_intersection_type(type_1, type_2)
    assert all_types is None


def test_find_intersection_types_11():
    type_1 = tuple[int, ...]
    type_2 = tuple[int, ...]
    all_types = find_intersection_type(type_1, type_2)
    assert all_types == tuple[int, ...]


def test_find_intersection_types_12():
    type_1 = list
    type_2 = list[list[list[int]]]
    all_types = find_intersection_type(type_1, type_2)
    assert all_types == list[list[list[int]]]


def test_find_intersection_types_13():
    type_1 = list | tuple
    type_2 = list[list[list[int]]] | tuple[int, ...]
    all_types = find_intersection_type(type_1, type_2)
    assert all_types == list[list[list[int]]] | tuple[int, ...]


def test_find_intersection_types_14():
    type_1 = list | tuple[int, ...]
    type_2 = list[list[list[int]]] | tuple
    all_types = find_intersection_type(type_1, type_2)
    assert all_types == list[list[list[int]]] | tuple[int, ...]


def test_find_intersection_types_15():
    type_1 = list | tuple[int, ...] | tuple
    type_2 = list[list[list[int]]] | tuple
    all_types = find_intersection_type(type_1, type_2)
    assert all_types == list[list[list[int]]] | tuple[int, ...] | tuple


def test_find_intersection_types_16():
    type_1 = tuple
    type_2 = tuple[int, int] | tuple[int]
    all_types = find_intersection_type(type_1, type_2)
    assert all_types == tuple[int, int] | tuple[int]


def test_find_intersection_types_17():
    type_1 = list
    type_2 = int | float | list[float] | list[list[float]]
    all_types = find_intersection_type(type_1, type_2)
    assert all_types == list[float] | list[list[float]]


def test_find_intersection_types_18():
    type_1: type = tuple[int, float]
    type_2: type = tuple[int, float]
    all_types = find_intersection_type(type_1, type_2)
    assert all_types == tuple[int, float]


def test_find_intersection_types_19():
    type_1: type = tuple[int, float]
    type_2: UnionType = int | float
    all_types = find_intersection_type(type_1, type_2)
    assert all_types is None


def test_find_intersection_types_20():
    type_1: type = tuple[int | None, ...]
    type_2: type = tuple[int, int, NoneType, NoneType]  # type: ignore
    all_types = find_intersection_type(type_1, type_2)
    assert all_types == tuple[int, int, NoneType, NoneType]  # type: ignore


def test_find_intersection_types_21():
    type_1 = list[int]
    type_2 = list[int | float]
    all_types = find_intersection_type(type_1, type_2)
    assert all_types == list[int]


def test_find_intersection_types_22():
    type_1 = list[int | float | bool]
    type_2 = list[int | float]
    all_types = find_intersection_type(type_1, type_2)
    assert all_types == list[int | float]


def test_find_intersection_types_23():
    type_1 = list[list[int | float]]
    type_2 = list[list[int]]
    all_types = find_intersection_type(type_1, type_2)
    assert all_types == list[list[int]]


def test_find_intersection_types_24():
    type_1 = list[list[int | float] | tuple[int, ...]]
    type_2 = list[list[int] | tuple[int, int]]
    all_types = find_intersection_type(type_1, type_2)
    assert all_types == list[list[int] | tuple[int, int]]


def test_find_intersection_types_25():
    type_1: type = tuple[int | float]
    type_2: type = tuple[int, float]
    assert find_intersection_type(type_1, type_2) is None


def test_find_intersection_types_26():
    type_1: type = range
    type_2: type = Sequence[int | float]
    assert find_intersection_type(type_1, type_2) is range


def test_find_intersection_types_27():
    type_1: type = tuple[range, list[int | float]]
    type_2: type = Sequence[Sequence[int | float]]
    assert find_intersection_type(type_1, type_2) == tuple[range, list[int | float]]


def test_find_intersection_types_28():
    type_1: type = tuple[range, list[int | float]]
    type_2: type = Sequence[list[int | float]]
    assert find_intersection_type(type_1, type_2) is None


def test_find_intersection_types_29():
    type_1: type = tuple[range, list[int | float]]
    type_2: type = Sequence[Any]
    assert find_intersection_type(type_1, type_2) == tuple[range, list[int | float]]


def test_find_intersection_types_30():
    type_1: type = tuple[range, list[int | float]]
    type_2: type = Sequence[range]
    assert find_intersection_type(type_1, type_2) is None


def test_find_intersection_types_31():
    type_1: type = tuple[range, list[int | float]]
    type_2: type = Sequence[list[int | float]]
    assert find_intersection_type(type_1, type_2) is None


def test_find_intersection_types_32():
    type_1: type = tuple[range, list[int | float]]
    type_2: type = tuple[list[int | float], range]
    assert find_intersection_type(type_1, type_2) is None


def test_find_intersection_types_33():
    type_1: type = tuple[range, list[int | float]]
    type_2: type = tuple[range, list[int]]
    assert find_intersection_type(type_1, type_2) == tuple[range, list[int]]


def test_find_intersection_types_34():
    type_1: type = range
    type_2: type = Sequence[bool | float]
    assert find_intersection_type(type_1, type_2) is None


def test_find_intersection_types_35():
    type_1 = Tensor[int] | int
    type_2 = Tensor[int]
    assert find_intersection_type(type_1, type_2) == Tensor[int]


def test_find_intersection_types_36():
    type_1 = Tensor[int] | int
    type_2 = Tensor[int] | int | float
    assert find_intersection_type(type_1, type_2) == Tensor[int] | int


def test_find_intersection_types_37():
    type_1 = Tensor[int] | int
    type_2 = ToBeDetermined
    assert find_intersection_type(type_1, type_2) == Tensor[int] | int


def test_find_intersection_types_38():
    type_1 = Tensor[int] | int | Tensor[float]
    type_2 = ToBeDetermined
    assert find_intersection_type(type_1, type_2) == Tensor[int | float] | int


def test_find_intersection_types_39():
    type_1 = Tensor[int] | int | Tensor[int | float]
    type_2 = Tensor[int] | int | float
    assert find_intersection_type(type_1, type_2) == Tensor[int] | int


def test_find_intersection_types_40():
    type_1 = Tensor[int] | int | Tensor[int | float]
    type_2 = Tensor[int | float] | int | float
    assert find_intersection_type(type_1, type_2) == Tensor[int | float] | int


def test_find_intersection_types_41():
    type_1 = Tensor[int] | Tensor[int | float]
    type_2 = Tensor[int | float]
    assert find_intersection_type(type_1, type_2) == Tensor[int | float]


def test_find_intersection_types_42():
    type_1 = list[int]
    type_2 = list[int | float]
    assert find_intersection_type(type_1, type_2) == list[int]


def test_find_intersection_types_43():
    type_1: type = tuple[Tensor, Tensor[int]]
    type_2 = tuple[Tensor, ...]
    assert (
        find_intersection_type(type_1, type_2)
        == tuple[Tensor[int | float | bool], Tensor[int]]
    )


def test_find_intersection_types_44():
    type_1 = list[Tensor[int] | Tensor[float]]
    type_2 = ToBeDetermined
    assert find_intersection_type(type_1, type_2) == list[Tensor[int | float]]


def test_find_intersection_types_45():
    type_1 = list[list[Tensor[int] | Tensor[int | bool]] | Tensor[float]]
    type_2 = ToBeDetermined
    assert (
        find_intersection_type(type_1, type_2)
        == list[list[Tensor[int | bool]] | Tensor[float]]
    )


def test_find_intersection_types_46():
    type_1 = list[list[Tensor[int] | Tensor[int | bool]] | Tensor[float]]
    type_2 = list[list[Tensor[int] | Tensor[int | bool]] | Tensor[float]]
    assert (
        find_intersection_type(type_1, type_2)
        == list[list[Tensor[int | bool]] | Tensor[float]]
    )


def test_find_type_1():
    input = (3, 4)
    typ = find_type(input)
    assert typ == tuple[int, int]


def test_find_type_2():
    input = (3, 4, [3, 4, 5])
    typ = find_type(input)
    assert typ == tuple[int, int, list[int]]


def test_find_type_3():
    input = (3, 4, [3, 4, 5.0])
    typ = find_type(input)
    assert typ == tuple[int, int, list[int | float]]


def test_find_type_4():
    input = [(3, 4, [3, 4, 5.0]), (3, 4, [3, 4, 5.0])]
    typ = find_type(input)
    assert typ == list[tuple[int, int, list[int | float]]]


def test_find_type_5():
    input = [(3, 4, [3, 4, 5.0]), (3, 4, [3, 4, 5])]
    typ = find_type(input)
    assert typ == list[tuple[int, int, list[int | float]] | tuple[int, int, list[int]]]


def test_find_type_6():
    input = (1, 2, (3, 4, 5))
    typ = find_type(input)
    assert typ == tuple[int, int, tuple[int, int, int]]


def test_find_type_7():
    input = [2, 3.0, False, (2, 3)]
    typ = find_type(input)
    assert typ == list[int | float | bool | tuple[int, int]]


def test_find_type_8():
    input = 3.0
    typ = find_type(input)
    assert typ is float


def test_find_type_9():
    input = None
    typ = find_type(input)
    assert typ == NoneType


def test_find_type_10():
    input = ...
    typ = find_type(input)
    assert typ == EllipsisType


def test_find_type_11():
    input = (3, 4, ...)
    typ = find_type(input)
    assert typ == tuple[int, int, EllipsisType]


def test_find_type_12():
    input = [3, 4.0, None, 4.0]
    typ = find_type(input)
    assert typ == list[int | float | NoneType]  # type: ignore


def test_find_type_13():
    input = (3, (4.0, (5.2, (True, (None, 2)))))
    typ = find_type(input)
    assert (
        typ == tuple[int, tuple[float, tuple[float, tuple[bool, tuple[NoneType, int]]]]]  # type: ignore
    )


def test_find_type_14():
    input = [
        (3, (4.0, (5.2, (True, (None, 2))))),
        (3, (4.0, (5.2, (True, (None, 2))))),
        (3, (4.0, (5.2, (True, (None, 2))))),
    ]
    typ = find_type(input)
    assert (
        typ
        == list[
            tuple[int, tuple[float, tuple[float, tuple[bool, tuple[NoneType, int]]]]]  # type: ignore
        ]
    )


def test_find_type_15():
    input = [1.0, 0.3, 0.5, 0.7, 0.9]
    typ = find_type(input)
    assert typ == list[float]


def test_find_type_16():
    input = [
        (3, (4.0, (5.2, (True, (None, 2))))),
        (3, (4.0, (5.2, (True, (3.0, 2))))),
        (True, (4.0, (5.2, (True, (None, 2))))),
    ]
    typ = find_type(input)
    assert (
        typ
        == list[
            tuple[int, tuple[float, tuple[float, tuple[bool, tuple[NoneType, int]]]]]  # type: ignore
            | tuple[int, tuple[float, tuple[float, tuple[bool, tuple[float, int]]]]]
            | tuple[bool, tuple[float, tuple[float, tuple[bool, tuple[NoneType, int]]]]]  # type: ignore
        ]
    )


def test_find_dominant_type_1():
    input = [2.0]
    typ = find_dominant_type(input)
    assert typ is float


def test_find_dominant_type_2():
    input = [2.0, 2]
    typ = find_dominant_type(input)
    assert typ is float


def test_find_dominant_type_3():
    input = [2.0, 2, True, True, True]
    typ = find_dominant_type(input)
    assert typ is float


def test_find_dominant_type_4():
    input = [True, True]
    typ = find_dominant_type(input)
    assert typ is bool


def test_find_dominant_type_5():
    input = [2, True]
    typ = find_dominant_type(input)
    assert typ is int


def test_find_dominant_type_6():
    input = [2.0, True]
    typ = find_dominant_type(input)
    assert typ is float


def test_find_dominant_type_7():
    input = True
    typ = find_dominant_type(input)
    assert typ is bool


def test_find_dominant_type_8():
    input = 2.0
    typ = find_dominant_type(input)
    assert typ is float


def test_find_dominant_type_9():
    input = 2
    typ = find_dominant_type(input)
    assert typ is int


def test_find_dominant_type_10():
    input = True
    typ = find_dominant_type(input)
    assert typ is bool


def test_find_dominant_type_11():
    input = [
        [[True, False], [False, True]],
        [[True, False], [2, True]],
        [[True, False], [False, True]],
        [[True, False], [False, True]],
    ]
    typ = find_dominant_type(input)
    assert typ is int


def test_find_dominant_type_12():
    input = [
        [[True, False], [False, True]],
        [[True, False], [2, True]],
        [[True, False], [False, True]],
        [[3.0, False], [False, True]],
    ]
    typ = find_dominant_type(input)
    assert typ is float


def test_find_dominant_type_13():
    input = [
        [[True, False], [False, True]],
        [[True, False], [False, True]],
        [[True, False], [False, True]],
        [[False, False], [False, True]],
    ]
    typ = find_dominant_type(input)
    assert typ is bool


def test_find_dominant_type_14():
    input = [
        [[True, False], ["abc", True]],
        [[True, False], [False, True]],
        [[True, False], [False, True]],
        [[False, False], [False, True]],
    ]
    with pytest.raises(ValueError) as err_info:
        find_dominant_type(input)

    assert str(err_info.value) == (
        "given input contains <class 'str'> type. Allowed types are: list, "
        "tuple, float, int, bool"
    )


def test_find_dominant_type_15():
    input = [
        [[True, False], [False, True]],
        [[True, False], [False, set()]],
        [[True, False], [False, True]],
        [[False, False], [False, True]],
    ]
    with pytest.raises(ValueError) as err_info:
        find_dominant_type(input)

    assert str(err_info.value) == (
        "given input contains <class 'set'> type. Allowed types are: list, "
        "tuple, float, int, bool"
    )


def test_find_dominant_type_16():
    input = [[[2, 1], [1, 2]], [[2, 1], [1, 3]], [[2, 1], [1, 2]], [[1, 1], [1, 2]]]
    typ = find_dominant_type(input)
    assert typ is int


def test_sort_type_1():
    input = int
    new_type = sort_type(input)
    assert new_type.__name__ == "int"  # type: ignore


def test_sort_type_2():
    input = int | bool
    new_type = sort_type(input)
    assert str(new_type) == "bool | int"


def test_sort_type_3():
    input = bool | int
    new_type = sort_type(input)
    assert str(new_type) == "bool | int"


def test_sort_type_4():
    input: type = tuple[tuple[int, int], tuple[int, int]]
    new_type = sort_type(input)
    assert str(new_type) == "tuple[tuple[int, int], tuple[int, int]]"


def test_sort_type_5():
    input: type = tuple[float | int | bool]
    new_type = sort_type(input)
    assert str(new_type) == "tuple[bool | float | int]"


def test_sort_type_6():
    input: type = tuple[tuple[list | int | bool]]
    new_type = sort_type(input)
    assert str(new_type) == "tuple[tuple[bool | int | list]]"


def test_sort_type_7():
    input: type = tuple[tuple[tuple[float, bool, int] | int | bool]]
    new_type = sort_type(input)
    assert str(new_type) == "tuple[tuple[bool | int | tuple[float, bool, int]]]"


def test_sort_type_8():
    input: type = tuple[tuple[tuple[float | int | bool, bool, int] | int | bool]]
    new_type = sort_type(input)
    assert (
        str(new_type)
        == "tuple[tuple[bool | int | tuple[bool | float | int, bool, int]]]"
    )<|MERGE_RESOLUTION|>--- conflicted
+++ resolved
@@ -399,13 +399,9 @@
     with pytest.raises(TypeError) as err_info:
         model.set_values({sig_model_1.input: Tensor([False, True])})
     assert str(err_info.value) == (
-<<<<<<< HEAD
-        "Acceptable types are <class 'float'>, but <class 'bool'> type " "is provided!"
-=======
         "Acceptable types are mithril.framework.common.Tensor[float], "
         "but mithril.framework.common.Tensor[bool] type "
         "is provided!"
->>>>>>> c7b32914
     )
 
 
